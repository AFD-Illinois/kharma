#!/bin/bash
#
# This shell script (nvcc_wrapper) wraps both the host compiler and
# NVCC, if you are building legacy C or C++ code with CUDA enabled.
# The script remedies some differences between the interface of NVCC
# and that of the host compiler, in particular for linking.
# It also means that a legacy code doesn't need separate .cu files;
# it can just use .cpp files.
#
# Default settings: change those according to your machine.  For
# example, you may have have two different wrappers with either icpc
# or g++ as their back-end compiler.  The defaults can be overwritten
# by using the usual arguments (e.g., -arch=sm_80 -ccbin icpc).
# sm_70 is supported by every CUDA version from 9-12 and is thus
# chosen as default

<<<<<<< HEAD
#default_arch="sm_35"
default_arch="sm_70"
=======
default_arch="sm_70"
#default_arch="sm_80"
>>>>>>> 16768dc1

#
# The default C++ compiler.
#
host_compiler=${NVCC_WRAPPER_DEFAULT_COMPILER:-"g++"}

# Default to whatever is in the path
nvcc_compiler=nvcc
if [ ! -z $CUDA_ROOT ]; then
  nvcc_compiler="$CUDA_ROOT/bin/nvcc"
fi

#host_compiler="icpc"
#host_compiler="/usr/local/gcc/4.8.3/bin/g++"
#host_compiler="/usr/local/gcc/4.9.1/bin/g++"

#
# Internal variables
#

# C++ files
cpp_files=""

# Host compiler arguments
xcompiler_args="$NVCC_WRAPPER_HOST_EXTRA_FLAGS"

# Cuda (NVCC) only arguments
cuda_args="-allow-unsupported-compiler --expt-relaxed-constexpr $NVCC_WRAPPER_CUDA_EXTRA_FLAGS"

# Arguments for both NVCC and Host compiler
shared_args=""

# Argument -c
compile_arg=""

# Argument -o <obj>
output_arg=""

# Linker arguments
xlinker_args=""

# Object files passable to NVCC
object_files=""

# Link objects for the host linker only
object_files_xlinker=""

# Shared libraries with version numbers are not handled correctly by NVCC
shared_versioned_libraries_host=""
shared_versioned_libraries=""

# Does the User set the architecture
arch_set=0
arch_flag=""

# Does the user set RDC?
rdc_set=0
rdc_flag=""

# Does the user overwrite the host compiler
ccbin_set=0

#Error code of compilation
error_code=0

# Do a dry run without actually compiling
dry_run=0

# Skip NVCC compilation and use host compiler directly
host_only=0
host_only_args=""

# Just run version on host compiler
get_host_version=0

# Enable workaround for CUDA 6.5 for pragma ident
replace_pragma_ident=0

# Mark first host compiler argument
first_xcompiler_arg=1

# Allow for setting temp dir without setting TMPDIR in parent (see https://docs.olcf.ornl.gov/systems/summit_user_guide.html#setting-tmpdir-causes-jsm-jsrun-errors-job-state-flip-flop)
if [[ -z ${NVCC_WRAPPER_TMPDIR+x} ]]; then
  temp_dir=${TMPDIR:-/tmp}
else
  temp_dir=${NVCC_WRAPPER_TMPDIR}
fi

# optimization flag added as a command-line argument
optimization_flag=""

# std standard flag added as a command-line argument
std_flag=""

# Run nvcc a second time to generate dependencies if needed
depfile_separate=0
depfile_output_arg=""
depfile_target_arg=""

# Option to remove duplicate libraries and object files
remove_duplicate_link_files=0

function warn_std_flag() {
  echo "nvcc_wrapper - *warning* you have set multiple standard flags (-std=c++1* or --std=c++1*), only the last is used because nvcc can only accept a single std setting"
}

#echo "Arguments: $# $@"

while [ $# -gt 0 ]
do
  case $1 in
  #show the executed command
  --show|--nvcc-wrapper-show)
    dry_run=1
    ;;
  #run host compilation only
  --host-only)
    host_only=1
    ;;
  #get the host version only
  --host-version)
    get_host_version=1
    ;;
  #replace '#pragma ident' with '#ident' this is needed to compile OpenMPI due to a configure script bug and a non standardized behaviour of pragma with macros
  --replace-pragma-ident)
    replace_pragma_ident=1
    ;;
  #remove duplicate link files
  --remove-duplicate-link-files)
    remove_duplicate_link_files=1
    ;;
  #handle source files to be compiled as cuda files
  *.cpp|*.cxx|*.cc|*.C|*.c++|*.cu)
    cpp_files="$cpp_files $1"
    ;;
   # Ensure we only have one optimization flag because NVCC doesn't allow multiple
  -O*)
    if [ -n "$optimization_flag" ]; then
        if [ "$1" = "$optimization_flag" ]; then
            # Silently consume duplicates of the same argument
            shift
            continue
        fi
        echo "nvcc_wrapper - *warning* you have set multiple optimization flags (-O*), only the last is used because nvcc can only accept a single optimization setting."
        shared_args=${shared_args/ $optimization_flag/}
    fi
    if [ "$1" = "-O" ]; then
      optimization_flag="-O2"
    else
      optimization_flag=$1
    fi
    shared_args="$shared_args $optimization_flag"
    ;;
  #Handle shared args (valid for both nvcc and the host compiler)
  -D*)
    unescape_commas=`echo "$1" | sed -e 's/\\\,/,/g'`
    arg=`printf "%q" $unescape_commas`
    shared_args="$shared_args $arg"
    ;;
  -I*|-L*|-l*|-g|--help|--version|-E|-M|-shared|-w)
    shared_args="$shared_args $1"
    ;;
  #Handle compilation argument
  -c)
    compile_arg="$1"
    ;;
  #Handle output argument
  -o)
    output_arg="$output_arg $1 $2"
    shift
    ;;
  # Handle depfile arguments.  We map them to a separate call to nvcc.
  -MD|-MMD)
    depfile_separate=1
    host_only_args="$host_only_args $1"
    ;;
  -MF)
    depfile_output_arg="-o $2"
    host_only_args="$host_only_args $1 $2"
    shift
    ;;
  -MT)
    depfile_target_arg="$1 $2"
    host_only_args="$host_only_args $1 $2"
    shift
    ;;
  # Handle nvcc args controlling whether to generated relocatable device code
  --relocatable-device-code=*|-rdc=*)
    if [ "$rdc_set" -eq 0 ]; then
        rdc_set=1
        rdc_flag="$1"
        cuda_args="$cuda_args $rdc_flag"
    elif [  "$rdc_flag" != "$1" ]; then
        echo "RDC is being set twice with different flags, which is not handled"
        echo "$rdc_flag"
        echo "$1"
        exit 1
    fi
    ;;
  -rdc)
    if [ "$rdc_set" -eq 0 ]; then
        rdc_set=1
        rdc_flag="$1 $2"
        cuda_args="$cuda_args $rdc_flag"
        shift
    elif [ "$rdc_flag" != "$1 $2" ]; then
        echo "RDC is being set twice with different flags, which is not handled"
        echo "$rdc_flag"
        echo "$1 $2"
        exit 1
    fi
    ;;
  #Handle known nvcc args
  --dryrun|--verbose|--keep|--source-in-ptx|-src-in-ptx|--keep-dir*|-G|-lineinfo|-extended-lambda|-expt-extended-lambda|-expt-relaxed-constexpr|--resource-usage|--fmad=*|--use_fast_math|--Wext-lambda-captures-this|-Wext-lambda-captures-this)
    cuda_args="$cuda_args $1"
    ;;
  #Handle more known nvcc args
  --extended-lambda|--expt-extended-lambda|--expt-relaxed-constexpr|--Wno-deprecated-gpu-targets|-Wno-deprecated-gpu-targets|-allow-unsupported-compiler|--allow-unsupported-compiler)
    cuda_args="$cuda_args $1"
    ;;
  #Handle known nvcc args that have an argument
  -maxrregcount=*|--maxrregcount=*|-time=*|-Xptxas=*)
    cuda_args="$cuda_args $1"
    ;;
  -maxrregcount|--default-stream|-Xnvlink|--fmad|-cudart|--cudart|-include|-time|-Xptxas)
    cuda_args="$cuda_args $1 $2"
    shift
    ;;
  # Handle Werror. Note, we must differentiate between the ones going to nvcc and the host compiler
  # --Werror kind,... OR --Werror=kind,... <- always to nvcc
  --Werror)
    cuda_args="$cuda_args $1 $2"
    shift
    ;;
  --Werror=*)
    cuda_args="$cuda_args $1"
    ;;
  # -Werror kind,... where kind is one of {all-warnings, cross-execution-space-call, reorder, default-stream-launch, missing-launch-bounds, ext-lambda-captures-this, deprecated-declarations} <- goes to nvcc
  # -Werror not followed by any kind as mentioned above goes to host compiler without any arguments
  -Werror)
    if [ $# -gt 1 ]; then
      IFS="," read -r -a kinds <<< "$2"
      first_kind=${kinds[0]}
      # check if the first kind is one of the allowed ones, then this must be an nvcc list so put all of them to the cuda compiler
      case $first_kind in
      all-warnings|cross-execution-space-call|reorder|default-stream-launch|missing-launch-bounds|ext-lambda-captures-this|deprecated-declarations)
        cuda_args="$cuda_args $1 $2"
        shift
        ;;
      *)
        if [ $first_xcompiler_arg -eq 1 ]; then
          xcompiler_args="$1"
          first_xcompiler_arg=0
        else
          xcompiler_args="$xcompiler_args,$1"
        fi
        ;;
      esac
    fi
    ;;
  # -Werror=kind,... will be split into two parts, those kinds that belong to nvcc (see above) go there, while all others go towards the host compiler
  -Werror=*)
    kinds_str="${1:8}" # strip -Werror=
    IFS="," read -r -a kinds <<< ${kinds_str}
    first_werror_cuda=1
    first_werror_host=1
    xcompiler_args_werror=
    # loop over all kinds that are sparated via ','
    for kind in "${kinds[@]}"
    do
      case ${kind} in
      all-warnings|cross-execution-space-call|reorder|default-stream-launch|missing-launch-bounds|ext-lambda-captures-this|deprecated-declarations)
        if [ $first_werror_cuda -ne 0 ]; then
          cuda_args="$cuda_args -Werror="
          first_werror_cuda=0
        else
          cuda_args="$cuda_args,"
        fi
        cuda_args="$cuda_args$kind"
        ;;
      *)
        if [ $first_werror_host -eq 0 ]; then
            xcompiler_args_werror="${xcompiler_args_werror},"
        fi
        first_werror_host=0
        xcompiler_args_werror="$xcompiler_args_werror-Werror=$kind"
        ;;
      esac
    done
    if [ $first_werror_host -eq 0 ]; then
      if [ $first_xcompiler_arg -eq 1 ]; then
        xcompiler_args="$xcompiler_args_werror"
        first_xcompiler_arg=0
      else
        xcompiler_args="$xcompiler_args,$xcompiler_args_werror"
      fi
    fi
    ;;
  # End of Werror handling
  #Handle unsupported standard flags
  --std=c++1y|-std=c++1y|--std=gnu++1y|-std=gnu++1y|--std=c++1z|-std=c++1z|--std=gnu++1z|-std=gnu++1z|--std=c++2a|-std=c++2a)
    fallback_std_flag="-std=c++14"
    # this is hopefully just occurring in a downstream project during CMake feature tests
    # we really have no choice here but to accept the flag and change  to an accepted C++ standard
    echo "nvcc_wrapper does not accept standard flags $1 since partial standard flags and standards after C++17 are not supported. nvcc_wrapper will use $fallback_std_flag instead. It is undefined behavior to use this flag. This should only be occurring during CMake configuration."
    if [ -n "$std_flag" ]; then
       warn_std_flag
       shared_args=${shared_args/ $std_flag/}
    fi
    std_flag=$fallback_std_flag
    shared_args="$shared_args $std_flag"
    ;;
  -std=gnu*)
    corrected_std_flag=${1/gnu/c}
    echo "nvcc_wrapper has been given GNU extension standard flag $1 - reverting flag to $corrected_std_flag"
    if [ -n "$std_flag" ]; then
       warn_std_flag
       shared_args=${shared_args/ $std_flag/}
    fi
    std_flag=$corrected_std_flag
    shared_args="$shared_args $std_flag"
    ;;
  --std=c++17|-std=c++17)
    if [ -n "$std_flag" ]; then
      warn_std_flag
      shared_args=${shared_args/ $std_flag/}
    fi
    # NVCC only has C++17 from version 11 on
    cuda_main_version=$([[ $(${nvcc_compiler} --version) =~ V([0-9]+) ]] && echo ${BASH_REMATCH[1]})
    if [ ${cuda_main_version} -lt 11 ]; then
      fallback_std_flag="-std=c++14"
      # this is hopefully just occurring in a downstream project during CMake feature tests
      # we really have no choice here but to accept the flag and change  to an accepted C++ standard
      echo "nvcc_wrapper does not accept standard flags $1 since partial standard flags and standards after C++14 are not supported. nvcc_wrapper will use $fallback_std_flag instead. It is undefined behavior to use this flag. This should only be occurring during CMake configuration."
      std_flag=$fallback_std_flag
    else
      std_flag=$1
    fi
    shared_args="$shared_args $std_flag"
    ;;
  --std=c++11|-std=c++11|--std=c++14|-std=c++14)
    if [ -n "$std_flag" ]; then
       warn_std_flag
       shared_args=${shared_args/ $std_flag/}
    fi
    std_flag=$1
    shared_args="$shared_args $std_flag"
    ;;

  #convert PGI standard flags to something nvcc can handle
  --c++11|--c++14|--c++17)
    if [ -n "$std_flag" ]; then
       warn_std_flag
       shared_args=${shared_args/ $std_flag/}
    fi
    std_flag="-std=${1#--}"
    shared_args="$shared_args $std_flag"
    ;;

  #ignore PGI forcing ISO C++-conforming code
  -A)
    ;;

  #strip of -std=c++98 due to nvcc warnings and Tribits will place both -std=c++11 and -std=c++98
  -std=c++98|--std=c++98)
    ;;
  #strip of pedantic because it produces endless warnings about #LINE added by the preprocessor
  -pedantic|-pedantic-errors|-Wpedantic|-ansi)
    ;;
  #strip of -Woverloaded-virtual to avoid "cc1: warning: command line option ‘-Woverloaded-virtual’ is valid for C++/ObjC++ but not for C"
  -Woverloaded-virtual)
    ;;
  #strip -Xcompiler because we add it
  -Xcompiler)
    if [[ $2 != "-o" ]]; then
      if [ $first_xcompiler_arg -eq 1 ]; then
        xcompiler_args="$2"
        first_xcompiler_arg=0
      else
        xcompiler_args="$xcompiler_args,$2"
      fi
      shift
    fi
    # else this we have -Xcompiler -o <filename>, in this case just drop -Xcompiler and process
    # the -o flag with the filename (done above)
    ;;
  #strip of "-x cu" because we add that
  -x)
    if [[ $2 != "cu" ]]; then
      if [ $first_xcompiler_arg -eq 1 ]; then
        xcompiler_args="-x,$2"
        first_xcompiler_arg=0
      else
        xcompiler_args="$xcompiler_args,-x,$2"
      fi
    fi
    shift
    ;;
  #Handle -+ (same as -x c++, specifically used for xl compilers, but mutually exclusive with -x. So replace it with -x c++)
  -+)
    if [ $first_xcompiler_arg -eq 1 ]; then
      xcompiler_args="-x,c++"
      first_xcompiler_arg=0
    else
      xcompiler_args="$xcompiler_args,-x,c++"
    fi
    ;;
  #Handle -ccbin (if its not set we can set it to a default value)
  -ccbin)
    cuda_args="$cuda_args $1 $2"
    ccbin_set=1
    host_compiler=$2
    shift
    ;;

  #Handle -arch argument (if its not set use a default) this is the version with = sign
  -arch=*|-gencode=*)
    if [ "$arch_set" -eq 0 ]; then
        arch_set=1
        arch_flag="$1"
        cuda_args="$cuda_args $arch_flag"
    elif [  "$arch_flag" != "$1" ]; then
        echo "ARCH is being set twice with different flags, which is not handled"
        echo "$arch_flag"
        echo "$1"
        exit 1
    fi
    ;;
  #Handle -arch argument (if its not set use a default) this is the version without = sign
  -arch|-gencode)
    if [ "$arch_set" -eq 0 ]; then
        arch_set=1
        arch_flag="$1 $2"
        cuda_args="$cuda_args $arch_flag"
        shift
    elif [ "$arch_flag" != "$1 $2" ]; then
        echo "ARCH is being set twice with different flags, which is not handled"
        echo "$arch_flag"
        echo "$1 $2"
        exit 1
    fi
    ;;
  #Handle -code argument (if its not set use a default) this is the version with = sign
  -code*)
    cuda_args="$cuda_args $1"
    ;;
  #Handle -code argument (if its not set use a default) this is the version without = sign
  -code)
    cuda_args="$cuda_args $1 $2"
    shift
    ;;
  #Handle -Xcudafe argument
  -Xcudafe)
    cuda_args="$cuda_args -Xcudafe $2"
    shift
    ;;
  #Handle -Xlinker argument
  -Xlinker)
    xlinker_args="$xlinker_args -Xlinker $2"
    shift
    ;;
  #Handle args that should be sent to the linker
  -Wl,*)
    xlinker_args="$xlinker_args -Xlinker ${1:4:${#1}}"
    host_linker_args="$host_linker_args ${1:4:${#1}}"
    ;;
  #Handle object files: -x cu applies to all input files, so give them to linker, except if only linking
  *.a|*.so|*.o|*.obj)
    object_files="$object_files $1"
    object_files_xlinker="$object_files_xlinker -Xlinker $1"
    ;;
  #Handle object files which always need to use "-Xlinker": -x cu applies to all input files, so give them to linker, except if only linking
  @*|*.dylib)
    object_files="$object_files -Xlinker $1"
    object_files_xlinker="$object_files_xlinker -Xlinker $1"
    ;;
  #Handle shared libraries with *.so.* names which nvcc can't do.
  *.so.*)
    shared_versioned_libraries_host="$shared_versioned_libraries_host $1"
    shared_versioned_libraries="$shared_versioned_libraries -Xlinker $1"
  ;;
  #All other args are sent to the host compiler
  *)
    if [ $first_xcompiler_arg -eq 1 ]; then
      xcompiler_args=$1
      first_xcompiler_arg=0
    else
      xcompiler_args="$xcompiler_args,$1"
    fi
    ;;
  esac

  shift
done

# Only print host compiler version
if [ $get_host_version -eq 1 ]; then
  $host_compiler --version
  exit
fi

#Remove duplicate object files
if [ $remove_duplicate_link_files -eq 1 ]; then
for obj in $object_files
do
  object_files_reverse="$obj $object_files_reverse"
done

object_files_reverse_clean=""
for obj in $object_files_reverse
do
  exists=false
  for obj2 in $object_files_reverse_clean
  do
    if [ "$obj" == "$obj2" ]
    then
      exists=true
      echo "Exists: $obj"
    fi
  done
  if [ "$exists" == "false" ]
  then
    object_files_reverse_clean="$object_files_reverse_clean $obj"
  fi
done

object_files=""
for obj in $object_files_reverse_clean
do
  object_files="$obj $object_files"
done
fi

#Add default host compiler if necessary
if [ $ccbin_set -ne 1 ]; then
  cuda_args="$cuda_args -ccbin $host_compiler"
fi

#Add architecture command
if [ $arch_set -ne 1 ]; then
  cuda_args="$cuda_args -arch=$default_arch"
fi

#Compose compilation command
nvcc_command="$nvcc_compiler $cuda_args $shared_args $xlinker_args $shared_versioned_libraries"
if [ $first_xcompiler_arg -eq 0 ]; then
  nvcc_command="$nvcc_command -Xcompiler $xcompiler_args"
fi

#Replace all commas in xcompiler_args with a space for the host only command
xcompiler_args=${xcompiler_args//,/" "}

#Compose host only command
host_command="$host_compiler $shared_args $host_only_args $compile_arg $output_arg $xcompiler_args $host_linker_args $shared_versioned_libraries_host"

#nvcc does not accept '#pragma ident SOME_MACRO_STRING' but it does accept '#ident SOME_MACRO_STRING'
if [ $replace_pragma_ident -eq 1 ]; then
  cpp_files2=""
  for file in $cpp_files
  do
    var=`grep pragma ${file} | grep ident | grep "#"`
    if [ "${#var}" -gt 0 ]
    then
      sed 's/#[\ \t]*pragma[\ \t]*ident/#ident/g' $file > $temp_dir/nvcc_wrapper_tmp_$file
      cpp_files2="$cpp_files2 $temp_dir/nvcc_wrapper_tmp_$file"
    else
      cpp_files2="$cpp_files2 $file"
    fi
  done
  cpp_files=$cpp_files2
  #echo $cpp_files
fi

if [ "$cpp_files" ]; then
  nvcc_command="$nvcc_command $object_files_xlinker -x cu $cpp_files"
else
  nvcc_command="$nvcc_command $object_files"
fi

if [ "$cpp_files" ]; then
  host_command="$host_command $object_files $cpp_files"
else
  host_command="$host_command $object_files"
fi

if [ $depfile_separate -eq 1 ]; then
  # run nvcc a second time to generate dependencies (without compiling)
  nvcc_depfile_command="$nvcc_command -M $depfile_target_arg $depfile_output_arg"
else
  nvcc_depfile_command=""
fi

nvcc_command="$nvcc_command $compile_arg $output_arg"

#Print command for dryrun
if [ $dry_run -eq 1 ]; then
  if [ $host_only -eq 1 ]; then
    echo $host_command
  elif [ -n "$nvcc_depfile_command" ]; then
    echo $nvcc_command "&&" $nvcc_depfile_command
  else
    echo $nvcc_command
  fi
  exit 0
fi

#Run compilation command
if [ $host_only -eq 1 ]; then
  if [ "$NVCC_WRAPPER_SHOW_COMMANDS_BEING_RUN" == "1" ] ; then
    echo "$host_command"
  fi
  $host_command
elif [ -n "$nvcc_depfile_command" ]; then
  if [ "$NVCC_WRAPPER_SHOW_COMMANDS_BEING_RUN" == "1" ] ; then
    echo "TMPDIR=${temp_dir} $nvcc_command && TMPDIR=${temp_dir} $nvcc_depfile_command"
  fi
  TMPDIR=${temp_dir} $nvcc_command && TMPDIR=${temp_dir} $nvcc_depfile_command
else
  if [ "$NVCC_WRAPPER_SHOW_COMMANDS_BEING_RUN" == "1" ] ; then
    echo "TMPDIR=${temp_dir} $nvcc_command"
  fi
  TMPDIR=${temp_dir} $nvcc_command
fi
error_code=$?

#Report error code
exit $error_code<|MERGE_RESOLUTION|>--- conflicted
+++ resolved
@@ -14,13 +14,8 @@
 # sm_70 is supported by every CUDA version from 9-12 and is thus
 # chosen as default
 
-<<<<<<< HEAD
-#default_arch="sm_35"
-default_arch="sm_70"
-=======
 default_arch="sm_70"
 #default_arch="sm_80"
->>>>>>> 16768dc1
 
 #
 # The default C++ compiler.
