--- conflicted
+++ resolved
@@ -14,14 +14,9 @@
 # sm_70 is supported by every CUDA version from 9-12 and is thus
 # chosen as default
 
-<<<<<<< HEAD
-default_arch="sm_70"
-#default_arch="sm_80"
-=======
 #default_arch="sm_35" # previous version
 default_arch="sm_80" # Rocky8
 #default_arch="sm_50"
->>>>>>> 8c6270c8
 
 #
 # The default C++ compiler.
