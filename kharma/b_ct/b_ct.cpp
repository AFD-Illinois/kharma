--- conflicted
+++ resolved
@@ -116,18 +116,10 @@
     }
 
     // INTERNAL SMR
-<<<<<<< HEAD
-    // TODO own package, gate on enabling ismr
-    // Hyerin (04/04/24) averaged B fields needed for ismr
-    // ISMR cache: not evolved, immediately copied to fluid state after averaging
-    m = Metadata({Metadata::Real, Metadata::Face, Metadata::Derived, Metadata::OneCopy});
-    pkg->AddField("ismr_fB_avg", m);
-=======
     // Hyerin (04/04/24) averaged B fields needed for ismr
     // ISMR cache: not evolved, immediately copied to fluid state after averaging
     m = Metadata({Metadata::Real, Metadata::Face, Metadata::Derived, Metadata::OneCopy});
     pkg->AddField("ismr.fB_avg", m);
->>>>>>> 22a1be3a
 
     // CALLBACKS
 
@@ -489,37 +481,17 @@
 
 TaskStatus B_CT::DerefinePoles(MeshData<Real> *md)
 {
-<<<<<<< HEAD
     Flag("DerefinePoles");
-=======
->>>>>>> 22a1be3a
     // HYERIN (01/17/24) this routine is not general yet and only applies to polar boundaries for now.
     auto pmesh = md->GetMeshPointer();
     const uint nlevels = pmesh->packages.Get("ISMR")->Param<uint>("nlevels");
 
-<<<<<<< HEAD
-=======
-    // Figure out indices
->>>>>>> 22a1be3a
     int ng = Globals::nghost;
     for (auto &pmb : pmesh->block_list) {
         const auto& G = pmb->coords;
         auto& rc = pmb->meshblock_data.Get();
         auto B_Uf = rc->PackVariables(std::vector<std::string>{"cons.fB"});
-<<<<<<< HEAD
-        auto B_avg = rc->PackVariables(std::vector<std::string>{"ismr_fB_avg"});
-        //auto rho_U = rc->PackVariables(std::vector<std::string>{"cons.rho"});
-        //auto rho_avg = rc->PackVariables(std::vector<std::string>{"ismr_rho_avg"});
-        //auto u_U = rc->PackVariables(std::vector<std::string>{"cons.u"});
-        //auto u_avg = rc->PackVariables(std::vector<std::string>{"ismr_u_avg"});
-        //auto uvec_U = rc->PackVariables(std::vector<std::string>{"cons.uvec"});
-        //auto uvec_avg = rc->PackVariables(std::vector<std::string>{"ismr_uvec_avg"});
-        // TODO: eventually merge with the ismr branch like this
-        PackIndexMap cons_map;
-        auto vars = rc->PackVariables(std::vector<MetadataFlag>{Metadata::Conserved, Metadata::Cell}, cons_map);
-=======
         auto B_avg = rc->PackVariables(std::vector<std::string>{"ismr.fB_avg"});
->>>>>>> 22a1be3a
         for (int i = 0; i < BOUNDARY_NFACES; i++) {
             BoundaryFace bface = (BoundaryFace) i;
             auto bname = KBoundaries::BoundaryName(bface);
@@ -528,10 +500,7 @@
             auto binner = KBoundaries::BoundaryIsInner(bface);
             if (bdir == X2DIR && pmb->boundary_flag[bface] == BoundaryFlag::user) {
                 // indices
-<<<<<<< HEAD
-=======
                 // TODO also get ranges in cells from the beginning rather than using j_p & calculating j_c
->>>>>>> 22a1be3a
                 IndexRange3 bCC = KDomain::GetRange(rc, IndexDomain::interior, CC);
                 IndexRange3 bF1 = KDomain::GetRange(rc, domain, F1, ng, -ng);
                 IndexRange3 bF2 = KDomain::GetRange(rc, domain, F2, (binner) ? 0 : -1, (binner) ? 1 : 0, false);
@@ -541,12 +510,8 @@
                 const IndexRange j_p = IndexRange{(binner) ? j_f : jps, (binner) ? jps : j_f};  // Range of x2 to be de-refined
                 const int offset = (binner) ? 1 : -1; // offset to read the physical face values
                 const int point_out = offset; // if F2 B field at j_f + offset face is positive when pointing out of the cell, +1.
-<<<<<<< HEAD
+                // TODO Hyerin (09/30/24) multiplying by G.Volume<F1,2,3> not needed because its independent in x3 direction - remove
                 
-                // TODO Hyerin (09/30/24) multiplying by G.Volume<F1,2,3> not needed because its independent in x3 direction - remove
-=======
-
->>>>>>> 22a1be3a
                 // F1 average
                 pmb->par_for("B_CT_derefine_poles_avg_F1", bCC.ks, bCC.ke, j_p.s, j_p.e, bF1.is, bF1.ie,
                     KOKKOS_LAMBDA (const int &k, const int &j, const int &i) {
@@ -562,10 +527,6 @@
                         avg /= coarse_cell_len;
 
                         B_avg(F1, 0, k, j_c, i) = avg;
-<<<<<<< HEAD
-                        //if (i == bF1.is && j == jps && k == 10) printf("HYERIN: i %d B_U %.5g B_avg %.5g\n", i, B_U(bl)(F1, 0, k, j_c, i), avg/G.Volume<F1>(k, j_c, i));
-=======
->>>>>>> 22a1be3a
                     }
                 );
                 // F2 average
@@ -634,45 +595,6 @@
                         }
                     }
                 );
-<<<<<<< HEAD
-                // fluid variables average TODO: separate this into a separate routine.
-                pmb->par_for("B_CT_derefine_poles_avg_fluid", bCC.ks, bCC.ke, j_p.s, j_p.e, bCC.is, bCC.ie,
-                    KOKKOS_LAMBDA (const int &k, const int &j, const int &i) {
-                        int j_c, coarse_cell_len, ktemp, k_fine, k_start;
-                        Real avg;
-                        //const auto& G = B_U.GetCoords(bl);
-
-                        coarse_cell_len = m::pow(2, ((binner) ? jps - j : j - jps) + 1);
-                        j_c = j + ((binner) ? 0 : -1); // cell center
-                        k_fine = (k - ng) % coarse_cell_len; // this fine cell's k-index within the coarse cell
-                        k_start = k - k_fine; // starting k-index of the coarse cell
-
-                        // rho
-                        avg = 0.;
-                        for (ktemp = 0; ktemp < coarse_cell_len; ++ktemp)
-                            avg += rho_U(0, k_start + ktemp, j_c, i);
-                        avg /= coarse_cell_len;
-                        rho_avg(0, k, j_c, i) = avg;
-
-                        // u
-                        avg = 0.;
-                        for (ktemp = 0; ktemp < coarse_cell_len; ++ktemp)
-                            avg += u_U(0, k_start + ktemp, j_c, i);
-                        avg /= coarse_cell_len;
-                        u_avg(0, k, j_c, i) = avg;
-
-                        // uvec
-                        VLOOP {
-                            avg = 0.;
-                            for (ktemp = 0; ktemp < coarse_cell_len; ++ktemp)
-                                avg += uvec_U(v, k_start + ktemp, j_c, i);
-                            avg /= coarse_cell_len;
-                            uvec_avg(v, k, j_c, i) = avg;
-                        }
-                    }
-                );
-=======
->>>>>>> 22a1be3a
 
                 // F1 write
                 pmb->par_for("B_CT_derefine_poles_F1", bCC.ks, bCC.ke, j_p.s, j_p.e, bF1.is, bF1.ie,
@@ -694,23 +616,8 @@
                         B_Uf(F3, 0, k, j_c, i) = B_avg(F3, 0, k, j_c, i) / G.Volume<F3>(k, j_c, i);
                     }
                 );
-<<<<<<< HEAD
-                // fluid variables write
-                pmb->par_for("B_CT_derefine_poles_fluid", bCC.ks, bCC.ke, j_p.s, j_p.e, bCC.is, bCC.ie,
-                    KOKKOS_LAMBDA (const int &k, const int &j, const int &i) {
-                        //const auto& G = B_U.GetCoords(bl);
-                        int j_c = j + ((binner) ? 0 : -1); // cell center
-
-                        rho_U(0, k, j_c, i) = rho_avg(0, k, j_c, i);
-                        u_U(0, k, j_c, i) = u_avg(0, k, j_c, i);
-                        VLOOP uvec_U(v, k, j_c, i) = uvec_avg(v, k, j_c, i);
-                    }
-                );
-				// Average the primitive vals to zone centers
-=======
 
                 // Average the primitive vals to zone centers
->>>>>>> 22a1be3a
                 const int ndim = rc->GetMeshPointer()->ndim;
                 auto B_U = rc->PackVariables(std::vector<std::string>{"cons.B"});
                 auto B_P = rc->PackVariables(std::vector<std::string>{"prims.B"});
@@ -737,11 +644,8 @@
             }
         }
     }
-<<<<<<< HEAD
     EndFlag();
 
-=======
->>>>>>> 22a1be3a
     return TaskStatus::complete;
 }
 
