--- conflicted
+++ resolved
@@ -100,24 +100,6 @@
     }
 }
 
-<<<<<<< HEAD
-template<TE el, int NDIM>
-inline void EdgeCurl(MeshBlockData<Real> *rc, const GridVector& A,
-                                     const VariablePack<Real>& B_U, IndexDomain domain)
-{
-    auto pmb = rc->GetBlockPointer();
-    const auto &G = pmb->coords;
-    IndexRange3 bB = KDomain::GetRange(rc, domain, el);
-    pmb->par_for(
-        "EdgeCurl", bB.ks, bB.ke, bB.js, bB.je, bB.is, bB.ie,
-        KOKKOS_LAMBDA(const int &k, const int &j, const int &i) {
-            B_CT::edge_curl<el, NDIM>(G, A, B_U, k, j, i);
-        }
-    );
-}
-
-=======
->>>>>>> 8c5b886a
 KOKKOS_INLINE_FUNCTION Real upwind_diff(const VariableFluxPack<Real>& B_U, const VariablePack<Real>& emfc, const VariablePack<Real>& uvec,
                                         const int& comp, const int& dir, const int& vdir,
                                         const int& k, const int& j, const int& i, const bool& left_deriv)
