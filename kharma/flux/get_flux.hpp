/* 
 *  File: get_flux.hpp
 *  
 *  BSD 3-Clause License
 *  
 *  Copyright (c) 2020, AFD Group at UIUC
 *  All rights reserved.
 *  
 *  Redistribution and use in source and binary forms, with or without
 *  modification, are permitted provided that the following conditions are met:
 *  
 *  1. Redistributions of source code must retain the above copyright notice, this
 *     list of conditions and the following disclaimer.
 *  
 *  2. Redistributions in binary form must reproduce the above copyright notice,
 *     this list of conditions and the following disclaimer in the documentation
 *     and/or other materials provided with the distribution.
 *  
 *  3. Neither the name of the copyright holder nor the names of its
 *     contributors may be used to endorse or promote products derived from
 *     this software without specific prior written permission.
 *  
 *  THIS SOFTWARE IS PROVIDED BY THE COPYRIGHT HOLDERS AND CONTRIBUTORS "AS IS"
 *  AND ANY EXPRESS OR IMPLIED WARRANTIES, INCLUDING, BUT NOT LIMITED TO, THE
 *  IMPLIED WARRANTIES OF MERCHANTABILITY AND FITNESS FOR A PARTICULAR PURPOSE ARE
 *  DISCLAIMED. IN NO EVENT SHALL THE COPYRIGHT HOLDER OR CONTRIBUTORS BE LIABLE
 *  FOR ANY DIRECT, INDIRECT, INCIDENTAL, SPECIAL, EXEMPLARY, OR CONSEQUENTIAL
 *  DAMAGES (INCLUDING, BUT NOT LIMITED TO, PROCUREMENT OF SUBSTITUTE GOODS OR
 *  SERVICES; LOSS OF USE, DATA, OR PROFITS; OR BUSINESS INTERRUPTION) HOWEVER
 *  CAUSED AND ON ANY THEORY OF LIABILITY, WHETHER IN CONTRACT, STRICT LIABILITY,
 *  OR TORT (INCLUDING NEGLIGENCE OR OTHERWISE) ARISING IN ANY WAY OUT OF THE USE
 *  OF THIS SOFTWARE, EVEN IF ADVISED OF THE POSSIBILITY OF SUCH DAMAGE.
 */
#pragma once

#include "flux.hpp"

#include "domain.hpp"
#include "floors_functions.hpp"

namespace Flux {

/**
 * @brief Reconstruct the values of primitive variables at left and right of each zone face,
 * find the corresponding conserved variables and their fluxes through the face
 *
 * @param md the current stage MeshData container, holding pointers to all variable data
 *
 * Memory-wise, this fills the "flux" portions of the "conserved" fields.  These will be used
 * over the course of the step to calculate an update to the zone-centered values.
 * This function also fills the "Flux.cmax" & "Flux.cmin" vectors with the signal speeds,
 * and potentially the "Flux.vl" and "Flux.vr" vectors with the fluid velocities
 * 
 * This function is defined in the header because it is templated on the reconstruction scheme and
 * direction.  Since there are only a few reconstruction schemes supported, and we will only ever
 * need fluxes in three directions, we can recompile the function for every combination.
 * This allows some extra optimization from knowing that dir != 0 in parcticular, and inlining
 * the particular reconstruction call we need.
 */
template <KReconstruction::Type Recon, int dir>
inline TaskStatus GetFlux(MeshData<Real> *md)
{
    // Pointers
    auto pmesh = md->GetMeshPointer();
    auto pmb0  = md->GetBlockData(0)->GetBlockPointer();
    auto& packages = pmb0->packages;
    // Exit on trivial operations
    const int ndim = pmesh->ndim;
    if (ndim < 3 && dir == X3DIR) return TaskStatus::complete;
    if (ndim < 2 && dir == X2DIR) return TaskStatus::complete;

    Flag("GetFlux_"+std::to_string(dir));

    // Options
    const auto& pars       = packages.Get("Flux")->AllParams();
    const auto& mhd_pars   = packages.Get("GRMHD")->AllParams();
    const auto& globals    = packages.Get("Globals")->AllParams();
    const bool use_hlle    = pars.Get<bool>("use_hlle");

    const bool reconstruction_floors = pars.Get<bool>("reconstruction_floors");
    Floors::Prescription floors_temp;
    Floors::Prescription floors_inner_temp;
    if (reconstruction_floors) {
        // Apply post-reconstruction floors.
        // Only enabled for WENO since it is not TVD, and only when other
        // floors are enabled.
        floors_temp       = packages.Get("Floors")->Param<Floors::Prescription>("prescription");
        floors_inner_temp = packages.Get("Floors")->Param<Floors::Prescription>("prescription_inner");
    }
    const Floors::Prescription& floors = floors_temp;
    const Floors::Prescription& floors_inner = floors_inner_temp;

    const bool reconstruction_fallback = pars.Get<bool>("reconstruction_fallback");

    const Real gam = mhd_pars.Get<Real>("gamma");

    // Check whether we're using constraint-damping
    // (which requires that a variable be propagated at ctop_max)
    const bool use_b_cd = packages.AllPackages().count("B_CD");
    const double ctop_max = (use_b_cd) ? packages.Get("B_CD")->Param<Real>("ctop_max_last") : 0.0;

    const bool use_ismr = packages.AllPackages().count("ISMR");
<<<<<<< HEAD
    const int ng_plus_nlevels = use_ismr ? packages.Get("ISMR")->Param<int>("nlevels") + Globals::nghost : 0;
=======
    const int ng_plus_nlevels = use_ismr ? packages.Get("ISMR")->Param<uint>("nlevels") + Globals::nghost : 0;
>>>>>>> 9e65989f

    const EMHD::EMHD_parameters& emhd_params = EMHD::GetEMHDParameters(packages);

    const Loci loc = loc_of(dir);

    // Pack variables.  Keep ctop separate
    PackIndexMap prims_map, cons_map;
    const auto& cmax  = md->PackVariables(std::vector<std::string>{"Flux.cmax"});
    const auto& cmin  = md->PackVariables(std::vector<std::string>{"Flux.cmin"});

    const auto& P_all = md->PackVariables(std::vector<MetadataFlag>{Metadata::GetUserFlag("Primitive"), Metadata::Cell}, prims_map);
    const auto& U_all = md->PackVariablesAndFluxes(std::vector<MetadataFlag>{Metadata::Conserved, Metadata::Cell}, cons_map);
    const VarMap m_u(cons_map, true), m_p(prims_map, false);

    const auto& Pl_all = md->PackVariables(std::vector<std::string>{"Flux.Pl"});
    const auto& Pr_all = md->PackVariables(std::vector<std::string>{"Flux.Pr"});
    const auto& Ul_all = md->PackVariables(std::vector<std::string>{"Flux.Ul"});
    const auto& Ur_all = md->PackVariables(std::vector<std::string>{"Flux.Ur"});
    const auto& Fl_all = md->PackVariables(std::vector<std::string>{"Flux.Fl"});
    const auto& Fr_all = md->PackVariables(std::vector<std::string>{"Flux.Fr"});

    // Get the domain size
    // We need fluxes outside the domain for flux-CT and FOFC: one extra zone update on each side
    const IndexRange3 b = KDomain::GetRange(md, IndexDomain::interior, FaceOf(dir), -1, 1);
    // Get other sizes we need
    const int n1 = pmb0->cellbounds.ncellsi(IndexDomain::entire);
    const IndexRange block = IndexRange{0, cmax.GetDim(5) - 1};
    const int nvar = U_all.GetDim(4);

    if (globals.Get<int>("verbose") > 2) {
        std::cout << "Calculating fluxes for " << cmax.GetDim(5) << " blocks, "
                << nvar << " variables (" << P_all.GetDim(4) << " primitives)" << std::endl;
        m_u.print(); m_p.print();
        emhd_params.print();
    }

    // Allocate scratch space
    const int scratch_level = 1; // 0 is actual scratch (tiny); 1 is HBM
    const size_t var_size_in_bytes = parthenon::ScratchPad2D<Real>::shmem_size(nvar, n1);
    const size_t line_size_in_bytes = parthenon::ScratchPad1D<int>::shmem_size(n1);
    // Allocate enough to cache prims, conserved, and fluxes, for left and right faces,
    // plus temporaries inside reconstruction (most use none, donor_cell uses one, linear_vl uses a bunch)
    using RType = KReconstruction::Type;
    const size_t recon_scratch_bytes = (4 + 1*(Recon == RType::donor_cell) +
                                            5*(Recon == RType::linear_vl)) * var_size_in_bytes +
                                        line_size_in_bytes;
    const size_t flux_scratch_bytes = 3 * var_size_in_bytes;

    // This isn't a pmb0->par_for_outer because Parthenon's current overloaded definitions
    // do not accept three pairs of bounds, which we need in order to iterate over blocks
    Flag("GetFlux_"+std::to_string(dir)+"_recon");
    parthenon::par_for_outer(DEFAULT_OUTER_LOOP_PATTERN, "calc_flux_recon", pmb0->exec_space,
        recon_scratch_bytes, scratch_level, block.s, block.e, b.ks, b.ke, b.js, b.je,
        KOKKOS_LAMBDA(parthenon::team_mbr_t member, const int& bl, const int& k, const int& j) {
            const auto& G = U_all.GetCoords(bl);
            ScratchPad2D<Real> Pl_s(member.team_scratch(scratch_level), nvar, n1);
            ScratchPad2D<Real> Pr_s(member.team_scratch(scratch_level), nvar, n1);
            ScratchPad2D<Real> Plf_s(member.team_scratch(scratch_level), nvar, n1);
            ScratchPad2D<Real> Prf_s(member.team_scratch(scratch_level), nvar, n1);
            ScratchPad1D<int> fallback_tvd(member.team_scratch(scratch_level), n1);

            // We template on reconstruction type to avoid a big switch statement here.
            // Instead, a version of GetFlux() is generated separately for each reconstruction/direction pair.
            // See reconstruction.hpp for all the implementations.
            if (use_ismr) {
                KReconstruction::ReconstructRowIsmr<Recon, dir>(member, P_all(bl), k, j, b.is, b.ie, ng_plus_nlevels, Pl_s, Pr_s);
            } else {
                KReconstruction::ReconstructRow<Recon, dir>(member, P_all(bl), k, j, b.is, b.ie, Pl_s, Pr_s);
            }

            // Sync all threads in the team so that scratch memory is consistent
            member.team_barrier();

            parthenon::par_for_inner(member, b.is, b.ie,
                [&](const int& i) {
                    auto Pl = Kokkos::subview(Pl_s, Kokkos::ALL(), i);
                    auto Pr = Kokkos::subview(Pr_s, Kokkos::ALL(), i);
                    // Apply floors to the *reconstructed* primitives, because without TVD
                    // we have no guarantee they remotely resemble the *centered* primitives
                    // If we selected to fall back to TVD, the floors are at zero (as intended)
                    if (reconstruction_floors || reconstruction_fallback) {
                        fallback_tvd(i)  = Floors::apply_geo_floors(G, Pl, m_p, gam, j, i, floors, floors_inner, loc);
                        fallback_tvd(i) |= Floors::apply_geo_floors(G, Pr, m_p, gam, j, i, floors, floors_inner, loc);
                    }
                }
            );
            member.team_barrier();

            if (reconstruction_fallback) {
                // TODO without the whole thing again? Also, option of scheme?
                KReconstruction::ReconstructRow<RType::ppm, dir>(member, P_all(bl), k, j, b.is, b.ie, Plf_s, Prf_s);
                member.team_barrier();
                for (int p = 0; p <= P_all.GetDim(4) - 1; ++p) {
                    parthenon::par_for_inner(member, b.is, b.ie,
                        [&](const int& i) {
                            if (fallback_tvd(i)) {
                                Pl_s(p, i) = Plf_s(p, i);
                                Pr_s(p, i) = Prf_s(p, i);
                            }
                        }
                    );
                }
                member.team_barrier();
            }

            // Copy out state (TODO(BSP) eliminate)
            for (int p=0; p < nvar; ++p) {
                parthenon::par_for_inner(member, b.is, b.ie,
                    [&](const int& i) {
                        Pl_all(bl, p, k, j, i) = Pl_s(p, i);
                        Pr_all(bl, p, k, j, i) = Pr_s(p, i);
                    }
                );
            }
            member.team_barrier();
        }
    );
    EndFlag();

    // If we have B field on faces, we "must" replace reconstructed version with that
    // Override at user option due to unreasonable effectiveness (https://github.com/AFD-Illinois/kharma/issues/79)
    if (pmb0->packages.AllPackages().count("B_CT") && packages.Get("Flux")->Param<bool>("consistent_face_b")) {
        const auto& Bf  = md->PackVariables(std::vector<std::string>{"cons.fB"});
        const TopologicalElement face = FaceOf(dir); // TODO probably can be constexpr, somehow
        IndexRange3 bi = KDomain::GetRange(md, IndexDomain::interior, face);
        pmb0->par_for("replace_face", block.s, block.e, bi.ks, bi.ke, bi.js, bi.je, bi.is, bi.ie,
            KOKKOS_LAMBDA(const int& bl, const int& k, const int& j, const int& i) {
                const auto& G = U_all.GetCoords(bl);
                const double bf = Bf(bl, face, 0, k, j, i) / G.gdet(loc, j, i);
                Pl_all(bl, m_p.B1+dir-1, k, j, i) = bf;
                Pr_all(bl, m_p.B1+dir-1, k, j, i) = bf;
            }
        );
    }

    // Now that this is split, we add the biggest TODO in KHARMA
    // TODO per-package prim_to_flux?  Is that slower?
    // At least, we should refactor to template loops on vchar/stress-energy T type

    Flag("GetFlux_"+std::to_string(dir)+"_left");
    parthenon::par_for_outer(DEFAULT_OUTER_LOOP_PATTERN, "calc_flux_left", pmb0->exec_space,
        flux_scratch_bytes, scratch_level, block.s, block.e, b.ks, b.ke, b.js, b.je,
        KOKKOS_LAMBDA(parthenon::team_mbr_t member, const int& bl, const int& k, const int& j) {
            const auto& G = U_all.GetCoords(bl);
            ScratchPad2D<Real> Pl_s(member.team_scratch(scratch_level), nvar, n1);
            ScratchPad2D<Real> Ul_s(member.team_scratch(scratch_level), nvar, n1);
            ScratchPad2D<Real> Fl_s(member.team_scratch(scratch_level), nvar, n1);

            // Copy in state (TODO(BSP) eliminate)
            for (int p=0; p < nvar; ++p) {
                parthenon::par_for_inner(member, b.is, b.ie,
                    [&](const int& i) {
                        Pl_s(p, i) = Pl_all(bl, p, k, j, i);
                    }
                );
            }
            member.team_barrier();

            // LEFT FACES
            parthenon::par_for_inner(member, b.is, b.ie,
                [&](const int& i) {
                    auto Pl = Kokkos::subview(Pl_s, Kokkos::ALL(), i);
                    auto Ul = Kokkos::subview(Ul_s, Kokkos::ALL(), i);
                    auto Fl = Kokkos::subview(Fl_s, Kokkos::ALL(), i);
                    // Declare temporary vectors
                    FourVectors Dtmp;

                    // Left
                    GRMHD::calc_4vecs(G, Pl, m_p, j, i, loc, Dtmp);
                    Flux::prim_to_flux(G, Pl, m_p, Dtmp, emhd_params, gam, j, i, 0, Ul, m_u, loc);
                    Flux::prim_to_flux(G, Pl, m_p, Dtmp, emhd_params, gam, j, i, dir, Fl, m_u, loc);

                    // Magnetosonic speeds
                    Real cmaxL, cminL;
                    Flux::vchar(G, Pl, m_p, Dtmp, gam, emhd_params, k, j, i, loc, dir, cmaxL, cminL);

                    // Record speeds
                    cmax(bl, dir-1, k, j, i) = m::max(0., cmaxL);
                    cmin(bl, dir-1, k, j, i) = m::min(0., cminL);
                }
            );
            member.team_barrier();

            // Copy out state
            for (int p=0; p < nvar; ++p) {
                parthenon::par_for_inner(member, b.is, b.ie,
                    [&](const int& i) {
                        Ul_all(bl, p, k, j, i) = Ul_s(p, i);
                        Fl_all(bl, p, k, j, i) = Fl_s(p, i);
                    }
                );
            }
        }
    );
    EndFlag();

    Flag("GetFlux_"+std::to_string(dir)+"_right");
    parthenon::par_for_outer(DEFAULT_OUTER_LOOP_PATTERN, "calc_flux_right", pmb0->exec_space,
        flux_scratch_bytes, scratch_level, block.s, block.e, b.ks, b.ke, b.js, b.je,
        KOKKOS_LAMBDA(parthenon::team_mbr_t member, const int& bl, const int& k, const int& j) {
            const auto& G = U_all.GetCoords(bl);
            ScratchPad2D<Real> Pr_s(member.team_scratch(scratch_level), nvar, n1);
            ScratchPad2D<Real> Ur_s(member.team_scratch(scratch_level), nvar, n1);
            ScratchPad2D<Real> Fr_s(member.team_scratch(scratch_level), nvar, n1);

            // Copy in state (TODO(BSP) eliminate)
            for (int p=0; p < nvar; ++p) {
                parthenon::par_for_inner(member, b.is, b.ie,
                    [&](const int& i) {
                        Pr_s(p, i) = Pr_all(bl, p, k, j, i);
                    }
                );
            }
            member.team_barrier();

            // RIGHT FACES, finalize signal speed
            parthenon::par_for_inner(member, b.is, b.ie,
                [&](const int& i) {
                    auto Pr = Kokkos::subview(Pr_s, Kokkos::ALL(), i);
                    auto Ur = Kokkos::subview(Ur_s, Kokkos::ALL(), i);
                    auto Fr = Kokkos::subview(Fr_s, Kokkos::ALL(), i);
                    // Declare temporary vectors
                    FourVectors Dtmp;
                    // Right
                    GRMHD::calc_4vecs(G, Pr, m_p, j, i, loc, Dtmp);
                    Flux::prim_to_flux(G, Pr, m_p, Dtmp, emhd_params, gam, j, i, 0, Ur, m_u, loc);
                    Flux::prim_to_flux(G, Pr, m_p, Dtmp, emhd_params, gam, j, i, dir, Fr, m_u, loc);

                    // Magnetosonic speeds
                    Real cmaxR, cminR;
                    Flux::vchar(G, Pr, m_p, Dtmp, gam, emhd_params, k, j, i, loc, dir, cmaxR, cminR);

                    // Calculate cmax/min based on comparison with cached values
                    cmax(bl, dir-1, k, j, i) =  m::max(cmax(bl, dir-1, k, j, i), cmaxR);
                    cmin(bl, dir-1, k, j, i) = -m::min(cmin(bl, dir-1, k, j, i), cminR);
                }
            );
            member.team_barrier();

            // Copy out state
            for (int p=0; p < nvar; ++p) {
                parthenon::par_for_inner(member, b.is, b.ie,
                    [&](const int& i) {
                        Ur_all(bl, p, k, j, i) = Ur_s(p, i);
                        Fr_all(bl, p, k, j, i) = Fr_s(p, i);
                    }
                );
            }

        }
    );
    EndFlag();

    // Apply what we've calculated
    Flag("GetFlux_"+std::to_string(dir)+"_riemann");
    if (use_hlle) { // More fluxes would need a template
        pmb0->par_for("flux_hlle", block.s, block.e, 0, nvar-1, b.ks, b.ke, b.js, b.je, b.is, b.ie,
            KOKKOS_LAMBDA(const int& bl, const int& p, const int& k, const int& j, const int& i) {
                U_all(bl).flux(dir, p, k, j, i) = hlle(Fl_all(bl, p, k, j, i), Fr_all(bl, p, k, j, i),
                                                      cmax(bl, dir-1, k, j, i), cmin(bl, dir-1, k, j, i),
                                                      Ul_all(bl, p, k, j, i), Ur_all(bl, p, k, j, i));
            }
        );
    } else {
        pmb0->par_for("flux_llf", block.s, block.e, 0, nvar-1, b.ks, b.ke, b.js, b.je, b.is, b.ie,
            KOKKOS_LAMBDA(const int& bl, const int& p, const int& k, const int& j, const int& i) {
                U_all(bl).flux(dir, p, k, j, i) = llf(Fl_all(bl, p, k, j, i), Fr_all(bl, p, k, j, i),
                                                     cmax(bl, dir-1, k, j, i), cmin(bl, dir-1, k, j, i),
                                                     Ul_all(bl, p, k, j, i), Ur_all(bl, p, k, j, i));
            }
        );
    }
    EndFlag();

    // Save the face velocities for upwinding/CT later
    // TODO Probably a few reasons to do this, maybe make it a Flux parameter
    if (packages.AllPackages().count("B_CT") && packages.Get("B_CT")->Param<std::string>("ct_scheme") == "gs05_c") {
        Flag("GetFlux_"+std::to_string(dir)+"_store_vel");
        const auto& vl_all = md->PackVariables(std::vector<std::string>{"Flux.vl"});
        const auto& vr_all = md->PackVariables(std::vector<std::string>{"Flux.vr"});
        const TopologicalElement face = FaceOf(dir);
        pmb0->par_for("flux_llf", block.s, block.e, 0, NVEC-1, b.ks, b.ke, b.js, b.je, b.is, b.ie,
            KOKKOS_LAMBDA(const int& bl, const int& v, const int& k, const int& j, const int& i) {
                vl_all(bl, face, v, k, j, i) = Pl_all(bl, m_p.U1+v, k, j, i);
                vr_all(bl, face, v, k, j, i) = Pr_all(bl, m_p.U1+v, k, j, i);
            }
        );
        EndFlag();
    }

    EndFlag();
    return TaskStatus::complete;
}

} // Flux<|MERGE_RESOLUTION|>--- conflicted
+++ resolved
@@ -100,11 +100,7 @@
     const double ctop_max = (use_b_cd) ? packages.Get("B_CD")->Param<Real>("ctop_max_last") : 0.0;
 
     const bool use_ismr = packages.AllPackages().count("ISMR");
-<<<<<<< HEAD
-    const int ng_plus_nlevels = use_ismr ? packages.Get("ISMR")->Param<int>("nlevels") + Globals::nghost : 0;
-=======
     const int ng_plus_nlevels = use_ismr ? packages.Get("ISMR")->Param<uint>("nlevels") + Globals::nghost : 0;
->>>>>>> 9e65989f
 
     const EMHD::EMHD_parameters& emhd_params = EMHD::GetEMHDParameters(packages);
 
