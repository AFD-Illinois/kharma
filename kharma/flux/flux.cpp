--- conflicted
+++ resolved
@@ -55,7 +55,6 @@
     auto pkg = std::make_shared<KHARMAPackage>("Flux");
     Params &params = pkg->AllParams();
 
-<<<<<<< HEAD
     // Don't even error on this. Use LLF unless the user is very clear otherwise.
     std::string default_flux_s = "llf";
     if (pin->DoesParameterExist("driver", "flux")) {
@@ -133,10 +132,9 @@
 
     bool reconstruction_fallback = pin->GetOrAddBoolean("flux", "reconstruction_fallback", false);
     params.Add("reconstruction_fallback", reconstruction_fallback);
-=======
+
     bool consistent_face_b = pin->GetOrAddBoolean("flux", "consistent_face_b", true);
     params.Add("consistent_face_b", consistent_face_b);
->>>>>>> 79df08ae
 
     // We can't just use GetVariables or something since there's no mesh yet.
     // That's what this function is for.
