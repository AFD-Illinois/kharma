--- conflicted
+++ resolved
@@ -114,11 +114,7 @@
         }
     );
 
-<<<<<<< HEAD
-    Flag(rc, "Got conserved variables");
-=======
     EndFlag();
->>>>>>> 0c89229b
     return TaskStatus::complete;
 }
 
