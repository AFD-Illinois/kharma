--- conflicted
+++ resolved
@@ -41,11 +41,6 @@
 #include <stdexcept>
 
 /*
-<<<<<<< HEAD
- * A file for everything that doesn't fit somewhere else.  General C/C++ convenience functions.
- */
-
-=======
  * General C/C++ convenience functions, anything not specific to KHARMA's datatypes
  */
 
@@ -93,7 +88,6 @@
     }
 }
 
->>>>>>> 4c535027
 /**
  * This takes a number n and clips it to lie on the real line between 'lower' and 'upper'
  * If n is NaN, it returns the *lower* bound, unless this is also NaN, in which case it returns the upper.
