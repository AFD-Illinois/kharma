/*
 * Everything that doesn't fit somewhere else.  General C/C++ convenience functions.
 */
#pragma once

#include "decs.hpp"

#include <memory>
#include <string>
#include <stdexcept>

// Allow max/min below to be defined directly by CUDA,
// but otherwise resolve to std::max and std::min
using namespace std;

/**
 * This takes a number n and clips it to lie on the real line between 'lower' and 'upper'
 * If n is NaN, it returns the *lower* bound, unless this is also NaN, in which case it returns the upper.
 * Note that you can disable a bound by passing NaN.
 * If lower > upper, clip() will return the bound marked 'upper', that is, the lower number.
 *
 * Lightly edited from https://stackoverflow.com/questions/9323903/most-efficient-elegant-way-to-clip-a-number
 * Note that in C++17+ this can likely be a straight std::clamp call
 */
template <typename T>
KOKKOS_INLINE_FUNCTION T clip(const T& n, const T& lower, const T& upper)
{
<<<<<<< HEAD
#if DEBUG
    //if (isnan(n)) printf("Clipping a NaN value!\n");
    //if (n > upper) printf("Clip %g to %g\n", n, upper);
    //if (n < lower) printf("Clip %g to %g\n", n, lower);
=======
#if TRACE
  // This isn't so useful without context
  //if (isnan(n)) printf("Clipping a NaN value!\n");
  //if (n > upper) printf("Clip %g to %g\n", n, upper);
  //if (n < lower) printf("Clip %g to %g\n", n, lower);
>>>>>>> e883bb6e
#endif
    return min(max(lower, n), upper);
}
// Version which "bounces" any excess over the bounds, useful for the polar coordinate
template <typename T>
KOKKOS_INLINE_FUNCTION T bounce(const T& n, const T& lower, const T& upper)
{
    return (n < lower) ? 2*lower - n : ( (n > upper) ? 2*upper - n : n );
}
// Version which "excises" anything within a range
template <typename T>
KOKKOS_INLINE_FUNCTION T excise(const T& n, const T& center, const T& range)
{
    return (abs(n - center) > range) ? n : ( (n > center) ? center + range : center - range );
}

// Quickly zero n elements of an array
// Types can fail to resolve if gzeroN() calls zeroN(),
// so we duplicate code a bit
template <typename T>
KOKKOS_INLINE_FUNCTION void zero(T* a, const int& n)
{
    memset(a, 0, n*sizeof(T));
}
template <typename T>
KOKKOS_INLINE_FUNCTION void gzero(T a[GR_DIM])
{
    memset(a, 0, GR_DIM*sizeof(T));
}
template <typename T>
KOKKOS_INLINE_FUNCTION void zero2(T* a[], const int& n)
{
    memset(&(a[0][0]), 0, n*sizeof(T));
}
template <typename T>
KOKKOS_INLINE_FUNCTION void gzero2(T a[GR_DIM][GR_DIM])
{
    memset(&(a[0][0]), 0, GR_DIM*GR_DIM*sizeof(T));
}<|MERGE_RESOLUTION|>--- conflicted
+++ resolved
@@ -25,18 +25,11 @@
 template <typename T>
 KOKKOS_INLINE_FUNCTION T clip(const T& n, const T& lower, const T& upper)
 {
-<<<<<<< HEAD
-#if DEBUG
-    //if (isnan(n)) printf("Clipping a NaN value!\n");
-    //if (n > upper) printf("Clip %g to %g\n", n, upper);
-    //if (n < lower) printf("Clip %g to %g\n", n, lower);
-=======
 #if TRACE
   // This isn't so useful without context
   //if (isnan(n)) printf("Clipping a NaN value!\n");
   //if (n > upper) printf("Clip %g to %g\n", n, upper);
   //if (n < lower) printf("Clip %g to %g\n", n, lower);
->>>>>>> e883bb6e
 #endif
     return min(max(lower, n), upper);
 }
