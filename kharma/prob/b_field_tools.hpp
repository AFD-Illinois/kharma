--- conflicted
+++ resolved
@@ -4,13 +4,10 @@
 #include "decs.hpp"
 #include <parthenon/parthenon.hpp>
 
-<<<<<<< HEAD
 // Internal representation of the field initialization preference for quick switch
 // Avoids string comparsion in kernels
-enum BSeedType{constant, monopole, sane, ryan, r3s3, gaussian, bz_monopole};
+enum BSeedType{constant, monopole, bz_monopole, sane, ryan, r3s3, steep, gaussian};
 
-=======
->>>>>>> 4113e2f4
 /**
  * Get the minimum value of plasma beta on the (physical, non-ghost) domain
  * 
