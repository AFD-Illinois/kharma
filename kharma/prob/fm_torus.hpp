// Fishbone-Moncrief torus initialization functions
#pragma once

#include "decs.hpp"
#include "types.hpp"

/**
 * Initialize a wide variety of different fishbone-moncrief torii.
 *
 * @param rin is the torus innermost radius, in r_g
 * @param rmax is the radius of maximum density of the F-M torus in r_g
 */
<<<<<<< HEAD
TaskStatus InitializeFMTorus(std::shared_ptr<MeshBlockData<Real>>& rc, ParameterInput *pin);
/* Need a different initialization function since we have additional fields (q, dP)
 * for the EMHD problem that are declared at runtime*/
TaskStatus InitializeFMTorusEMHD(std::shared_ptr<MeshBlockData<Real>>& rc, ParameterInput *pin);
=======
TaskStatus InitializeFMTorus(MeshBlockData<Real> *rc, ParameterInput *pin);
/* Need a different initialization function since we have additional fields (q, dP)
 * for the EMHD problem that are declared at runtime*/
TaskStatus InitializeFMTorusEMHD(MeshBlockData<Real> *rc, ParameterInput *pin);
>>>>>>> 47d23c34
/**
 * Perturb the internal energy by a uniform random proportion per cell.
 * Resulting internal energies will be between u \pm u*u_jitter/2
 * i.e. u_jitter=0.1 -> \pm 5% randomization, 0.95u to 1.05u
 *
 * @param u_jitter see description
 * @param rng_seed is added to the MPI rank to seed the GSL RNG
 */
TaskStatus PerturbU(std::shared_ptr<MeshBlockData<Real>>& rc, ParameterInput *pin);

/**
 * Torus solution for ln h, See Fishbone and Moncrief eqn. 3.6. 
 */
KOKKOS_INLINE_FUNCTION Real lnh_calc(const GReal a, const Real l, const GReal rin, const GReal r, const GReal th)
{
    Real sth = sin(th);
    Real cth = cos(th);

    Real r2 = m::pow(r, 2);
    Real a2 = m::pow(a, 2);
    Real DD = r2 - 2. * r + a2;
    Real AA = m::pow(r2 + a2, 2) - DD * a2 * sth * sth;
    Real SS = r2 + a2 * cth * cth;

    Real thin = M_PI / 2.;
    Real sthin = sin(thin);
    Real cthin = cos(thin);

    Real rin2 = m::pow(rin, 2);
    Real DDin = rin2 - 2. * rin + a2;
    Real AAin = m::pow(rin2 + a2, 2) - DDin * a2 * sthin * sthin;
    Real SSin = rin2 + a2 * cthin * cthin;

    if (r >= rin) {
        return
            0.5 *
                log((1. +
                        m::sqrt(1. +
                            4. * (l * l * SS * SS) * DD / (AA * AA * sth * sth))) /
                    (SS * DD / AA)) -
            0.5 * m::sqrt(1. +
                        4. * (l * l * SS * SS) * DD /
                            (AA * AA * sth * sth)) -
            2. * a * r * l / AA -
            (0.5 *
                    log((1. +
                        m::sqrt(1. +
                            4. * (l * l * SSin * SSin) * DDin /
                                (AAin * AAin * sthin * sthin))) /
                        (SSin * DDin / AAin)) -
                0.5 * m::sqrt(1. +
                        4. * (l * l * SSin * SSin) * DDin / (AAin * AAin * sthin * sthin)) -
                2. * a * rin * l / AAin);
    } else {
        return 1.;
    }
}

/**
 * This function calculates specific the angular momentum of the
 * Fishbone-Moncrief solution in the midplane, as a function of radius.
 * (see Fishbone & Moncrief eqn. 3.8)
 * It improves on (3.8) by requiring no sign changes for
 * co-rotating (a > 0) vs counter-rotating (a < 0) disks.
 */
KOKKOS_INLINE_FUNCTION Real lfish_calc(const GReal a, const GReal r)
{
    return (((m::pow(a, 2) - 2. * a * m::sqrt(r) + m::pow(r, 2)) *
             ((-2. * a * r *
               (m::pow(a, 2) - 2. * a * m::sqrt(r) +
                m::pow(r,
                    2))) /
                  m::sqrt(2. * a * m::sqrt(r) + (-3. + r) * r) +
              ((a + (-2. + r) * m::sqrt(r)) * (m::pow(r, 3) + m::pow(a, 2) *
                                                            (2. + r))) /
                  m::sqrt(1 + (2. * a) / m::pow(r, 1.5) - 3. / r))) /
            (m::pow(r, 3) * m::sqrt(2. * a * m::sqrt(r) + (-3. + r) * r) *
             (m::pow(a, 2) + (-2. + r) * r)));
}

/**
 * Torus solution for density at a given location.
 * 
 * This function is *not* used for the actual initialization (where rho is calculated
 * alongside the other primitive variables).  Rather, it is for:
 * 1. Normalization, in which the max of this function over the domain is calculated.
 * 2. B field initialization, which requires density the untilted disk for simplicity
 */
KOKKOS_INLINE_FUNCTION Real fm_torus_rho(const GReal a, const GReal rin, const GReal rmax, const Real gam,
                                         const Real kappa, const GReal r, const GReal th)
{
    Real l = lfish_calc(a, rmax);
    Real lnh = lnh_calc(a, l, rin, r, th);
    if (lnh >= 0. && r >= rin) {
        // Calculate rho
        Real hm1 = m::exp(lnh) - 1.;
        return m::pow(hm1 * (gam - 1.) / (kappa * gam),
                            1. / (gam - 1.));
    } else {
        return 0;
    }
}<|MERGE_RESOLUTION|>--- conflicted
+++ resolved
@@ -10,17 +10,13 @@
  * @param rin is the torus innermost radius, in r_g
  * @param rmax is the radius of maximum density of the F-M torus in r_g
  */
-<<<<<<< HEAD
 TaskStatus InitializeFMTorus(std::shared_ptr<MeshBlockData<Real>>& rc, ParameterInput *pin);
-/* Need a different initialization function since we have additional fields (q, dP)
- * for the EMHD problem that are declared at runtime*/
+/**
+ * Need a different initialization function since we have additional fields (q, dP)
+ * for the EMHD problem that are declared at runtime
+ */
 TaskStatus InitializeFMTorusEMHD(std::shared_ptr<MeshBlockData<Real>>& rc, ParameterInput *pin);
-=======
-TaskStatus InitializeFMTorus(MeshBlockData<Real> *rc, ParameterInput *pin);
-/* Need a different initialization function since we have additional fields (q, dP)
- * for the EMHD problem that are declared at runtime*/
-TaskStatus InitializeFMTorusEMHD(MeshBlockData<Real> *rc, ParameterInput *pin);
->>>>>>> 47d23c34
+
 /**
  * Perturb the internal energy by a uniform random proportion per cell.
  * Resulting internal energies will be between u \pm u*u_jitter/2
