--- conflicted
+++ resolved
@@ -107,11 +107,7 @@
     // Indices
     // TODO handle filling faces with domain < entire more gracefully
     IndexRange3 b = KDomain::GetRange(rc, domain);
-<<<<<<< HEAD
     IndexRange3 bf = KDomain::GetRange(rc, domain, 0, 1);
-=======
-    IndexRange3 be = KDomain::GetRange(rc, domain, 0, 1); // Corresponds to GetRange(E1/E2/E3)
->>>>>>> 4ecc9116
     int ndim = pmb->pmy_mesh->ndim;
 
     // Shortcut to field values for easy fields
@@ -246,15 +242,9 @@
         // But for tilted conditions we must keep track of all components
         // TODO(BSP) Make the vector potential a proper edge-centered field, sync it before B calc
         IndexSize3 sz = KDomain::GetBlockSize(rc);
-<<<<<<< HEAD
         ParArrayND<double> A("A", NVEC, sz.n3+1, sz.n2+1, sz.n1+1);
         pmb->par_for(
             "B_field_A", bf.ks, bf.ke, bf.js, bf.je, bf.is, bf.ie,
-=======
-        ParArrayND<double> A("A", NVEC, sz.n3+1, sz.n2+1, sz.n1+1); // TODO needs to just be an Edge field
-        pmb->par_for(
-            "B_field_A", be.ks, be.ke, be.js, be.je, be.is, be.ie,
->>>>>>> 4ecc9116
             KOKKOS_LAMBDA(const int &k, const int &j, const int &i) {
                 GReal Xnative[GR_DIM];
                 GReal Xembed[GR_DIM], Xmidplane[GR_DIM];
@@ -275,19 +265,10 @@
                     rho_av = fm_torus_rho(a, rin, rmax, gam, kappa, r, th) / rho_norm;
                 } else {
                     // Use averages for anything else
-<<<<<<< HEAD
                     // Avoid overstepping array bounds (but allow overstepping domain bounds)
                     const int ii = clip((uint)i, (uint)1, sz.n1-1);
                     const int jj = clip((uint)j, (uint)1, sz.n2-1);
                     const int kk = clip((uint)k, (uint)1, sz.n3-1);
-=======
-                    // This loop runs over every corner. Centers do not exist before the first
-                    // or after the last, so use the last (ghost) zones available.
-                    // TODO make sure this always clips vs "entire"
-                    const int ii = clip((uint)i, b.is + 1, b.ie);
-                    const int jj = clip((uint)j, b.js + 1, b.je);
-                    const int kk = clip((uint)k, b.ks + 1, b.ke);
->>>>>>> 4ecc9116
                     if (ndim > 2)
                     {
                         rho_av = (rho(kk, jj, ii) + rho(kk, jj, ii - 1) +
