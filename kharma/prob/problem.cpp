--- conflicted
+++ resolved
@@ -74,17 +74,15 @@
 {
     auto rc = pmb->meshblock_data.Get();
     auto prob = pin->GetString("parthenon/job", "problem_id"); // Required parameter
-<<<<<<< HEAD
     Flag("Initialize "+prob);
     // Also just print this, it's important
-=======
-    
-    auto use_emhd = pin->GetOrAddBoolean("emhd", "on", false); // Needed to check if it's an EMHD torus
-    
->>>>>>> 47d23c34
     if (MPIRank0()) {
         std::cout << "Initializing problem: " << prob << std::endl;
     }
+
+    // Using EMHD package affects problem dispatch
+    // TODO(BSP) handle in fm_torus problem?
+    auto use_emhd = pin->GetOrAddBoolean("emhd", "on", false);
 
     // Breakout to call the appropriate initialization function,
     // defined in accompanying headers.
@@ -125,15 +123,10 @@
     } else if (prob == "bondi_viscous") {
         status = InitializeBondi(rc, pin);
     // Everything
-<<<<<<< HEAD
-    } else if (prob == "torus") {
+    } else if ((prob == "torus") && (!use_emhd)) {
         status = InitializeFMTorus(rc, pin);
-=======
-    } else if ((prob == "torus") && (!use_emhd)) {
-        status = InitializeFMTorus(rc.get(), pin);
     } else if ((prob == "torus") && (use_emhd)){
-        status = InitializeFMTorusEMHD(rc.get(), pin);
->>>>>>> 47d23c34
+        status = InitializeFMTorusEMHD(rc, pin);
     } else if (prob == "resize_restart") {
         status = ReadIharmRestart(rc, pin);
     } else if (prob == "resize_restart_kharma") { // Hyerin
