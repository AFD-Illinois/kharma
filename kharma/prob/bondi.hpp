--- conflicted
+++ resolved
@@ -54,16 +54,12 @@
  * Set all values on a given domain to the Bondi inflow analytic steady-state solution.
  * Use the template version when possible, which just calls through
  */
-<<<<<<< HEAD
 TaskStatus SetBondiImpl(std::shared_ptr<MeshBlockData<Real>>& rc, IndexDomain domain, bool coarse);
 
 template<IndexDomain domain>
 TaskStatus SetBondi(std::shared_ptr<MeshBlockData<Real>>& rc, bool coarse=false) {
     return SetBondiImpl(rc, domain, coarse);
 }
-=======
-TaskStatus SetBondi(MeshBlockData<Real> *rc, IndexDomain domain=IndexDomain::entire, bool coarse=false);
->>>>>>> 8c6270c8
 
 /**
  * Supporting functions for Bondi flow calculations
@@ -77,37 +73,18 @@
     const Real B = C1 / (r * r * m::pow(T, n));
     return A * A * (1. - 2. / r + B * B) - C2;
 }
-<<<<<<< HEAD
 
-=======
->>>>>>> 8c6270c8
 KOKKOS_INLINE_FUNCTION Real get_T(const GReal r, const Real C1, const Real C2, const Real n, const Real rs)
 {
     Real rtol = 1.e-12;
     Real ftol = 1.e-14;
     Real Tinf = (m::sqrt(C2) - 1.) / (n + 1); // temperature at infinity
-<<<<<<< HEAD
     Real Tnear = m::pow(C1 * m::sqrt(2. / (r*r*r)), 1. / n); // temperature near the BH
 
     // There are two branches of solutions (see Michel et al. 1971) and the two branches cross at rs.
     // These bounds are set to select the inflowing solution only.
     Real Tmin = (r < rs) ? Tinf  : m::max(Tnear,Tinf);
     Real Tmax = (r < rs) ? Tnear : 1.0;
-=======
-    Real Tnear = m::pow(C1 * m::sqrt(2. / m::pow(r,3)), 1. / n); // temperature near the BH
-    Real Tmin, Tmax;
-
-    // There are two branches of solutions (see Michel et al. 1971) and the two branches cross at rs.
-    // These bounds are set to only select the inflowing solution only.
-    if (r<rs) {
-        Tmin = Tinf;
-        Tmax = Tnear;
-    }
-    else {
-        Tmin = m::max(Tnear,Tinf);
-        Tmax = 1.;
-    }
->>>>>>> 8c6270c8
 
     Real f0, f1, fh;
     Real T0, T1, Th;
@@ -138,7 +115,6 @@
     return Th;
 }
 
-<<<<<<< HEAD
 KOKKOS_INLINE_FUNCTION void get_bondi_soln(const Real &r, const Real &rs, const Real &mdot, const Real &gam,
                                             Real &rho, Real &u, Real &ur)
 {
@@ -160,303 +136,4 @@
     rho = Tn / Kn;
     u = rho * T * n;
     ur = -C1 / (Tn * r * r);
-=======
-/**
- * Get the Bondi solution at a particular zone
- * Note this assumes that there are ghost zones!
- * 
- * TODO could put this back into SetBondi
- */
-KOKKOS_INLINE_FUNCTION void get_prim_bondi(const GRCoordinates& G, const CoordinateEmbedding& coords, const VariablePack<Real>& P, const VarMap& m_p,
-                                           const Real& gam, const SphBLCoords& bl,  const SphKSCoords& ks, 
-                                           const Real mdot, const Real rs, const Real ur_frac, const Real uphi, const int& k, const int& j, const int& i)
-{
-    // Solution constants
-    // Ideally these could be cached but preformance isn't an issue here
-    Real n = 1. / (gam - 1.);
-    Real uc = m::sqrt(mdot / (2. * rs));
-    Real Vc = -m::sqrt(m::pow(uc, 2) / (1. - 3. * m::pow(uc, 2)));
-    Real Tc = -n * m::pow(Vc, 2) / ((n + 1.) * (n * m::pow(Vc, 2) - 1.));
-    Real C1 = uc * m::pow(rs, 2) * m::pow(Tc, n);
-    Real C2 = m::pow(1. + (1. + n) * Tc, 2) * (1. - 2. * mdot / rs + m::pow(C1, 2) / (m::pow(rs, 4) * m::pow(Tc, 2 * n)));
-
-    GReal Xnative[GR_DIM], Xembed[GR_DIM];
-    G.coord(k, j, i, Loci::center, Xnative);
-    G.coord_embed(k, j, i, Loci::center, Xembed);
-    GReal r = Xembed[1];
-    //GReal th = Xembed[2];
-    // Unless we're doing a Schwarzchild problem & comparing solutions,
-    // be a little cautious about initializing the Ergosphere zones
-    if (ks.a > 0.1 && r < 2) return;
-
-    Real T = get_T(r, C1, C2, n, rs);
-    Real ur = -C1 / (m::pow(T, n) * m::pow(r, 2)) * ur_frac;
-
-    // Set u^t to make u^r a 4-vector
-    Real ucon_bl[GR_DIM] = {0, ur, 0, 0};
-
-    // values at infinity (obtained by putting r = 100rb)
-    Real rb; // Bondi radius
-    if (m::abs(n-1.5) < 0.01) rb = rs * rs * 80. / (27. * gam);
-    else rb = (4 * (n + 1)) / (2 * (n + 3) - 9) * rs;
-    Real rho, u, rho0, T0, u0;
-    T0 = get_T(100*rb, C1, C2, n, rs); //  at some large radius, which is 100 rb
-    rho0 = m::pow(T0, n);
-    u0 = rho0 * T0 * n;
-
-    // interpolation between inner and outer regimes
-    rho = rho0 * (r + rb) / r;
-    //T = T0 * (r + rb) / r; // use the same analytic temperature solution since T already goes like ~1/r
-    u = rho * T * n;
-
-    ucon_bl[3]=uphi*m::pow(r,-3./2.); // (04/13/23) a fraction of the kepler //*m::sin(th); // 04/04/23 set it to some small angular velocity. smallest at the poles
-    Real gcov_bl[GR_DIM][GR_DIM];
-    bl.gcov_embed(Xembed, gcov_bl);
-    set_ut(gcov_bl, ucon_bl);
-
-    // Then transform that 4-vector to KS, then to native
-    Real ucon_ks[GR_DIM], ucon_mks[GR_DIM];
-    ks.vec_from_bl(Xembed, ucon_bl, ucon_ks);
-    coords.con_vec_to_native(Xnative, ucon_ks, ucon_mks);
-
-    // Convert native 4-vector to primitive u-twiddle, see Gammie '04
-    Real gcon[GR_DIM][GR_DIM], u_prim[NVEC];
-    G.gcon(Loci::center, j, i, gcon);
-    fourvel_to_prim(gcon, ucon_mks, u_prim);
-
-    if (!isnan(rho)) P(m_p.RHO, k, j, i) = rho;
-    if (!isnan(u)) P(m_p.UU, k, j, i) = u;
-    if (!isnan(u_prim[0])) P(m_p.U1, k, j, i) = u_prim[0];
-    if (!isnan(u_prim[1])) P(m_p.U2, k, j, i) = u_prim[1];
-    if (!isnan(u_prim[2])) P(m_p.U3, k, j, i) = u_prim[2];
-}
-
-KOKKOS_INLINE_FUNCTION void XtoindexGizmo(const GReal XG[GR_DIM],
-                                    const GridScalar& rarr, const int length, int& i, GReal& del)
-{
-    Real dx2, dx2_min;
-    dx2_min=m::pow(XG[1]-rarr(0),2); //100000.; //arbitrarily large number
-
-    i = 0; // initialize
-
-    for (int itemp = 0; itemp < length; itemp++) {
-        if (rarr(itemp) < XG[1]) { // only look for smaller side
-            dx2 = m::pow(XG[1]-rarr(itemp),2); //pow(XG[1]-rarr[itemp],2.);
-
-            // simplest interpolation (Hyerin 07/26/22)
-            if (dx2<dx2_min){
-                dx2_min=dx2;
-                i = itemp;
-            }
-        }
-    }
-    
-    // interpolation (11/14/2022) TODO: write a case where indices hit the boundaries of the data file
-    del = (XG[1]-rarr(i))/(rarr(i+1)-rarr(i));
-
-    //if (m::abs(dx2_min/m::pow(XG[1],2))>1.e-8) printf("XtoindexGizmo: dx2 frac diff large = %g at r= %g \n",m::sqrt(dx2_min)/XG[1], XG[1]); this is interpolation anyway
-}
-/**
- * Get the GIZMO output values at a particular zone
- * Note this assumes that there are ghost zones!
- * TODO: Hyerin: maybe combine with get_prim_bondi 
- */
-KOKKOS_INLINE_FUNCTION void get_prim_gizmo_shell(const GRCoordinates& G, const CoordinateEmbedding& coords, const VariablePack<Real>& P, const VarMap& m_p,
-                                           const Real& gam, const SphBLCoords& bl,  const SphKSCoords& ks, 
-                                           const Real r_shell, const Real rs, Real vacuum_logrho, Real vacuum_log_u_over_rho,
-                                           const GridScalar& rarr, const GridScalar& rhoarr, const GridScalar& Tarr, const GridScalar& vrarr, const int length,
-                                           const int& k, const int& j, const int& i)
-{
-    // Solution constants for velocity prescriptions
-    // Ideally these could be cached but preformance isn't an issue here
-    Real mdot = 1.; // mdot and rs defined arbitrarily
-    Real n = 1. / (gam - 1.);
-    Real uc = sqrt(mdot / (2. * rs));
-    Real Vc = -sqrt(pow(uc, 2) / (1. - 3. * pow(uc, 2)));
-    Real Tc = -n * pow(Vc, 2) / ((n + 1.) * (n * pow(Vc, 2) - 1.));
-    Real C1 = uc * pow(rs, 2) * pow(Tc, n);
-    Real C2 = pow(1. + (1. + n) * Tc, 2) * (1. - 2. * mdot / rs + pow(C1, 2) / (pow(rs, 4) * pow(Tc, 2 * n)));
-
-    Real smallrho=pow(10.,vacuum_logrho); // pow(10.,-4.);
-    Real smallu = smallrho*pow(10.,vacuum_log_u_over_rho);
-
-    //Real T = smallu/(smallrho*n);
-
-    //Real rs = 1./sqrt(T); //1000.;
-    GReal Xnative[GR_DIM], Xembed[GR_DIM];
-    G.coord(k, j, i, Loci::center, Xnative);
-    G.coord_embed(k, j, i, Loci::center, Xembed);
-    GReal r = Xembed[1];
-
-    Real rho, u;
-    int itemp;
-    GReal del;
-
-    // Unless we're doing a Schwarzchild problem & comparing solutions,
-    // be a little cautious about initializing the Ergosphere zones
-    if (ks.a > 0.1 && r < 2) return;
-
-    Real T = get_T(r, C1, C2, n, rs);
-    Real ur = -C1 / (pow(T, n) * pow(r, 2));
-    //Real ucon_bl[GR_DIM];
-    //ucon_bl[0] = 0.;
-    //ucon_bl[2] = 0.;
-    //ucon_bl[3] = 0.;
-    Real ucon_bl[GR_DIM] = {0, 0, 0, 0};
-    if (r<r_shell*0.9){
-        rho = smallrho;
-        u = smallu;
-        ucon_bl[1] = ur;
-    } else {
-        XtoindexGizmo(Xembed, rarr, length, itemp, del);
-        // linear interpolation
-        if (del < 0 ) { // when r is smaller than GIZMO's range
-            del = 0; // just copy over the smallest r values
-        }
-        rho = rhoarr(itemp)*(1.-del)+rhoarr(itemp+1)*del;
-        u = rho*(Tarr(itemp)*(1.-del)+Tarr(itemp+1)*del)*n;
-        //ucon_bl[1] = 0.; // 10/23/2022 test zero velocity for the bondi shell
-    }
-
-    // Set u^t to make u^r a 4-vector
-    Real gcov_bl[GR_DIM][GR_DIM];
-    bl.gcov_embed(Xembed, gcov_bl);
-    set_ut(gcov_bl, ucon_bl);
-
-    // Then transform that 4-vector to KS, then to native
-    Real ucon_ks[GR_DIM], ucon_mks[GR_DIM];
-    ks.vec_from_bl(Xembed, ucon_bl, ucon_ks);
-    coords.con_vec_to_native(Xnative, ucon_ks, ucon_mks);
-
-    // Convert native 4-vector to primitive u-twiddle, see Gammie '04
-    Real gcon[GR_DIM][GR_DIM], u_prim[NVEC];
-    G.gcon(Loci::center, j, i, gcon);
-    fourvel_to_prim(gcon, ucon_mks, u_prim);
-
-    P(m_p.RHO, k, j, i) = rho;
-    P(m_p.UU, k, j, i) = u;
-    P(m_p.U1, k, j, i) = u_prim[0];
-    P(m_p.U2, k, j, i) = u_prim[1];
-    P(m_p.U3, k, j, i) = u_prim[2];
-}
-
-KOKKOS_INLINE_FUNCTION void XtoindexGizmo3D(const GReal XG[GR_DIM],
-                                    const GridVector& coordarr, const hsize_t length, int& i, GReal& del)
-{
-    Real dx2, dx2_min;
-    //Real XG_cart[3] = {XG[1]*m::sin(XG[2])*m::cos(XG[3]), XG[1]*m::sin(XG[2])*m::sin(XG[3]), XG[1]*m::cos(XG[2])};
-
-    //Real x = coordarr(0,0)*m::sin(coordarr(0,1))*m::cos(coordarr(0,2));
-    //Real y = coordarr(0,0)*m::sin(coordarr(0,1))*m::sin(coordarr(0,2));
-    //Real z = coordarr(0,0)*m::cos(coordarr(0,1));
-    //dx2_min=m::pow(XG_cart[0]-x,2)+m::pow(XG_cart[1]-y,2)+m::pow(XG_cart[2]-z,2); 
-    //dx2_min=m::pow(coordarr(0,0)/XG[1]-1.,2.)+m::pow((coordarr(0,1)-XG[2])/M_PI,2.)+m::pow((coordarr(0,2)-XG[3])/(2.*M_PI),2.); // sum of fractional diff^2 for each r, th, phi
-    dx2_min=m::pow(coordarr(0,0)-XG[1],2.)+m::pow((coordarr(0,1)-XG[2])/M_PI,2.)+m::pow((coordarr(0,2)-XG[3])/(2.*M_PI),2.); // sum of diff^2 for each r, th, phi
-
-    i = 0; // initialize
-
-    for (int itemp = 0; itemp < length; itemp++) {
-        if (coordarr(itemp,0) <= XG[1]) { // only look for smaller side
-            //x = coordarr(itemp,0)*m::sin(coordarr(itemp,1))*m::cos(coordarr(itemp,2));
-            //y = coordarr(itemp,0)*m::sin(coordarr(itemp,1))*m::sin(coordarr(itemp,2));
-            //z = coordarr(itemp,0)*m::cos(coordarr(itemp,1));
-            //dx2 = m::pow(XG_cart[0]-x,2)+m::pow(XG_cart[1]-y,2)+m::pow(XG_cart[2]-z,2); 
-            //dx2 = m::pow(coordarr(itemp,0)/XG[1]-1.,2.)+m::pow((coordarr(itemp,1)-XG[2])/M_PI,2.)+m::pow((coordarr(itemp,2)-XG[3])/(2.*M_PI),2.);
-            dx2 = m::pow(coordarr(itemp,0)-XG[1],2.)+m::pow((coordarr(itemp,1)-XG[2])/M_PI,2.)+m::pow((coordarr(itemp,2)-XG[3])/(2.*M_PI),2.);
-
-            // simplest interpolation (Hyerin 07/26/22)
-            if (dx2<dx2_min){
-                dx2_min=dx2;
-                i = itemp;
-            }
-        }
-    }
-    
-    // No interpolation! Warn if the data points are not exactly on top of each other
-    if (m::abs(dx2_min)>1.e-8) printf("XtoindexGizmo3D: dx2 frac diff large = %g at (r,th,phi)=(%lf %lf %lf) fitted=(%lf %lf %lf) \n",m::sqrt(dx2_min), XG[1], XG[2], XG[3], coordarr(i,0),coordarr(i,1),coordarr(i,2));
-}
-/**
- * Get the GIZMO output values at a particular zone for 3D GIZMO data
- * Note this assumes that there are ghost zones!
- * TODO: Hyerin: maybe combine with get_prim_bondi and get_prim_gizmo_shell
- */
-KOKKOS_INLINE_FUNCTION void get_prim_gizmo_shell_3d(const GRCoordinates& G, const CoordinateEmbedding& coords, const VariablePack<Real>& P, const VarMap& m_p,
-                                           const Real& gam, const SphBLCoords& bl,  const SphKSCoords& ks, 
-                                           const Real r_shell, const Real rs, Real vacuum_logrho, Real vacuum_log_u_over_rho,
-                                           const GridVector& coordarr, const GridScalar& rhoarr, const GridScalar& Tarr, const GridVector& varr, const hsize_t length,
-                                           const int& k, const int& j, const int& i)
-{
-    // Solution constants for velocity prescriptions
-    // Ideally these could be cached but preformance isn't an issue here
-    Real mdot = 1.; // mdot and rs defined arbitrarily
-    Real n = 1. / (gam - 1.);
-    Real uc = sqrt(mdot / (2. * rs));
-    Real Vc = -sqrt(pow(uc, 2) / (1. - 3. * pow(uc, 2)));
-    Real Tc = -n * pow(Vc, 2) / ((n + 1.) * (n * pow(Vc, 2) - 1.));
-    Real C1 = uc * pow(rs, 2) * pow(Tc, n);
-    Real C2 = pow(1. + (1. + n) * Tc, 2) * (1. - 2. * mdot / rs + pow(C1, 2) / (pow(rs, 4) * pow(Tc, 2 * n)));
-
-    Real smallrho=pow(10.,vacuum_logrho); // pow(10.,-4.);
-    Real smallu = smallrho*pow(10.,vacuum_log_u_over_rho);
-
-    //Real T = smallu/(smallrho*n);
-
-    //Real rs = 1./sqrt(T); //1000.;
-    GReal Xnative[GR_DIM], Xembed[GR_DIM];//, Xembed_corner[GR_DIM];
-    G.coord(k, j, i, Loci::center, Xnative);
-    G.coord_embed(k, j, i, Loci::center, Xembed);
-    //G.coord_embed(k, j, i, Loci::corner, Xembed_corner); // TODO: get cell centered values from KungYi
-    GReal r = Xembed[1];
-    GReal th = Xembed[2];
-
-    Real rho, u, T, ur, uth, uphi;
-    int itemp;
-    GReal del;
-
-    // Unless we're doing a Schwarzchild problem & comparing solutions,
-    // be a little cautious about initializing the Ergosphere zones
-    if (ks.a > 0.1 && r < 2) return;
-
-    T = get_T(r, C1, C2, n, rs);
-    ur = -C1 / (pow(T, n) * pow(r, 2));
-    Real ucon_bl[GR_DIM] = {0, 0, 0, 0};
-    if (r<r_shell*0.9){
-        rho = smallrho;
-        u = smallu;
-        ucon_bl[1] = ur;
-    } else {
-        XtoindexGizmo3D(Xembed, coordarr, length, itemp, del);
-        // DO NOT INTERPOLATE, it is assumed GIZMO data is right on the grid
-        rho = rhoarr(itemp);
-        u = rho*(Tarr(itemp))*n;
-        ur = varr(itemp,0);
-        uth = varr(itemp,1)/r;
-        uphi = varr(itemp,2)/(r*m::sin(th));
-        // Newtonian limit
-        ucon_bl[1] = ur;
-        ucon_bl[2] = uth;
-        ucon_bl[3] = uphi;
-    }
-
-    // Set u^t to make u^r a 4-vector
-    Real gcov_bl[GR_DIM][GR_DIM];
-    bl.gcov_embed(Xembed, gcov_bl);
-    set_ut(gcov_bl, ucon_bl);
-
-    // Then transform that 4-vector to KS, then to native
-    Real ucon_ks[GR_DIM], ucon_mks[GR_DIM];
-    ks.vec_from_bl(Xembed, ucon_bl, ucon_ks);
-    coords.con_vec_to_native(Xnative, ucon_ks, ucon_mks);
-
-    // Convert native 4-vector to primitive u-twiddle, see Gammie '04
-    Real gcon[GR_DIM][GR_DIM], u_prim[NVEC];
-    G.gcon(Loci::center, j, i, gcon);
-    fourvel_to_prim(gcon, ucon_mks, u_prim);
-
-    P(m_p.RHO, k, j, i) = rho;
-    P(m_p.UU, k, j, i) = u;
-    P(m_p.U1, k, j, i) = u_prim[0];
-    P(m_p.U2, k, j, i) = u_prim[1];
-    P(m_p.U3, k, j, i) = u_prim[2];
->>>>>>> 8c6270c8
 }