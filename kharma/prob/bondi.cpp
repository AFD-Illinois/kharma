--- conflicted
+++ resolved
@@ -47,14 +47,7 @@
 
     const Real mdot = pin->GetOrAddReal("bondi", "mdot", 1.0);
     const Real rs = pin->GetOrAddReal("bondi", "rs", 8.0);
-    // r_shell : the radius of the shell where inside this radius is filled with vacuum. If 0, the simulation is initialized to Bondi everywhere
-    const Real r_shell = pin->GetOrAddReal("bondi", "r_shell", 0.); 
-    const bool use_gizmo = pin->GetOrAddBoolean("bondi", "use_gizmo", false);
-    auto datfn = pin->GetOrAddString("gizmo_shell", "datfn", "none");
-    const Real ur_frac = pin->GetOrAddReal("bondi", "ur_frac", 1.); 
     const Real uphi = pin->GetOrAddReal("bondi", "uphi", 0.); 
-    const Real vacuum_logrho = pin->GetOrAddReal("bondi", "vacuum_logrho", 0.); 
-    const Real vacuum_log_u_over_rho = pin->GetOrAddReal("bondi", "vacuum_log_u_over_rho", 0.); 
 
     // Set the innermost radius to apply the Bondi problem initialization
     // By default, stay away from the outer BL coordinate singularity
@@ -78,29 +71,14 @@
         pmb->packages.Get("GRMHD")->AddParam<Real>("mdot", mdot);
     if(! pmb->packages.Get("GRMHD")->AllParams().hasKey("rs"))
         pmb->packages.Get("GRMHD")->AddParam<Real>("rs", rs);
-<<<<<<< HEAD
     if(! pmb->packages.Get("GRMHD")->AllParams().hasKey("rin_bondi"))
         pmb->packages.Get("GRMHD")->AddParam<Real>("rin_bondi", rin_bondi);
     if(! pmb->packages.Get("GRMHD")->AllParams().hasKey("fill_interior_bondi"))
         pmb->packages.Get("GRMHD")->AddParam<Real>("fill_interior_bondi", fill_interior);
     if(! pmb->packages.Get("GRMHD")->AllParams().hasKey("zero_velocity_bondi"))
         pmb->packages.Get("GRMHD")->AddParam<Real>("zero_velocity_bondi", zero_velocity);
-=======
-    if(! (pmb->packages.Get("GRMHD")->AllParams().hasKey("r_shell")))
-        pmb->packages.Get("GRMHD")->AddParam<Real>("r_shell", r_shell);
-    if(! (pmb->packages.Get("GRMHD")->AllParams().hasKey("use_gizmo")))
-        pmb->packages.Get("GRMHD")->AddParam<bool>("use_gizmo", use_gizmo);
-    if(! (pmb->packages.Get("GRMHD")->AllParams().hasKey("gizmo_dat")))
-        pmb->packages.Get("GRMHD")->AddParam<std::string>("gizmo_dat", datfn);
-    if(! (pmb->packages.Get("GRMHD")->AllParams().hasKey("ur_frac")))
-        pmb->packages.Get("GRMHD")->AddParam<Real>("ur_frac", ur_frac);
     if(! (pmb->packages.Get("GRMHD")->AllParams().hasKey("uphi")))
         pmb->packages.Get("GRMHD")->AddParam<Real>("uphi", uphi);
-    if(! (pmb->packages.Get("GRMHD")->AllParams().hasKey("vacuum_logrho")))
-        pmb->packages.Get("GRMHD")->AddParam<Real>("vacuum_logrho", vacuum_logrho);
-    if(! (pmb->packages.Get("GRMHD")->AllParams().hasKey("vacuum_log_u_over_rho")))
-        pmb->packages.Get("GRMHD")->AddParam<Real>("vacuum_log_u_over_rho", vacuum_log_u_over_rho);
->>>>>>> 8c6270c8
 
     // Set this problem to control the outer X1 boundary by default
     // remember to disable inflow_check in parameter file!
@@ -154,7 +132,6 @@
     const Real mdot = pmb->packages.Get("GRMHD")->Param<Real>("mdot");
     const Real rs = pmb->packages.Get("GRMHD")->Param<Real>("rs");
     const Real gam = pmb->packages.Get("GRMHD")->Param<Real>("gamma");
-<<<<<<< HEAD
     const Real rin_bondi = pmb->packages.Get("GRMHD")->Param<Real>("rin_bondi");
     const bool fill_interior = pmb->packages.Get("GRMHD")->Param<Real>("fill_interior_bondi");
     const bool zero_velocity = pmb->packages.Get("GRMHD")->Param<Real>("zero_velocity_bondi");
@@ -163,25 +140,10 @@
 
     // Just the X1 right boundary
     GRCoordinates G = pmb->coords;
-=======
-    const Real r_shell = pmb->packages.Get("GRMHD")->Param<Real>("r_shell");
-    const bool use_gizmo = pmb->packages.Get("GRMHD")->Param<bool>("use_gizmo");
-    auto datfn = pmb->packages.Get("GRMHD")->Param<std::string>("gizmo_dat");
-    const Real ur_frac = pmb->packages.Get("GRMHD")->Param<Real>("ur_frac");
     const Real uphi = pmb->packages.Get("GRMHD")->Param<Real>("uphi");
-    Real vacuum_logrho = pmb->packages.Get("GRMHD")->Param<Real>("vacuum_logrho");
-    Real vacuum_log_u_over_rho = pmb->packages.Get("GRMHD")->Param<Real>("vacuum_log_u_over_rho");
-
-    // Just the X1 right boundary
-    GRCoordinates G = pmb->coords;
-    SphKSCoords ks = mpark::get<SphKSCoords>(G.coords.base);
-    SphBLCoords bl = SphBLCoords(ks.a, ks.ext_g); // modified
-    CoordinateEmbedding cs = G.coords;
->>>>>>> 8c6270c8
 
     // Set the Bondi conditions wherever we're asked
     auto bounds = coarse ? pmb->c_cellbounds : pmb->cellbounds;
-<<<<<<< HEAD
 
     const IndexRange ib = bounds.GetBoundsI(domain);
     const IndexRange jb = bounds.GetBoundsJ(domain);
@@ -226,171 +188,8 @@
             if(!isnan(u_prim[0])) P(m_p.U1, k, j, i) = u_prim[0];
             if(!isnan(u_prim[1])) P(m_p.U2, k, j, i) = u_prim[1];
             if(!isnan(u_prim[2])) P(m_p.U3, k, j, i) = u_prim[2];
-=======
-    int ibs, ibe;
-    if (domain == IndexDomain::outer_x1) {
-        ibs = bounds.GetBoundsI(IndexDomain::interior).e+1;
-        ibe = bounds.GetBoundsI(IndexDomain::entire).e;
-    } else if (domain == IndexDomain::inner_x1) {
-        ibs = bounds.GetBoundsI(IndexDomain::entire).s;
-        ibe = bounds.GetBoundsI(IndexDomain::interior).s-1;
-    } else {
-        ibs = bounds.GetBoundsI(domain).s;
-        ibe = bounds.GetBoundsI(domain).e;
-    }
-    IndexRange jb_e = bounds.GetBoundsJ(IndexDomain::entire);
-    IndexRange kb_e = bounds.GetBoundsK(IndexDomain::entire);
-    IndexRange jb = bounds.GetBoundsJ(IndexDomain::interior);
-    IndexRange kb = bounds.GetBoundsK(IndexDomain::interior);
-    
-    // GIZMO shell, doesn't do anything for radial bdry
-    if (use_gizmo && (domain != IndexDomain::outer_x1) && (domain != IndexDomain::inner_x1)) { 
-        // Read the gizmo data file
-        // TODO: Hyerin: maybe put this into some other function?
-        std::string fnstr(datfn.c_str());
-        std::string dat_type=fnstr.substr(fnstr.find_last_of(".") + 1);
-        const bool use_3d = (dat_type != "txt");
-
-        // txt file is 1D data
-        if (! use_3d) { 
-            std::cout << "GIZMO dat file is txt" << std::endl;
-            FILE *fptr;
-            fptr = fopen(datfn.c_str(),"r");
-            const int datlen=100000;
-            Real *rarr = new double[datlen];
-            Real *rhoarr = new double[datlen]; 
-            Real *Tarr = new double[datlen]; 
-            Real *vrarr = new double[datlen]; 
-            Real *Mencarr = new double[datlen]; 
-            int length=0, itemp=0;
-            while (fscanf(fptr,"%lf %lf %lf %lf %lf\n", &(rarr[itemp]), &(rhoarr[itemp]), &(Tarr[itemp]), &(vrarr[itemp]), &(Mencarr[itemp])) == 5) { // assign the read value to variable, and enter it in array
-                    itemp++;
-            }
-            fclose(fptr);
-            length=itemp;
-
-            GridVector r_device("r_device", length); 
-            GridVector rho_device("rho_device", length); 
-            GridVector T_device("T_device", length); 
-            GridVector vr_device("vr_device", length); 
-            auto r_host = r_device.GetHostMirror();
-            auto rho_host = rho_device.GetHostMirror();
-            auto T_host = T_device.GetHostMirror();
-            auto vr_host = vr_device.GetHostMirror();
-            for (itemp = 0; itemp < length; itemp++) {
-                r_host(itemp) = rarr[itemp];
-                rho_host(itemp) = rhoarr[itemp];
-                T_host(itemp) = Tarr[itemp];
-                vr_host(itemp) = vrarr[itemp];
-            }
-            r_device.DeepCopy(r_host);
-            rho_device.DeepCopy(rho_host);
-            T_device.DeepCopy(T_host);
-            vr_device.DeepCopy(vr_host);
-                
-            Kokkos::fence();
-            
-            pmb->par_for("gizmo_shell", kb_e.s, kb_e.e, jb_e.s, jb_e.e, ibs, ibe,
-                KOKKOS_LAMBDA_3D {
-                    //GReal Xshell[GR_DIM] = {0, r_shell, 0, 0};
-                    //int i_sh;
-                    //GReal del_sh;
-                    //Real vacuum_rho, vacuum_u_over_rho; //, vacuum_logrho, vacuum_log_u_over_rho;
-                    //if (m::abs(vacuum_logrho) < 0.001) {
-                        // same vacuum conditions at r_shell
-                    //    XtoindexGizmo(Xshell, r_device, length, i_sh, del_sh);
-                    //    vacuum_rho = rho_device(i_sh)*(1.-del_sh)+rho_device(i_sh+1)*del_sh;
-                    //    vacuum_u_over_rho = (T_device(i_sh)*(1.-del_sh)+T_device(i_sh+1)*del_sh)/(gam-1.);
-                    //    vacuum_logrho = log10(vacuum_rho);
-                    //    vacuum_log_u_over_rho = log10(vacuum_u_over_rho);
-                    //}
-                
-                    get_prim_gizmo_shell(G, cs, P, m_p, gam, bl, ks, r_shell, rs, vacuum_logrho, vacuum_log_u_over_rho, 
-                                          r_device, rho_device, T_device, vr_device, length, k, j, i);
-                    // TODO all flux
-                    GRMHD::p_to_u(G, P, m_p, gam, k, j, i, U, m_u);
-                }
-            );
-        } else { 
-            // hdf5 files are 3D data
-            std::cout << "GIZMO dat file is hdf5" << std::endl;
-
-            // read from hdf5 file
-            hdf5_open(datfn.c_str());
-            hdf5_set_directory("/");
-            hsize_t length=7372800; // TODO: should be able to be retrieved from the data file
-            Real *coordarr = new double[length*3];
-            Real *rhoarr = new double[length];
-            Real *Tarr = new double[length];
-            Real *varr = new double[length*3];
-            static hsize_t fdims_vec[] = {length, 3};
-            static hsize_t fdims_scl[] = {length};
-            hsize_t fstart_vec[] = {0, 0};
-            hsize_t fstart_scl[] = {0};
-            hdf5_read_array(coordarr, "PartType0_dimless/Coordinates", 2, fdims_vec, fstart_vec,fdims_vec,fdims_vec,fstart_vec,H5T_IEEE_F64LE);
-            hdf5_read_array(rhoarr, "PartType0_dimless/Density", 1, fdims_scl, fstart_scl,fdims_scl,fdims_scl,fstart_scl,H5T_IEEE_F64LE);
-            hdf5_read_array(Tarr, "PartType0_dimless/Temperature", 1, fdims_scl, fstart_scl,fdims_scl,fdims_scl,fstart_scl,H5T_IEEE_F64LE);
-            hdf5_read_array(varr, "PartType0_dimless/Velocities", 2, fdims_vec, fstart_vec,fdims_vec,fdims_vec,fstart_vec,H5T_IEEE_F64LE);
-            hdf5_close();
-
-            // save in a device arrays
-            GridVector coord_device("coord_device", length, 3); 
-            GridScalar rho_device("rho_device", length); 
-            GridScalar T_device("rho_device", length); 
-            GridVector v_device("v_device", length, 3); 
-            auto coord_host = coord_device.GetHostMirror();
-            auto rho_host = rho_device.GetHostMirror();
-            auto T_host = T_device.GetHostMirror();
-            auto v_host = v_device.GetHostMirror();
-            int vector_file_index;
-            for (int itemp = 0; itemp < length; itemp++) {
-                for (int ltemp = 0; ltemp < 3; ltemp++) {
-                    vector_file_index = 3*itemp+ltemp;
-                    coord_host(itemp,ltemp) = coordarr[vector_file_index];
-                    v_host(itemp,ltemp) = varr[vector_file_index];
-                }
-                rho_host(itemp) = rhoarr[itemp];
-                T_host(itemp) = Tarr[itemp];
-            }
-            coord_device.DeepCopy(coord_host);
-            rho_device.DeepCopy(rho_host);
-            T_device.DeepCopy(T_host);
-            v_device.DeepCopy(v_host);
-                
-            Kokkos::fence();
-
-            int i_sh=0; // TODO! Ask Ben
-
-            pmb->par_for("gizmo_shell", kb.s, kb.e, jb.s, jb.e, ibs, ibe,
-                KOKKOS_LAMBDA_3D {
-                    //Real vacuum_rho, vacuum_u_over_rho; //, vacuum_logrho, vacuum_log_u_over_rho;
-                    
-                    //vacuum_rho = rho_device(i_sh);
-                    //if (m::abs(vacuum_logrho) < 0.001) {
-                    //    vacuum_u_over_rho = T_device(i_sh)/(gam-1.);
-                    //    vacuum_logrho = log10(vacuum_rho);
-                    //    vacuum_log_u_over_rho = log10(vacuum_u_over_rho);
-                    //}
-
-                    get_prim_gizmo_shell_3d(G, cs, P, m_p, gam, bl, ks, r_shell, rs, vacuum_logrho, vacuum_log_u_over_rho, 
-                                          coord_device, rho_device, T_device, v_device, length, k, j, i);
-                    // TODO all flux
-                    GRMHD::p_to_u(G, P, m_p, gam, k, j, i, U, m_u);
-                }
-            );
->>>>>>> 8c6270c8
         }
-    }
-    // Bondi
-    else if (! (use_gizmo)) {
-        pmb->par_for("bondi_boundary", kb_e.s, kb_e.e, jb_e.s, jb_e.e, ibs, ibe,
-            KOKKOS_LAMBDA_3D {
-                get_prim_bondi(G, cs, P, m_p, gam, bl, ks, mdot, rs, ur_frac, uphi, k, j, i);
-                // TODO all flux
-                GRMHD::p_to_u(G, P, m_p, gam, k, j, i, U, m_u);
-            }
-        );
-    }
+    );
 
     // Generally I avoid this, but the viscous Bondi test problem has very unique
     // boundary requirements to converge.  The GRMHD vars must be held constant,
