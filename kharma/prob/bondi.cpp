/* 
 *  File: bondi.cpp
 *  
 *  BSD 3-Clause License
 *  
 *  Copyright (c) 2020, AFD Group at UIUC
 *  All rights reserved.
 *  
 *  Redistribution and use in source and binary forms, with or without
 *  modification, are permitted provided that the following conditions are met:
 *  
 *  1. Redistributions of source code must retain the above copyright notice, this
 *     list of conditions and the following disclaimer.
 *  
 *  2. Redistributions in binary form must reproduce the above copyright notice,
 *     this list of conditions and the following disclaimer in the documentation
 *     and/or other materials provided with the distribution.
 *  
 *  3. Neither the name of the copyright holder nor the names of its
 *     contributors may be used to endorse or promote products derived from
 *     this software without specific prior written permission.
 *  
 *  THIS SOFTWARE IS PROVIDED BY THE COPYRIGHT HOLDERS AND CONTRIBUTORS "AS IS"
 *  AND ANY EXPRESS OR IMPLIED WARRANTIES, INCLUDING, BUT NOT LIMITED TO, THE
 *  IMPLIED WARRANTIES OF MERCHANTABILITY AND FITNESS FOR A PARTICULAR PURPOSE ARE
 *  DISCLAIMED. IN NO EVENT SHALL THE COPYRIGHT HOLDER OR CONTRIBUTORS BE LIABLE
 *  FOR ANY DIRECT, INDIRECT, INCIDENTAL, SPECIAL, EXEMPLARY, OR CONSEQUENTIAL
 *  DAMAGES (INCLUDING, BUT NOT LIMITED TO, PROCUREMENT OF SUBSTITUTE GOODS OR
 *  SERVICES; LOSS OF USE, DATA, OR PROFITS; OR BUSINESS INTERRUPTION) HOWEVER
 *  CAUSED AND ON ANY THEORY OF LIABILITY, WHETHER IN CONTRACT, STRICT LIABILITY,
 *  OR TORT (INCLUDING NEGLIGENCE OR OTHERWISE) ARISING IN ANY WAY OUT OF THE USE
 *  OF THIS SOFTWARE, EVEN IF ADVISED OF THE POSSIBILITY OF SUCH DAMAGE.
 */

#include "bondi.hpp"

#include "boundaries.hpp"
#include "floors.hpp"
#include "flux_functions.hpp"

/**
 * Initialization of a Bondi problem with specified sonic point & accretion rate
 */
TaskStatus InitializeBondi(std::shared_ptr<MeshBlockData<Real>>& rc, ParameterInput *pin)
{
    auto pmb = rc->GetBlockPointer();

    const Real mdot = pin->GetOrAddReal("bondi", "mdot", 1.0);
    const Real rs = pin->GetOrAddReal("bondi", "rs", 8.0);
    const Real ur_frac = pin->GetOrAddReal("bondi", "ur_frac", 1.);
    const Real uphi = pin->GetOrAddReal("bondi", "uphi", 0.); 

    // Set the innermost radius to apply the Bondi problem initialization
    // By default, stay away from the outer BL coordinate singularity
    const Real a = pin->GetReal("coordinates", "a");
    const Real rin_bondi_default = 1 + m::sqrt(1 - a*a) + 0.1;
    // Prefer parameter bondi/r_in_bondi vs bondi/r_shell
    Real rin_bondi_tmp;
    if (pin->DoesParameterExist("bondi", "r_in_bondi")) {
        rin_bondi_tmp = pin->GetReal("bondi", "r_in_bondi");
    } else {
        rin_bondi_tmp = pin->GetOrAddReal("bondi", "r_shell", rin_bondi_default);
    }
    const Real rin_bondi = rin_bondi_tmp;

    const bool fill_interior = pin->GetOrAddBoolean("bondi", "fill_interior", false);
    const bool zero_velocity = pin->GetOrAddBoolean("bondi", "zero_velocity", false);
    const bool diffinit = pin->GetOrAddBoolean("bondi", "diffinit", false); // uses r^-1 density initialization instead

    // Add these to package properties, since they continue to be needed on boundaries
    // TODO Problems NEED params
    if(! pmb->packages.Get("GRMHD")->AllParams().hasKey("mdot"))
        pmb->packages.Get("GRMHD")->AddParam<Real>("mdot", mdot);
    if(! pmb->packages.Get("GRMHD")->AllParams().hasKey("rs"))
        pmb->packages.Get("GRMHD")->AddParam<Real>("rs", rs);
    if(! pmb->packages.Get("GRMHD")->AllParams().hasKey("rin_bondi"))
        pmb->packages.Get("GRMHD")->AddParam<Real>("rin_bondi", rin_bondi);
    if(! pmb->packages.Get("GRMHD")->AllParams().hasKey("fill_interior_bondi"))
        pmb->packages.Get("GRMHD")->AddParam<Real>("fill_interior_bondi", fill_interior);
    if(! pmb->packages.Get("GRMHD")->AllParams().hasKey("zero_velocity_bondi"))
        pmb->packages.Get("GRMHD")->AddParam<Real>("zero_velocity_bondi", zero_velocity);
    if(! pmb->packages.Get("GRMHD")->AllParams().hasKey("diffinit_bondi"))
        pmb->packages.Get("GRMHD")->AddParam<Real>("diffinit_bondi", diffinit);
    if(! (pmb->packages.Get("GRMHD")->AllParams().hasKey("ur_frac")))
        pmb->packages.Get("GRMHD")->AddParam<Real>("ur_frac", ur_frac);
    if(! (pmb->packages.Get("GRMHD")->AllParams().hasKey("uphi")))
        pmb->packages.Get("GRMHD")->AddParam<Real>("uphi", uphi);

    // Set this problem to control the outer X1 boundary by default
    // remember to disable inflow_check in parameter file!
    // "dirichlet" here means specifically KHARMA's cached boundaries (see boundaries.cpp)
    // The boudaries below are technically Dirichlet boundaries, too, but
    // aren't called that for our purposes
    auto outer_dirichlet = pin->GetString("boundaries", "outer_x1") == "dirichlet";
    auto inner_dirichlet = pin->GetString("boundaries", "inner_x1") == "dirichlet";
    if (outer_dirichlet || inner_dirichlet) {
        SetBondi<IndexDomain::entire>(rc); // TODO iterate & set any bounds specifically?
    } else {
        // Generally, we only set the interior domain, not the ghost zones.
        // This tests that PostInitialize will correctly fill all ghosts
        SetBondi<IndexDomain::interior>(rc);
    }

    // Default Bondi boundary conditions: reset the outer boundary using our set function.
    // Register the callback to replace value from boundaries.cpp, & record the change in pin.
    auto bound_pkg = pmb->packages.Get<KHARMAPackage>("Boundaries");
    if (pin->GetOrAddBoolean("bondi", "set_outer_bound", !outer_dirichlet)) {
        pin->SetString("boundaries", "outer_x1", "bondi");
        bound_pkg->KBoundaries[BoundaryFace::outer_x1] = SetBondi<IndexDomain::outer_x1>;
    }
    // Option to set the inner boundary too.  Ruins convergence
    if (pin->GetOrAddBoolean("bondi", "set_inner_bound", false)) {
        pin->SetString("boundaries", "inner_x1", "bondi");
        bound_pkg->KBoundaries[BoundaryFace::inner_x1] = SetBondi<IndexDomain::inner_x1>;
    }

    // Apply floors to initialize the any part of the domain we didn't
    // Bondi's BL coordinates do not like the EH, so we replace the zeros with something reasonable
    // Note this ignores the "disable_floors" parameter, since it's necessary for initialization
    if (rin_bondi > pin->GetReal("coordinates", "r_in") && !(fill_interior)) {
        Floors::ApplyInitialFloors(pin, rc.get(), IndexDomain::interior);
    }

    return TaskStatus::complete;
}

TaskStatus SetBondiImpl(std::shared_ptr<MeshBlockData<Real>>& rc, IndexDomain domain, bool coarse)
{
    auto pmb = rc->GetBlockPointer();

    //std::cerr << "Bondi on domain: " << KBoundaries::BoundaryName(KBoundaries::BoundaryFaceOf(domain)) << "coarse: " << coarse << std::endl;

    PackIndexMap prims_map, cons_map;
    auto P = GRMHD::PackMHDPrims(rc.get(), prims_map);
    auto U = GRMHD::PackMHDCons(rc.get(), cons_map);
    const VarMap m_u(cons_map, true), m_p(prims_map, false);

<<<<<<< HEAD
    // This gets called over various packs -- exit if the pack has no primitive vars
    if (P.GetDim(4) == 0) {
        return TaskStatus::complete;
    }
=======
    // Sometimes called when syncing EMFs, etc
    if (P.GetDim(4) == 0) return TaskStatus::complete;
>>>>>>> 4ecc9116

    const Real mdot = pmb->packages.Get("GRMHD")->Param<Real>("mdot");
    const Real rs = pmb->packages.Get("GRMHD")->Param<Real>("rs");
    const Real gam = pmb->packages.Get("GRMHD")->Param<Real>("gamma");
    const Real ur_frac = pmb->packages.Get("GRMHD")->Param<Real>("ur_frac");
    const Real uphi = pmb->packages.Get("GRMHD")->Param<Real>("uphi");
    const Real rin_bondi = pmb->packages.Get("GRMHD")->Param<Real>("rin_bondi");
    const bool fill_interior = pmb->packages.Get("GRMHD")->Param<Real>("fill_interior_bondi");
    const bool zero_velocity = pmb->packages.Get("GRMHD")->Param<Real>("zero_velocity_bondi");
    const bool diffinit = pmb->packages.Get("GRMHD")->Param<Real>("diffinit_bondi");

    const EMHD::EMHD_parameters& emhd_params = EMHD::GetEMHDParameters(pmb->packages);

    GRCoordinates G = pmb->coords;

    // Set the Bondi conditions wherever we're asked
    auto bounds = coarse ? pmb->c_cellbounds : pmb->cellbounds;

    const IndexRange ib = bounds.GetBoundsI(domain);
    const IndexRange jb = bounds.GetBoundsJ(domain);
    const IndexRange kb = bounds.GetBoundsK(domain);

    pmb->par_for("bondi_boundary", kb.s, kb.e, jb.s, jb.e, ib.s, ib.e,
        KOKKOS_LAMBDA (const int &k, const int &j, const int &i) {

            Real rho, u;
            Real u_prim[NVEC];
            get_prim_bondi(G, diffinit, rs, mdot, gam, ur_frac, uphi, rin_bondi, fill_interior, rho, u, u_prim, k, j, i);

            // Note that NaN guards, including these, are ignored (!) under -ffast-math flag.
            // Thus we stay away from initializing at EH where this could happen
            if(!isnan(rho)) P(m_p.RHO, k, j, i) = rho;
            if(!isnan(u)) P(m_p.UU, k, j, i) = u;
            if(!isnan(u_prim[0])) P(m_p.U1, k, j, i) = u_prim[0];
            if(!isnan(u_prim[1])) P(m_p.U2, k, j, i) = u_prim[1];
            if(!isnan(u_prim[2])) P(m_p.U3, k, j, i) = u_prim[2];
        }
    );

    // Generally I avoid this, but the viscous Bondi test problem has very unique
    // boundary requirements to converge.  The GRMHD vars must be held constant,
    // but the pressure anisotropy allowed to change as necessary with outflow conditions
    // TODO(BSP) this doesn't properly support face_ct, yell if enabled?
    if (pmb->packages.Get("Globals")->Param<std::string>("problem") == "bondi_viscous") {
        BoundaryFace bface = KBoundaries::BoundaryFaceOf(domain);
        bool inner = KBoundaries::BoundaryIsInner(bface);
        IndexRange ib_i = bounds.GetBoundsI(domain);
        int ref = inner ? ib_i.s : ib_i.e;
        pmb->par_for("bondi_viscous_boundary", kb.s, kb.e, jb.s, jb.e, ib.s, ib.e,
            KOKKOS_LAMBDA (const int &k, const int &j, const int &i) {
                GReal Xembed[GR_DIM];
                G.coord_embed(k, j, i, Loci::center, Xembed);
                GReal r = Xembed[1];
                // TODO more general?
                if (m_p.B1 >= 0) {
                    P(m_p.B1, k, j, i) = 1/(r*r*r);
                    P(m_p.B2, k, j, i) = 0.;
                    P(m_p.B3, k, j, i) = 0.;
                }
                if (m_p.DP >= 0) {
                    P(m_p.DP, k, j, i) = P(m_p.DP, k, j, ref);
                }
            }
        );
    }

    return TaskStatus::complete;
}<|MERGE_RESOLUTION|>--- conflicted
+++ resolved
@@ -135,15 +135,11 @@
     auto U = GRMHD::PackMHDCons(rc.get(), cons_map);
     const VarMap m_u(cons_map, true), m_p(prims_map, false);
 
-<<<<<<< HEAD
-    // This gets called over various packs -- exit if the pack has no primitive vars
+    // This gets called in different places with various packs (syncing EMFs, etc)
+    // Exit if the pack has no primitive vars
     if (P.GetDim(4) == 0) {
         return TaskStatus::complete;
     }
-=======
-    // Sometimes called when syncing EMFs, etc
-    if (P.GetDim(4) == 0) return TaskStatus::complete;
->>>>>>> 4ecc9116
 
     const Real mdot = pmb->packages.Get("GRMHD")->Param<Real>("mdot");
     const Real rs = pmb->packages.Get("GRMHD")->Param<Real>("rs");
