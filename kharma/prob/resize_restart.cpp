/* 
 *  File: resize_restart.cpp
 *  
 *  BSD 3-Clause License
 *  
 *  Copyright (c) 2020, AFD Group at UIUC
 *  All rights reserved.
 *  
 *  Redistribution and use in source and binary forms, with or without
 *  modification, are permitted provided that the following conditions are met:
 *  
 *  1. Redistributions of source code must retain the above copyright notice, this
 *     list of conditions and the following disclaimer.
 *  
 *  2. Redistributions in binary form must reproduce the above copyright notice,
 *     this list of conditions and the following disclaimer in the documentation
 *     and/or other materials provided with the distribution.
 *  
 *  3. Neither the name of the copyright holder nor the names of its
 *     contributors may be used to endorse or promote products derived from
 *     this software without specific prior written permission.
 *  
 *  THIS SOFTWARE IS PROVIDED BY THE COPYRIGHT HOLDERS AND CONTRIBUTORS "AS IS"
 *  AND ANY EXPRESS OR IMPLIED WARRANTIES, INCLUDING, BUT NOT LIMITED TO, THE
 *  IMPLIED WARRANTIES OF MERCHANTABILITY AND FITNESS FOR A PARTICULAR PURPOSE ARE
 *  DISCLAIMED. IN NO EVENT SHALL THE COPYRIGHT HOLDER OR CONTRIBUTORS BE LIABLE
 *  FOR ANY DIRECT, INDIRECT, INCIDENTAL, SPECIAL, EXEMPLARY, OR CONSEQUENTIAL
 *  DAMAGES (INCLUDING, BUT NOT LIMITED TO, PROCUREMENT OF SUBSTITUTE GOODS OR
 *  SERVICES; LOSS OF USE, DATA, OR PROFITS; OR BUSINESS INTERRUPTION) HOWEVER
 *  CAUSED AND ON ANY THEORY OF LIABILITY, WHETHER IN CONTRACT, STRICT LIABILITY,
 *  OR TORT (INCLUDING NEGLIGENCE OR OTHERWISE) ARISING IN ANY WAY OUT OF THE USE
 *  OF THIS SOFTWARE, EVEN IF ADVISED OF THE POSSIBILITY OF SUCH DAMAGE.
 */

#include "resize_restart.hpp"

#include "b_flux_ct.hpp"
#include "debug.hpp"
#include "hdf5_utils.h"
#include "kharma_utils.hpp"
#include "mpi.hpp"
#include "interpolation.hpp"
#include "types.hpp"

#include <sys/stat.h>
#include <ctype.h>

<<<<<<< HEAD
=======
using namespace Kokkos;

// This is gross, but everything else is grosser
// What's a little leaked host mem between friends?
static Real *ptmp = NULL;
static int blocks_initialized = 0;

>>>>>>> 344fc777
// TODO
// Record & read:
// 1. startx/stopx/dx
// 2. coordinate name FMKS/MKS/etc
// 3. all coordinate params in play
// 4. Electron MODEL bitflag param
// 5. nprim for sanity check?
// 6. Indication of EMHD vs MHD

// TODO this code is very specific to spherical systems/boundares or entirely periodic boxes.
// No other boundaries/geometries are really supported.

void ReadIharmRestartHeader(std::string fname, std::unique_ptr<ParameterInput>& pin)
{
    // Read the restart file and set parameters that need to be specified at early loading
    hdf5_open(fname.c_str());

    // Read everything from root
    hdf5_set_directory("/");

    // Get the grid size
    int n1file, n2file, n3file;
    hdf5_read_single_val(&n1file, "n1", H5T_STD_I32LE);
    hdf5_read_single_val(&n2file, "n2", H5T_STD_I32LE);
    hdf5_read_single_val(&n3file, "n3", H5T_STD_I32LE);
    if (pin->GetOrAddBoolean("resize_restart", "use_restart_size", false)) {
        // This locks the mesh size to be zone-for-zone the same as the iharm3d dump file
        pin->SetInteger("parthenon/mesh", "nx1", n1file);
        pin->SetInteger("parthenon/mesh", "nx2", n2file);
        pin->SetInteger("parthenon/mesh", "nx3", n3file);
        pin->SetInteger("parthenon/meshblock", "nx1", n1file);
        pin->SetInteger("parthenon/meshblock", "nx2", n2file);
        pin->SetInteger("parthenon/meshblock", "nx3", n3file);
    }
    // Record the old values in any case
    pin->SetInteger("parthenon/mesh", "restart_nx1", n1file);
    pin->SetInteger("parthenon/mesh", "restart_nx2", n2file);
    pin->SetInteger("parthenon/mesh", "restart_nx3", n3file);

    double gam, cour, t;
    hdf5_read_single_val(&gam, "gam", H5T_IEEE_F64LE);
    hdf5_read_single_val(&cour, "cour", H5T_IEEE_F64LE);
    hdf5_read_single_val(&t, "t", H5T_IEEE_F64LE);

    pin->SetPrecise("GRMHD", "gamma", gam);
    pin->SetPrecise("parthenon/time", "start_time", t);
    // TODO NSTEP, next tdump/tlog, etc?

    if (hdf5_exists("a")) {
        double a, hslope, Rin, Rout;
        hdf5_read_single_val(&a, "a", H5T_IEEE_F64LE);
        hdf5_read_single_val(&hslope, "hslope", H5T_IEEE_F64LE);
        hdf5_read_single_val(&Rin, "Rin", H5T_IEEE_F64LE);
        hdf5_read_single_val(&Rout, "Rout", H5T_IEEE_F64LE);
<<<<<<< HEAD
        pin->SetReal("coordinates", "a", a);
        pin->SetReal("coordinates", "hslope", hslope);
        pin->SetReal("coordinates", "r_in", Rin);
        pin->SetReal("coordinates", "r_out", Rout);
=======
        pin->SetPrecise("coordinates", "a", a);
        pin->SetPrecise("coordinates", "hslope", hslope);
        pin->SetPrecise("coordinates", "r_in", Rin);
        pin->SetPrecise("coordinates", "r_out", Rout);
>>>>>>> 344fc777

        // Sadly restarts did not record MKS vs FMKS
        // Guess if not specified in parameter file
        pin->SetString("coordinates", "base", "spherical_ks");
        if (!pin->DoesParameterExist("coordinates", "transform")) {
            pin->SetString("coordinates", "transform", "funky");
        }

        pin->SetPrecise("parthenon/mesh", "x2min", 0.0);
        pin->SetPrecise("parthenon/mesh", "x2max", 1.0);
        pin->SetPrecise("parthenon/mesh", "x3min", 0.0);
        pin->SetPrecise("parthenon/mesh", "x3max", 2*M_PI);

        // All MKS sims had the usual bcs
        pin->SetString("parthenon/mesh", "ix1_bc", "outflow");
        pin->SetString("parthenon/mesh", "ox1_bc", "outflow");
        pin->SetString("parthenon/mesh", "ix2_bc", "reflecting");
        pin->SetString("parthenon/mesh", "ox2_bc", "reflecting");
        pin->SetString("parthenon/mesh", "ix3_bc", "periodic");
        pin->SetString("parthenon/mesh", "ox3_bc", "periodic");
    } else if (hdf5_exists("x1Min")) {
        double x1min, x2min, x3min;
        double x1max, x2max, x3max;
        hdf5_read_single_val(&x1min, "x1Min", H5T_IEEE_F64LE);
        hdf5_read_single_val(&x1max, "x1Max", H5T_IEEE_F64LE);
        hdf5_read_single_val(&x2min, "x2Min", H5T_IEEE_F64LE);
        hdf5_read_single_val(&x2max, "x2Max", H5T_IEEE_F64LE);
        hdf5_read_single_val(&x3min, "x3Min", H5T_IEEE_F64LE);
        hdf5_read_single_val(&x3max, "x3Max", H5T_IEEE_F64LE);
        pin->SetPrecise("parthenon/mesh", "x1min", x1min);
        pin->SetPrecise("parthenon/mesh", "x1max", x1max);
        pin->SetPrecise("parthenon/mesh", "x2min", x2min);
        pin->SetPrecise("parthenon/mesh", "x2max", x2max);
        pin->SetPrecise("parthenon/mesh", "x3min", x3min);
        pin->SetPrecise("parthenon/mesh", "x3max", x3max);

        // Sims like this were of course cartesian
        pin->SetString("coordinates", "base", "cartesian_minkowski");
        pin->SetString("coordinates", "transform", "null");

        // All cartesian sims were periodic
        pin->SetString("parthenon/mesh", "ix1_bc", "periodic");
        pin->SetString("parthenon/mesh", "ox1_bc", "periodic");
        pin->SetString("parthenon/mesh", "ix2_bc", "periodic");
        pin->SetString("parthenon/mesh", "ox2_bc", "periodic");
        pin->SetString("parthenon/mesh", "ix3_bc", "periodic");
        pin->SetString("parthenon/mesh", "ox3_bc", "periodic");
    } else {
        throw std::runtime_error("Unknown restart file format!");
    }

    // End HDF5 reads
    hdf5_close();
}

TaskStatus ReadIharmRestart(MeshBlockData<Real> *rc, ParameterInput *pin)
{
    Flag(rc, "Restarting from iharm3d checkpoint file");

    auto pmb = rc->GetBlockPointer();
    GridScalar rho = rc->Get("prims.rho").data;
    GridScalar u = rc->Get("prims.u").data;
    GridVector uvec = rc->Get("prims.uvec").data;
    GridVector B_P = rc->Get("prims.B").data;

    auto& G = pmb->coords;

    auto fname = pin->GetString("resize_restart", "fname"); // Require this, don't guess
    bool use_tf = pin->GetOrAddBoolean("resize_restart", "use_tf", false);
    bool use_dt = pin->GetOrAddBoolean("resize_restart", "use_dt", true);
    bool regrid_only = pin->GetOrAddBoolean("resize_restart", "regrid_only", false);
    const bool is_spherical = pin->GetBoolean("coordinates", "spherical");

    // Size of the *file* mesh
    hsize_t n1tot = pin->GetInteger("parthenon/mesh", "restart_nx1");
    hsize_t n2tot = pin->GetInteger("parthenon/mesh", "restart_nx2");
    hsize_t n3tot = pin->GetInteger("parthenon/mesh", "restart_nx3");

<<<<<<< HEAD
    // Size/domain of the MeshBlock we're reading to
    IndexDomain domain = IndexDomain::interior;
    int is = pmb->cellbounds.is(domain), ie = pmb->cellbounds.ie(domain);
    int js = pmb->cellbounds.js(domain), je = pmb->cellbounds.je(domain);
    int ks = pmb->cellbounds.ks(domain), ke = pmb->cellbounds.ke(domain);
=======
    // Size/domain of the MeshBlock we're reading to.
    // Note that we only read physical zones. 
    IndexDomain domain = IndexDomain::interior;
    const IndexRange ib = pmb->cellbounds.GetBoundsI(domain);
    const IndexRange jb = pmb->cellbounds.GetBoundsJ(domain);
    const IndexRange kb = pmb->cellbounds.GetBoundsK(domain);

    // TODO check sanity of regrid_only here: startxN AND dxN AND nxN
    if (regrid_only) {
        // Check the mesh we're declaring matches
        if (pin->GetInteger("parthenon/mesh", "nx1") != n1tot ||
            pin->GetInteger("parthenon/mesh", "nx2") != n2tot ||
            pin->GetInteger("parthenon/mesh", "nx3") != n3tot) {
            printf("Mesh size does not match!");
        }
        
        if (!close_to(pin->GetReal("parthenon/mesh", "x1min"),
                      log(pin->GetReal("coordinates", "r_in"))) ||
            !close_to(pin->GetReal("parthenon/mesh", "x1max"),
                      log(pin->GetReal("coordinates", "r_out")))) {
            printf("Mesh shape does not match!");
            printf("Rin %g vs %g, Rout %g vs %g",
                exp(pin->GetReal("parthenon/mesh", "x1min")),
                pin->GetReal("coordinates", "r_in"),
                exp(pin->GetReal("parthenon/mesh", "x1max")),
                pin->GetReal("coordinates", "r_out"));
        }
    }
>>>>>>> 344fc777

    hdf5_open(fname.c_str());

    // Read everything from root
    hdf5_set_directory("/");
    // Print version
    hid_t string_type = hdf5_make_str_type(20);
    char version[20];
    hdf5_read_single_val(version, "version", string_type);
    if (MPIRank0()) {
        std::cout << "Restarting from " << fname << ", file version " << version << std::endl << std::endl;
    }

    // Get tf/dt here and not when reading the header, since whether we use them
    // depends on another parameter, "use_tf" & "use_dt" which need to be initialized
    double tf, dt;
    hdf5_read_single_val(&tf, "tf", H5T_IEEE_F64LE);
    hdf5_read_single_val(&dt, "dt", H5T_IEEE_F64LE);

    // TODO do this better by recording/counting flags in MODEL
    hsize_t nfprim;
    if(hdf5_exists("game")) {
        nfprim = 10;
    } else {
        nfprim = 8;
    }

    // Declare known sizes for inputting/outputting primitives
    // We'll only ever read the full block, so this is the size we want
    static hsize_t fdims[] = {nfprim, n3tot, n2tot, n1tot};
    hsize_t fstart[] = {0, 0, 0, 0};

    // TODO there must be a better way to cache this.  InitUserData and make it a big variable or something?
    if (ptmp == NULL) {
        std::cout << "Reading mesh from file..." << std::endl;
        ptmp = new double[nfprim*n3tot*n2tot*n1tot]; // These will include B & thus be double or upconverted to it
        hdf5_read_array(ptmp, "p", 4, fdims, fstart, fdims, fdims, fstart, H5T_IEEE_F64LE);
        std::cout << "Read!" << std::endl;
    }
    // If we are going to keep a static pointer, keep count so the last guy can kill it
    blocks_initialized += 1;

    // End HDF5 reads
    hdf5_close();

    auto rho_host = rho.GetHostMirror();
    auto u_host = u.GetHostMirror();
    auto uvec_host = uvec.GetHostMirror();
    auto B_host = B_P.GetHostMirror();

    // These are set to probably mirror the restart file,
    // but ideally should be read straight from it.
    const GReal startx[GR_DIM] = {0,
        m::log(pin->GetReal("coordinates", "r_in")),
        pin->GetReal("parthenon/mesh", "x2min"),
        pin->GetReal("parthenon/mesh", "x3min")};
    const GReal stopx[GR_DIM] = {0,
        m::log(pin->GetReal("coordinates", "r_out")),
        pin->GetReal("parthenon/mesh", "x2max"),
        pin->GetReal("parthenon/mesh", "x3max")};
    // Same here
    const GReal dx[GR_DIM] = {0., (stopx[1] - startx[1])/n1tot,
                                  (stopx[2] - startx[2])/n2tot,
                                  (stopx[3] - startx[3])/n3tot};

    Flag("Reordering meshblock...");
    // Host-side interpolate & copy into the mirror array
    // TODO Support restart native coordinates != new native coordinates
    // NOTE: KOKKOS USES < not <=!! Therefore the RangePolicy below will seem like it is too big
<<<<<<< HEAD
    Kokkos::parallel_for("copy_restart_state",
        Kokkos::MDRangePolicy<Kokkos::OpenMP, Kokkos::Rank<3>>({ks, js, is}, {ke+1, je+1, ie+1}),
        KOKKOS_LAMBDA_3D {
            // Get the zone center location
            GReal X[GR_DIM];
            G.coord(k, j, i, Loci::center, X);
            // Interpolate the value at this location from the global grid
            rho_host(k, j, i) = interp_scalar(G, X, startx, dx, is_spherical, false, n3tot, n2tot, n1tot, &(ptmp[0*block_sz]));
            u_host(k, j, i) = interp_scalar(G, X, startx, dx, is_spherical, false, n3tot, n2tot, n1tot, &(ptmp[1*block_sz]));
            VLOOP uvec_host(v, k, j, i) = interp_scalar(G, X, startx, dx, is_spherical, false, n3tot, n2tot, n1tot, &(ptmp[(2+v)*block_sz]));
            VLOOP B_host(v, k, j, i) = interp_scalar(G, X, startx, dx, is_spherical, false, n3tot, n2tot, n1tot, &(ptmp[(5+v)*block_sz]));
        }
    );
    delete[] ptmp;
=======
    if (regrid_only) {
        Kokkos::parallel_for("copy_restart_state",
            Kokkos::MDRangePolicy<Kokkos::OpenMP, Kokkos::Rank<3>>({kb.s, jb.s, ib.s}, {kb.e+1, jb.e+1, ib.e+1}),
            KOKKOS_LAMBDA_3D {
                GReal X[GR_DIM];
                G.coord(k, j, i, Loci::center, X); double tmp[GR_DIM];
                int gk,gj,gi; Xtoijk(X, startx, stopx, dx, gi, gj, gk, tmp, true);
                // Fill block cells with global equivalents
                rho_host(k, j, i) = ptmp[0*n3tot*n2tot*n1tot + gk*n2tot*n1tot + gj*n1tot + gi];
                u_host(k, j, i)   = ptmp[1*n3tot*n2tot*n1tot + gk*n2tot*n1tot + gj*n1tot + gi];
                VLOOP uvec_host(v, k, j, i) = ptmp[(2+v)*n3tot*n2tot*n1tot + gk*n2tot*n1tot + gj*n1tot + gi];
                VLOOP B_host(v, k, j, i) = ptmp[(5+v)*n3tot*n2tot*n1tot + gk*n2tot*n1tot + gj*n1tot + gi];
            }
        );
    } else {
        Kokkos::parallel_for("interp_restart_state",
            Kokkos::MDRangePolicy<Kokkos::OpenMP, Kokkos::Rank<3>>({kb.s, jb.s, ib.s}, {kb.e+1, jb.e+1, ib.e+1}),
            KOKKOS_LAMBDA_3D {
                // Get the zone center location
                GReal X[GR_DIM];
                G.coord(k, j, i, Loci::center, X);
                // Interpolate the value at this location from the global grid
                rho_host(k, j, i) = linear_interp(G, X, startx, stopx, dx, is_spherical, false, n3tot, n2tot, n1tot, &(ptmp[0*n3tot*n2tot*n1tot]));
                u_host(k, j, i) = linear_interp(G, X, startx, stopx, dx, is_spherical, false, n3tot, n2tot, n1tot, &(ptmp[1*n3tot*n2tot*n1tot]));
                VLOOP uvec_host(v, k, j, i) = linear_interp(G, X, startx, stopx, dx, is_spherical, false, n3tot, n2tot, n1tot, &(ptmp[(2+v)*n3tot*n2tot*n1tot]));
                VLOOP B_host(v, k, j, i) = linear_interp(G, X, startx, stopx, dx, is_spherical, false, n3tot, n2tot, n1tot, &(ptmp[(5+v)*n3tot*n2tot*n1tot]));
            }
        );
    }
>>>>>>> 344fc777

    // Deep copy to device
    Flag("Copying meshblock to device...");
    rho.DeepCopy(rho_host);
    u.DeepCopy(u_host);
    uvec.DeepCopy(uvec_host);
    B_P.DeepCopy(B_host);
    Kokkos::fence();

    // Close the door on our way out
    if (blocks_initialized == pmb->pmy_mesh->GetNumMeshBlocksThisRank())
        delete[] ptmp;

    // Set the original simulation's end time, if we wanted that
    // Used pretty much only for MHDModes restart test
    if (use_tf) {
        pin->SetPrecise("parthenon/time", "tlim", tf);
    }
    if (use_dt) {
        // Setting dt here is actually for KHARMA,
        // which returns this from EstimateTimestep in step 0
        pin->SetPrecise("parthenon/time", "dt", dt);
    }

    return TaskStatus::complete;
}<|MERGE_RESOLUTION|>--- conflicted
+++ resolved
@@ -45,8 +45,7 @@
 #include <sys/stat.h>
 #include <ctype.h>
 
-<<<<<<< HEAD
-=======
+
 using namespace Kokkos;
 
 // This is gross, but everything else is grosser
@@ -54,7 +53,6 @@
 static Real *ptmp = NULL;
 static int blocks_initialized = 0;
 
->>>>>>> 344fc777
 // TODO
 // Record & read:
 // 1. startx/stopx/dx
@@ -99,8 +97,8 @@
     hdf5_read_single_val(&cour, "cour", H5T_IEEE_F64LE);
     hdf5_read_single_val(&t, "t", H5T_IEEE_F64LE);
 
-    pin->SetPrecise("GRMHD", "gamma", gam);
-    pin->SetPrecise("parthenon/time", "start_time", t);
+    pin->SetReal("GRMHD", "gamma", gam);
+    pin->SetReal("parthenon/time", "start_time", t);
     // TODO NSTEP, next tdump/tlog, etc?
 
     if (hdf5_exists("a")) {
@@ -109,17 +107,10 @@
         hdf5_read_single_val(&hslope, "hslope", H5T_IEEE_F64LE);
         hdf5_read_single_val(&Rin, "Rin", H5T_IEEE_F64LE);
         hdf5_read_single_val(&Rout, "Rout", H5T_IEEE_F64LE);
-<<<<<<< HEAD
         pin->SetReal("coordinates", "a", a);
         pin->SetReal("coordinates", "hslope", hslope);
         pin->SetReal("coordinates", "r_in", Rin);
         pin->SetReal("coordinates", "r_out", Rout);
-=======
-        pin->SetPrecise("coordinates", "a", a);
-        pin->SetPrecise("coordinates", "hslope", hslope);
-        pin->SetPrecise("coordinates", "r_in", Rin);
-        pin->SetPrecise("coordinates", "r_out", Rout);
->>>>>>> 344fc777
 
         // Sadly restarts did not record MKS vs FMKS
         // Guess if not specified in parameter file
@@ -128,10 +119,10 @@
             pin->SetString("coordinates", "transform", "funky");
         }
 
-        pin->SetPrecise("parthenon/mesh", "x2min", 0.0);
-        pin->SetPrecise("parthenon/mesh", "x2max", 1.0);
-        pin->SetPrecise("parthenon/mesh", "x3min", 0.0);
-        pin->SetPrecise("parthenon/mesh", "x3max", 2*M_PI);
+        pin->SetReal("parthenon/mesh", "x2min", 0.0);
+        pin->SetReal("parthenon/mesh", "x2max", 1.0);
+        pin->SetReal("parthenon/mesh", "x3min", 0.0);
+        pin->SetReal("parthenon/mesh", "x3max", 2*M_PI);
 
         // All MKS sims had the usual bcs
         pin->SetString("parthenon/mesh", "ix1_bc", "outflow");
@@ -149,12 +140,12 @@
         hdf5_read_single_val(&x2max, "x2Max", H5T_IEEE_F64LE);
         hdf5_read_single_val(&x3min, "x3Min", H5T_IEEE_F64LE);
         hdf5_read_single_val(&x3max, "x3Max", H5T_IEEE_F64LE);
-        pin->SetPrecise("parthenon/mesh", "x1min", x1min);
-        pin->SetPrecise("parthenon/mesh", "x1max", x1max);
-        pin->SetPrecise("parthenon/mesh", "x2min", x2min);
-        pin->SetPrecise("parthenon/mesh", "x2max", x2max);
-        pin->SetPrecise("parthenon/mesh", "x3min", x3min);
-        pin->SetPrecise("parthenon/mesh", "x3max", x3max);
+        pin->SetReal("parthenon/mesh", "x1min", x1min);
+        pin->SetReal("parthenon/mesh", "x1max", x1max);
+        pin->SetReal("parthenon/mesh", "x2min", x2min);
+        pin->SetReal("parthenon/mesh", "x2max", x2max);
+        pin->SetReal("parthenon/mesh", "x3min", x3min);
+        pin->SetReal("parthenon/mesh", "x3max", x3max);
 
         // Sims like this were of course cartesian
         pin->SetString("coordinates", "base", "cartesian_minkowski");
@@ -198,13 +189,6 @@
     hsize_t n2tot = pin->GetInteger("parthenon/mesh", "restart_nx2");
     hsize_t n3tot = pin->GetInteger("parthenon/mesh", "restart_nx3");
 
-<<<<<<< HEAD
-    // Size/domain of the MeshBlock we're reading to
-    IndexDomain domain = IndexDomain::interior;
-    int is = pmb->cellbounds.is(domain), ie = pmb->cellbounds.ie(domain);
-    int js = pmb->cellbounds.js(domain), je = pmb->cellbounds.je(domain);
-    int ks = pmb->cellbounds.ks(domain), ke = pmb->cellbounds.ke(domain);
-=======
     // Size/domain of the MeshBlock we're reading to.
     // Note that we only read physical zones. 
     IndexDomain domain = IndexDomain::interior;
@@ -233,7 +217,6 @@
                 pin->GetReal("coordinates", "r_out"));
         }
     }
->>>>>>> 344fc777
 
     hdf5_open(fname.c_str());
 
@@ -303,29 +286,13 @@
     // Host-side interpolate & copy into the mirror array
     // TODO Support restart native coordinates != new native coordinates
     // NOTE: KOKKOS USES < not <=!! Therefore the RangePolicy below will seem like it is too big
-<<<<<<< HEAD
-    Kokkos::parallel_for("copy_restart_state",
-        Kokkos::MDRangePolicy<Kokkos::OpenMP, Kokkos::Rank<3>>({ks, js, is}, {ke+1, je+1, ie+1}),
-        KOKKOS_LAMBDA_3D {
-            // Get the zone center location
-            GReal X[GR_DIM];
-            G.coord(k, j, i, Loci::center, X);
-            // Interpolate the value at this location from the global grid
-            rho_host(k, j, i) = interp_scalar(G, X, startx, dx, is_spherical, false, n3tot, n2tot, n1tot, &(ptmp[0*block_sz]));
-            u_host(k, j, i) = interp_scalar(G, X, startx, dx, is_spherical, false, n3tot, n2tot, n1tot, &(ptmp[1*block_sz]));
-            VLOOP uvec_host(v, k, j, i) = interp_scalar(G, X, startx, dx, is_spherical, false, n3tot, n2tot, n1tot, &(ptmp[(2+v)*block_sz]));
-            VLOOP B_host(v, k, j, i) = interp_scalar(G, X, startx, dx, is_spherical, false, n3tot, n2tot, n1tot, &(ptmp[(5+v)*block_sz]));
-        }
-    );
-    delete[] ptmp;
-=======
     if (regrid_only) {
         Kokkos::parallel_for("copy_restart_state",
             Kokkos::MDRangePolicy<Kokkos::OpenMP, Kokkos::Rank<3>>({kb.s, jb.s, ib.s}, {kb.e+1, jb.e+1, ib.e+1}),
             KOKKOS_LAMBDA_3D {
                 GReal X[GR_DIM];
                 G.coord(k, j, i, Loci::center, X); double tmp[GR_DIM];
-                int gk,gj,gi; Xtoijk(X, startx, stopx, dx, gi, gj, gk, tmp, true);
+                int gk,gj,gi; Xtoijk(X, startx, dx, gi, gj, gk, tmp, true);
                 // Fill block cells with global equivalents
                 rho_host(k, j, i) = ptmp[0*n3tot*n2tot*n1tot + gk*n2tot*n1tot + gj*n1tot + gi];
                 u_host(k, j, i)   = ptmp[1*n3tot*n2tot*n1tot + gk*n2tot*n1tot + gj*n1tot + gi];
@@ -341,14 +308,13 @@
                 GReal X[GR_DIM];
                 G.coord(k, j, i, Loci::center, X);
                 // Interpolate the value at this location from the global grid
-                rho_host(k, j, i) = linear_interp(G, X, startx, stopx, dx, is_spherical, false, n3tot, n2tot, n1tot, &(ptmp[0*n3tot*n2tot*n1tot]));
-                u_host(k, j, i) = linear_interp(G, X, startx, stopx, dx, is_spherical, false, n3tot, n2tot, n1tot, &(ptmp[1*n3tot*n2tot*n1tot]));
-                VLOOP uvec_host(v, k, j, i) = linear_interp(G, X, startx, stopx, dx, is_spherical, false, n3tot, n2tot, n1tot, &(ptmp[(2+v)*n3tot*n2tot*n1tot]));
-                VLOOP B_host(v, k, j, i) = linear_interp(G, X, startx, stopx, dx, is_spherical, false, n3tot, n2tot, n1tot, &(ptmp[(5+v)*n3tot*n2tot*n1tot]));
+                rho_host(k, j, i) = linear_interp(G, X, startx, dx, is_spherical, false, n3tot, n2tot, n1tot, &(ptmp[0*n3tot*n2tot*n1tot]));
+                u_host(k, j, i) = linear_interp(G, X, startx, dx, is_spherical, false, n3tot, n2tot, n1tot, &(ptmp[1*n3tot*n2tot*n1tot]));
+                VLOOP uvec_host(v, k, j, i) = linear_interp(G, X, startx, dx, is_spherical, false, n3tot, n2tot, n1tot, &(ptmp[(2+v)*n3tot*n2tot*n1tot]));
+                VLOOP B_host(v, k, j, i) = linear_interp(G, X, startx, dx, is_spherical, false, n3tot, n2tot, n1tot, &(ptmp[(5+v)*n3tot*n2tot*n1tot]));
             }
         );
     }
->>>>>>> 344fc777
 
     // Deep copy to device
     Flag("Copying meshblock to device...");
@@ -365,12 +331,12 @@
     // Set the original simulation's end time, if we wanted that
     // Used pretty much only for MHDModes restart test
     if (use_tf) {
-        pin->SetPrecise("parthenon/time", "tlim", tf);
+        pin->SetReal("parthenon/time", "tlim", tf);
     }
     if (use_dt) {
         // Setting dt here is actually for KHARMA,
         // which returns this from EstimateTimestep in step 0
-        pin->SetPrecise("parthenon/time", "dt", dt);
+        pin->SetReal("parthenon/time", "dt", dt);
     }
 
     return TaskStatus::complete;
