/* 
 *  File: noh.hpp
 *  
 *  BSD 3-Clause License
 *  
 *  Copyright (c) 2020, AFD Group at UIUC
 *  All rights reserved.
 *  
 *  Redistribution and use in source and binary forms, with or without
 *  modification, are permitted provided that the following conditions are met:
 *  
 *  1. Redistributions of source code must retain the above copyright notice, this
 *     list of conditions and the following disclaimer.
 *  
 *  2. Redistributions in binary form must reproduce the above copyright notice,
 *     this list of conditions and the following disclaimer in the documentation
 *     and/or other materials provided with the distribution.
 *  
 *  3. Neither the name of the copyright holder nor the names of its
 *     contributors may be used to endorse or promote products derived from
 *     this software without specific prior written permission.
 *  
 *  THIS SOFTWARE IS PROVIDED BY THE COPYRIGHT HOLDERS AND CONTRIBUTORS "AS IS"
 *  AND ANY EXPRESS OR IMPLIED WARRANTIES, INCLUDING, BUT NOT LIMITED TO, THE
 *  IMPLIED WARRANTIES OF MERCHANTABILITY AND FITNESS FOR A PARTICULAR PURPOSE ARE
 *  DISCLAIMED. IN NO EVENT SHALL THE COPYRIGHT HOLDER OR CONTRIBUTORS BE LIABLE
 *  FOR ANY DIRECT, INDIRECT, INCIDENTAL, SPECIAL, EXEMPLARY, OR CONSEQUENTIAL
 *  DAMAGES (INCLUDING, BUT NOT LIMITED TO, PROCUREMENT OF SUBSTITUTE GOODS OR
 *  SERVICES; LOSS OF USE, DATA, OR PROFITS; OR BUSINESS INTERRUPTION) HOWEVER
 *  CAUSED AND ON ANY THEORY OF LIABILITY, WHETHER IN CONTRACT, STRICT LIABILITY,
 *  OR TORT (INCLUDING NEGLIGENCE OR OTHERWISE) ARISING IN ANY WAY OUT OF THE USE
 *  OF THIS SOFTWARE, EVEN IF ADVISED OF THE POSSIBILITY OF SUCH DAMAGE.
 */
#pragma once

#include "decs.hpp"

using namespace parthenon;

/**
 * Noh shock tube test.
 */
TaskStatus InitializeNoh(MeshBlockData<Real> *rc, ParameterInput *pin)
{
    Flag(rc, "Initializing 1D (Noh) Shock test");
    auto pmb = rc->GetBlockPointer();
    GridScalar rho = rc->Get("prims.rho").data;
    GridScalar u = rc->Get("prims.u").data;
    GridVector uvec = rc->Get("prims.uvec").data;
    const Real gam = pmb->packages.Get("GRMHD")->Param<Real>("gamma");
    
    const Real mach = pin->GetOrAddReal("noh", "mach", 49.);
    const Real rho0 = pin->GetOrAddReal("noh", "rho", 1.0);
    const Real v0 = pin->GetOrAddReal("noh", "v0", 1.e-3);
    bool zero_ug = pin->GetOrAddBoolean("noh", "zero_ug", false);
    bool centered = pin->GetOrAddBoolean("noh", "centered", true);
    bool set_tlim = pin->GetOrAddBoolean("noh", "set_tlim", false);

<<<<<<< HEAD
    const Real x1min = pin->GetReal("parthenon/mesh", "x1min");
    const Real x1max = pin->GetReal("parthenon/mesh", "x1max");
    const Real center = (x1min + x1max) / 2.;

    // TODO relativistic sound speed
    Real cs2 = (gam * (gam - 1) * PL) / rhoL;
    Real v1 = mach * m::sqrt(cs2);
=======
    const GReal x1min = pin->GetReal("parthenon/mesh", "x1min");
    const GReal x1max = pin->GetReal("parthenon/mesh", "x1max");
    const GReal center = (x1min + x1max) / 2.;

    // Given Mach and knowing that v = 1e-3 and rho = 1, we calculate u
    double cs2 = m::pow(v0, 2) / m::pow(mach, 2);
    double gamma = 1. / m::sqrt(1. - m::pow(v0, 2)); // Since we are in flat space
    const Real P = (zero_ug) ? 0. : rho0 * cs2 / (gam*(gam-1) - cs2*gam);
>>>>>>> d77a2f1f

    if (set_tlim) {
        pin->SetReal("parthenon/time", "tlim", 0.6*(x1max - x1min)/v0);
    }

    IndexDomain domain = IndexDomain::interior;
    IndexRange ib = pmb->cellbounds.GetBoundsI(domain);
    IndexRange jb = pmb->cellbounds.GetBoundsJ(domain);
    IndexRange kb = pmb->cellbounds.GetBoundsK(domain);
    pmb->par_for("noh_init", kb.s, kb.e, jb.s, jb.e, ib.s, ib.e,
        KOKKOS_LAMBDA_3D {
            rho(k, j, i) = rho0;
            u(k, j, i) = P/(gam - 1.);
            uvec(1, k, j, i) = 0.0;
            uvec(2, k, j, i) = 0.0;
        }
    );
    const auto& G = pmb->coords;
    if (centered) {
        pmb->par_for("noh_cent", kb.s, kb.e, jb.s, jb.e, ib.s, ib.e,
            KOKKOS_LAMBDA_3D {
                Real X[GR_DIM];
                G.coord_embed(k, j, i, Loci::center, X);
                const bool lhs = X[1] < center;
                uvec(0, k, j, i) = ((lhs) ? v0 : -v0) * gamma;
            }
        );
    } else {
        pmb->par_for("noh_left", kb.s, kb.e, jb.s, jb.e, ib.s, ib.e,
            KOKKOS_LAMBDA_3D {
                u(k, j, i) = P/(gam - 1.);
                uvec(0, k, j, i) = -v0 * gamma;
            }
        );
    }

    Flag(rc, "Initialized 1D (Noh) Shock test");
    return TaskStatus::complete;
}<|MERGE_RESOLUTION|>--- conflicted
+++ resolved
@@ -56,15 +56,6 @@
     bool centered = pin->GetOrAddBoolean("noh", "centered", true);
     bool set_tlim = pin->GetOrAddBoolean("noh", "set_tlim", false);
 
-<<<<<<< HEAD
-    const Real x1min = pin->GetReal("parthenon/mesh", "x1min");
-    const Real x1max = pin->GetReal("parthenon/mesh", "x1max");
-    const Real center = (x1min + x1max) / 2.;
-
-    // TODO relativistic sound speed
-    Real cs2 = (gam * (gam - 1) * PL) / rhoL;
-    Real v1 = mach * m::sqrt(cs2);
-=======
     const GReal x1min = pin->GetReal("parthenon/mesh", "x1min");
     const GReal x1max = pin->GetReal("parthenon/mesh", "x1max");
     const GReal center = (x1min + x1max) / 2.;
@@ -73,7 +64,6 @@
     double cs2 = m::pow(v0, 2) / m::pow(mach, 2);
     double gamma = 1. / m::sqrt(1. - m::pow(v0, 2)); // Since we are in flat space
     const Real P = (zero_ug) ? 0. : rho0 * cs2 / (gam*(gam-1) - cs2*gam);
->>>>>>> d77a2f1f
 
     if (set_tlim) {
         pin->SetReal("parthenon/time", "tlim", 0.6*(x1max - x1min)/v0);
