--- conflicted
+++ resolved
@@ -125,9 +125,8 @@
         // Start receiving flux corrections and ghost cells
         auto t_start_recv_bound = tl.AddTask(t_none, parthenon::StartReceiveBoundBufs<parthenon::BoundaryType::any>, md_sub_step_final);
         auto t_start_recv_flux = t_start_recv_bound;
-<<<<<<< HEAD
-        if (pmesh->multilevel)
-            t_start_recv_flux = tl.AddTask(t_none, cb::StartReceiveFluxCorrections, md_sub_step_init);
+        if (pmesh->multilevel || use_b_ct)
+            t_start_recv_flux = tl.AddTask(t_none, parthenon::StartReceiveFluxCorrections, md_sub_step_init);
 
         auto t_prim_source_first = t_start_recv_flux;
         //and then here is the version with MeshBlockData stuff
@@ -139,10 +138,6 @@
                 t_prim_source_first = tl.AddTask(t_start_recv_flux, Packages::BlockApplyPrimSource, mbd_sub_step_initial.get());
             }
         }
-=======
-        if (pmesh->multilevel || use_b_ct)
-            t_start_recv_flux = tl.AddTask(t_none, parthenon::StartReceiveFluxCorrections, md_sub_step_init);
->>>>>>> 30c53a2b
         
         // Calculate the flux of each variable through each face
         // This reconstructs the primitives (P) at faces and uses them to calculate fluxes
@@ -269,13 +264,8 @@
         // With an extra ghost zone, this *should* still allow binary-similar evolution between numbers of mesh blocks,
         // but hasn't been tested to do so yet.
         auto t_floors = tl.AddTask(t_implicit, Packages::MeshApplyFloors, md_sub_step_final.get(), IndexDomain::interior);
-<<<<<<< HEAD
-        
-        KHARMADriver::AddMPIBoundarySync(t_floors, tl, md_sub_step_final);
-=======
 
         KHARMADriver::AddBoundarySync(t_floors, tl, md_sub_step_final);
->>>>>>> 30c53a2b
     }
 
     // Async Region: Any post-sync tasks.  Fixups, timestep & AMR tagging.
