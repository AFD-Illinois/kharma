--- conflicted
+++ resolved
@@ -55,6 +55,8 @@
 #include <interface/update.hpp>
 #include <amr_criteria/refinement_package.hpp>
 
+using FC = Metadata::FlagCollection;
+
 TaskCollection KHARMADriver::MakeTaskCollection(BlockList_t &blocks, int stage)
 {
     DriverType driver_type = blocks[0]->packages.Get("Driver")->Param<DriverType>("type");
@@ -106,21 +108,21 @@
             pmesh->mesh_data.Add(integrator->stage_name[i], base);
         // Preserve state for time derivatives if we need to output current
         if (use_jcon) {
-<<<<<<< HEAD
+            // Pick out the variables we need, to allocate and copy less
+            static std::vector<std::string> preserve_vars;
+            if (preserve_vars.size() == 0) {
+                auto preserve_flags = FC({Metadata::GetUserFlag("MHD"), Metadata::GetUserFlag("Primitive")});
+                preserve_vars = KHARMA::GetVariableNames(&(pmesh->packages), preserve_flags);
+            }
+            // Ensure we copy the MHD variables every step with a task
             // "Add" returns either the newly added or existing member of the mesh_data collection
-            Copy<MeshData<Real>>({Metadata::Cell}, base.get(), pmesh->mesh_data.Add("preserve", base).get());
-=======
-            pmesh->mesh_data.Add("preserve");
-            // Above only copies on allocate -- ensure we copy the MHD variables every step with a task
-            std::vector<MetadataFlag> vars_jcon_needs = {Metadata::GetUserFlag("MHD"), Metadata::GetUserFlag("Primitive")};
             const int num_partitions = pmesh->DefaultNumPartitions();
             TaskRegion &copy_region = tc.AddRegion(num_partitions);
             for (int i = 0; i < num_partitions; i++) {
                 auto &tl = copy_region[i];
-                tl.AddTask(t_none, Copy<MeshData<Real>>, vars_jcon_needs,
-                            base.get(), pmesh->mesh_data.Get("preserve").get());
+                tl.AddTask(t_none, Copy<MeshData<Real>>, preserve_vars,
+                            base.get(), pmesh->mesh_data.Add("preserve", base, preserve_vars).get());
             }
->>>>>>> 7a0d7c80
         }
         // FOFC needs to determine whether the "real" U-divF will violate floors, and needs a safe place to do it.
         // We populate it later, with each *sub-step*'s initial state
@@ -137,7 +139,6 @@
         // Build the universe of variables to let Parthenon see when exchanging boundaries.
         // This is built to exclude incidental variables like B field initialization stuff, EMFs, etc.
         // "Boundaries" packs in buffers e.g. Dirichlet boundaries
-        using FC = Metadata::FlagCollection;
         auto sync_flags = FC({Metadata::GetUserFlag("Primitive"), Metadata::Conserved,
                               Metadata::Face, Metadata::GetUserFlag("Boundaries")}, true);
         sync_vars = KHARMA::GetVariableNames(&(pmesh->packages), sync_flags);
