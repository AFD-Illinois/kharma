--- conflicted
+++ resolved
@@ -123,59 +123,6 @@
     if (coordinate_transform == "eks") coordinate_transform = "exp";
     // TODO any other synonyms
 
-<<<<<<< HEAD
-    // TODO ask our coordinates what's going on & where to put things
-    if (ctf != "null") {
-        int n1tot   = pin->GetInteger("parthenon/mesh", "nx1");
-        GReal Rout  = pin->GetReal("coordinates", "r_out");
-        Real a      = pin->GetReal("coordinates", "a");
-        GReal Rhor  = 1 + sqrt(1 - a*a);
-        GReal x1max = log(Rout);
-        if (prob == "bondi_viscous") {
-            Rhor = pin->GetOrAddReal("coordinates", "Rhor", 3.0);
-        }
-        // Set Rin such that we have 5 zones completely inside the event horizon
-        // If xeh = log(Rhor), xin = log(Rin), and xout = log(Rout),
-        // then we want xeh = xin + 5.5 * (xout - xin) / N1TOT:
-        // (VKD) Unless we are running a problem in KS where we don't want to simulate the flow
-        //       all the way in till the EH, say the conducting atmosphere test. 
-        GReal x1min = (n1tot * log(Rhor) / 5.5 - x1max) / (-1. + n1tot / 5.5);
-        if (prob == "conducting_atmosphere") {
-            GReal R_inner = pin->GetOrAddReal("coordinates", "R_inner", 100.);
-            x1min = log(R_inner * Rhor);
-        } 
-
-        if (x1min < 0.0) {
-            throw std::invalid_argument("Not enough radial zones were specified to put 5 zones inside EH!");
-        }
-        // fprintf(stdout, "x1min: %14.13e x1max: %14.13e a: %1.1f\n", x1min, x1max, a);
-        //cerr << "Setting x1min: " << x1min << " x1max " << x1max << " based on BH with a=" << a << endl;
-        pin->SetPrecise("parthenon/mesh", "x1min", x1min);
-        pin->SetPrecise("parthenon/mesh", "x1max", x1max);
-    } else if (cb == "spherical_ks" || cb == "spherical_bl") {
-        // If we're in GR with a null transform, apply the criterion to our coordinates directly
-        int n1tot = pin->GetInteger("parthenon/mesh", "nx1");
-        GReal Rout = pin->GetReal("coordinates", "r_out");
-        Real a = pin->GetReal("coordinates", "a");
-        GReal Rhor = 1 + sqrt(1 - a*a);
-        // Set Rin such that we have 5 zones completely inside the event horizon
-        // i.e. we want Rhor = Rin + 5.5 * (Rout - Rin) / N1TOT:
-        // (VKD) Unless we are running a problem in KS where we don't want to simulate the flow
-        //       all the way in till the EH, say the conducting atmosphere test.
-        GReal Rin = (n1tot * Rhor / 5.5 - Rout) / (-1. + n1tot / 5.5);
-        if (prob == "conducting_atmosphere") {
-            GReal R_inner = pin->GetOrAddReal("coordinates", "R_inner", 100.);
-            Rin = R_inner * Rhor;
-        }
-
-        pin->SetPrecise("parthenon/mesh", "x1min", Rin);
-        pin->SetPrecise("parthenon/mesh", "x1max", Rout);
-    } else if (cb == "spherical_minkowski") {
-        // In Minkowski space, go to SMALL (TODO all the way to 0?)
-        GReal Rout = pin->GetReal("coordinates", "r_out");
-        pin->SetPrecise("parthenon/mesh", "x1min", SMALL);
-        pin->SetPrecise("parthenon/mesh", "x1max", Rout);
-=======
     // Spherical systems can specify r_out and optionally r_in,
     // instead of xNmin/max.
     // Other systems must specify x1min/max directly in the mesh region
@@ -219,7 +166,6 @@
             GReal x1min = log_r ? log(Rin) : Rin;
             pin->GetOrAddReal("parthenon/mesh", "x1min", x1min);
         }
->>>>>>> ab5d1f2f
     }
     
     // Spherical systems also have trivial x{2,3}{min,max}
