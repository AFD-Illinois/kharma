/* 
 *  File: kharma.cpp
 *  
 *  BSD 3-Clause License
 *  
 *  Copyright (c) 2020, AFD Group at UIUC
 *  All rights reserved.
 *  
 *  Redistribution and use in source and binary forms, with or without
 *  modification, are permitted provided that the following conditions are met:
 *  
 *  1. Redistributions of source code must retain the above copyright notice, this
 *     list of conditions and the following disclaimer.
 *  
 *  2. Redistributions in binary form must reproduce the above copyright notice,
 *     this list of conditions and the following disclaimer in the documentation
 *     and/or other materials provided with the distribution.
 *  
 *  3. Neither the name of the copyright holder nor the names of its
 *     contributors may be used to endorse or promote products derived from
 *     this software without specific prior written permission.
 *  
 *  THIS SOFTWARE IS PROVIDED BY THE COPYRIGHT HOLDERS AND CONTRIBUTORS "AS IS"
 *  AND ANY EXPRESS OR IMPLIED WARRANTIES, INCLUDING, BUT NOT LIMITED TO, THE
 *  IMPLIED WARRANTIES OF MERCHANTABILITY AND FITNESS FOR A PARTICULAR PURPOSE ARE
 *  DISCLAIMED. IN NO EVENT SHALL THE COPYRIGHT HOLDER OR CONTRIBUTORS BE LIABLE
 *  FOR ANY DIRECT, INDIRECT, INCIDENTAL, SPECIAL, EXEMPLARY, OR CONSEQUENTIAL
 *  DAMAGES (INCLUDING, BUT NOT LIMITED TO, PROCUREMENT OF SUBSTITUTE GOODS OR
 *  SERVICES; LOSS OF USE, DATA, OR PROFITS; OR BUSINESS INTERRUPTION) HOWEVER
 *  CAUSED AND ON ANY THEORY OF LIABILITY, WHETHER IN CONTRACT, STRICT LIABILITY,
 *  OR TORT (INCLUDING NEGLIGENCE OR OTHERWISE) ARISING IN ANY WAY OUT OF THE USE
 *  OF THIS SOFTWARE, EVEN IF ADVISED OF THE POSSIBILITY OF SUCH DAMAGE.
 */
#include "kharma.hpp"

#include <iostream>

#include <parthenon/parthenon.hpp>

#include "decs.hpp"

// Packages
#include "b_flux_ct.hpp"
#include "b_cd.hpp"
#include "current.hpp"
#include "electrons.hpp"
#include "grmhd.hpp"
#include "reductions.hpp"
#include "viscosity.hpp"
#include "wind.hpp"

#include "bondi.hpp"
#include "boundaries.hpp"
#include "fixup.hpp"
#include "harm_driver.hpp"
#include "iharm_restart.hpp"

std::shared_ptr<StateDescriptor> KHARMA::InitializeGlobals(ParameterInput *pin)
{
    auto pkg = std::make_shared<StateDescriptor>("Globals");
    Params &params = pkg->AllParams();
    // Current time in the simulation.  For ramping things up, ramping things down,
    // or preventing bad outcomes at known times
    params.Add("time", 0.0);
    // Last step's dt (Parthenon SimTime tm.dt), which must be preserved to output jcon
    params.Add("dt_last", 0.0);
    // Accumulator for maximum ctop within an MPI process
    // That is, this value does NOT generally reflect the actual maximum
    params.Add("ctop_max", 0.0);
    // Maximum between MPI processes, updated after each step; that is, always a maximum.
    params.Add("ctop_max_last", 0.0);
    // Whether we are computing initial outputs/timestep, or versions in the execution loop
    params.Add("in_loop", false);

    return pkg;
}

void KHARMA::FixParameters(std::unique_ptr<ParameterInput>& pin)
{
    // This would set ghost zones dynamically, or leave it up to Parthenon.  Dangerous?
    // std::string recon = pin->GetOrAddString("GRMHD", "reconstruction", "weno5");
    // if (recon != "donor_cell" && recon != "linear_mc" && recon != "linear_vl") {
    //     pin->SetInteger("parthenon/mesh", "nghost", 4);
    //     Globals::nghost = pin->GetInteger("parthenon/mesh", "nghost");
    // }
    // For now we always set 4 ghost zones
    pin->SetInteger("parthenon/mesh", "nghost", 4);
    Globals::nghost = pin->GetInteger("parthenon/mesh", "nghost");

    // If we're restarting (not via Parthenon), read the restart file to get most parameters
    std::string prob = pin->GetString("parthenon/job", "problem_id");
    if (prob == "iharm_restart") {
        ReadIharmRestartHeader(pin->GetString("iharm_restart", "fname"), pin);
    }

    // Then handle coordinate systems and boundaries!
    std::string cb = pin->GetString("coordinates", "base");
    if (cb == "ks") cb = "spherical_ks";
    if (cb == "bl") cb = "spherical_bl";
    if (cb == "minkowski") cb = "cartesian_minkowski";
    std::string ctf = pin->GetOrAddString("coordinates", "transform", "null");
    if (ctf == "none") ctf = "null";
    if (ctf == "fmks") ctf = "funky";
    if (ctf == "mks") ctf = "modified";
    if (ctf == "eks") ctf = "exp";
    // TODO any other synonyms

    // TODO ask our coordinates what's going on & where to put things
    if (ctf != "null") {
        int n1tot = pin->GetInteger("parthenon/mesh", "nx1");
        GReal Rout = pin->GetReal("coordinates", "r_out");
        Real a = pin->GetReal("coordinates", "a");
        GReal Rhor = 1 + sqrt(1 - a*a);
        GReal x1max = log(Rout);
        // Set Rin such that we have 5 zones completely inside the event horizon
        // If xeh = log(Rhor), xin = log(Rin), and xout = log(Rout),
        // then we want xeh = xin + 5.5 * (xout - xin) / N1TOT:
        GReal x1min = (n1tot * log(Rhor) / 5.5 - x1max) / (-1. + n1tot / 5.5);
        if (x1min < 0.0) {
            throw std::invalid_argument("Not enough radial zones were specified to put 5 zones inside EH!");
        }
        //cerr << "Setting x1min: " << x1min << " x1max " << x1max << " based on BH with a=" << a << endl;
        pin->SetReal("parthenon/mesh", "x1min", x1min);
        pin->SetReal("parthenon/mesh", "x1max", x1max);
    } else if (cb == "spherical_ks" || cb == "spherical_bl") {
        // If we're in GR with a null transform, apply the criterion to our coordinates directly
        int n1tot = pin->GetInteger("parthenon/mesh", "nx1");
        GReal Rout = pin->GetReal("coordinates", "r_out");
        Real a = pin->GetReal("coordinates", "a");
        GReal Rhor = 1 + sqrt(1 - a*a);
        // Set Rin such that we have 5 zones completely inside the event horizon
        // i.e. we want Rhor = Rin + 5.5 * (Rout - Rin) / N1TOT:
        GReal Rin = (n1tot * Rhor / 5.5 - Rout) / (-1. + n1tot / 5.5);
        pin->SetReal("parthenon/mesh", "x1min", Rin);
        pin->SetReal("parthenon/mesh", "x1max", Rout);
    }

    // Assumption: if we're in a spherical system...
    if (cb == "spherical_ks" || cb == "spherical_bl" || cb == "spherical_minkowski") {
        // Record whether we're in spherical coordinates. This should be used only for setting other options,
        // see CoordinateEmbedding::spherical() for the real authority usable inside kernels
        pin->SetBoolean("coordinates", "spherical", true);
        // ...then we definitely want our special sauce boundary conditions
        // These are inflow in x1 and reflecting in x2, but applied to *primitives* in a custom operation
        // see boundaries.cpp
        pin->SetString("parthenon/mesh", "ix1_bc", "user");
        pin->SetString("parthenon/mesh", "ox1_bc", "user");
        pin->SetString("parthenon/mesh", "ix2_bc", "user");
        pin->SetString("parthenon/mesh", "ox2_bc", "user");
        pin->SetString("parthenon/mesh", "ix3_bc", "periodic");
        pin->SetString("parthenon/mesh", "ox3_bc", "periodic");

        // We also know the bounds for most transforms in spherical coords.  Set them.
        if (ctf == "null" || ctf == "exp") {
            pin->SetReal("parthenon/mesh", "x2min", 0.0);
            pin->SetReal("parthenon/mesh", "x2max", M_PI);
            pin->SetReal("parthenon/mesh", "x3min", 0.0);
            pin->SetReal("parthenon/mesh", "x3max", 2*M_PI);
        } else if (ctf == "modified" || ctf == "funky") {
            pin->SetReal("parthenon/mesh", "x2min", 0.0);
            pin->SetReal("parthenon/mesh", "x2max", 1.0);
            pin->SetReal("parthenon/mesh", "x3min", 0.0);
            pin->SetReal("parthenon/mesh", "x3max", 2*M_PI);
        } // TODO any other transforms/systems
    } else {
        pin->SetBoolean("coordinates", "spherical", false);
    }

    // If we're using constant field of some kind, we likely *don't* want to normalize to beta_min=N
    std::string field_type = pin->GetOrAddString("b_field", "type", "none");
    if (field_type == "constant" || field_type == "monopole") {
        pin->GetOrAddBoolean("b_field", "norm", false);
    }
}

Packages_t KHARMA::ProcessPackages(std::unique_ptr<ParameterInput>& pin)
{
    // See above
    FixParameters(pin);

    // Then put together what we're supposed to
    Packages_t packages;

    // Read all options first so we can set their defaults here,
    // before any packages are initialized.
    std::string b_field_solver = pin->GetOrAddString("b_field", "solver", "flux_ct");
<<<<<<< HEAD
    // TODO enable this iff jcon is in the list of outputs
=======
    // TODO if jcon is in our list of outputs then...
>>>>>>> 9444e137
    bool add_jcon = pin->GetOrAddBoolean("GRMHD", "add_jcon", true);
    bool do_electrons = pin->GetOrAddBoolean("electrons", "on", false);
    bool do_reductions = pin->GetOrAddBoolean("reductions", "on", true);
    bool do_viscosity = pin->GetOrAddBoolean("viscosity", "on", false);
    bool do_wind = pin->GetOrAddBoolean("wind", "on", false);

    // Global variables "package."  Anything that just, really oughta be a global
    packages.Add(KHARMA::InitializeGlobals(pin.get()));

    // Most functions and variables are in the GRMHD package,
    // initialize it first among physics stuff
    packages.Add(GRMHD::Initialize(pin.get()));

    // B field solvers, to ensure divB == 0.
    if (b_field_solver == "none") {
        // Don't add a B field
        // Currently this means fields are still allocated, and processing is done in GRMHD,
        // but no other operations are performed.
    } else if (b_field_solver == "constraint_damping" || b_field_solver == "b_cd") {
        // Constraint damping, probably only useful for non-GR MHD systems
        packages.Add(B_CD::Initialize(pin.get(), packages));
    } else {
        // Don't even error on bad values.  This is probably what you want,
        // and we'll check for adaptive and error later
        packages.Add(B_FluxCT::Initialize(pin.get(), packages));
    }

    if (add_jcon) {
        packages.Add(Current::Initialize(pin.get()));
    }

    if (do_electrons) {
        packages.Add(Electrons::Initialize(pin.get(), packages));
    }

    if (do_reductions) {
        packages.Add(Reductions::Initialize(pin.get()));
    }

    if (do_viscosity) {
        packages.Add(Viscosity::Initialize(pin.get(), packages));
    }

    if (do_wind) {
        packages.Add(Wind::Initialize(pin.get()));
    }

    return std::move(packages);
}


// TODO decide on a consistent implementation of foreach packages -> do X
void KHARMA::FillDerivedDomain(std::shared_ptr<MeshBlockData<Real>> &rc, IndexDomain domain, int coarse)
{
    FLAG("Filling derived variables on boundaries");
    // We need to re-fill the "derived" (primitive) variables on the physical boundaries,
    // since we already called "FillDerived" before the ghost zones were initialized
    // This does *not* apply to the GRMHD variables, just any passives or extras
    auto pmb = rc->GetBlockPointer();
    if (pmb->packages.AllPackages().count("B_FluxCT"))
        B_FluxCT::UtoP(rc.get(), domain, coarse);
    if (pmb->packages.AllPackages().count("B_CD"))
        B_CD::UtoP(rc.get(), domain, coarse);
    if (pmb->packages.AllPackages().count("Electrons"))
        Electrons::UtoP(rc.get(), domain, coarse);

    FLAG("Filled");
}

void KHARMA::PreStepMeshUserWorkInLoop(Mesh *pmesh, ParameterInput *pin, const SimTime &tm)
{
    if (!pmesh->packages.Get("Globals")->Param<bool>("in_loop")) {
        pmesh->packages.Get("Globals")->UpdateParam<bool>("in_loop", true);
    }
}

void KHARMA::PostStepMeshUserWorkInLoop(Mesh *pmesh, ParameterInput *pin, const SimTime &tm)
{
    // Knowing this works took a little digging into Parthenon's EvolutionDriver.
    // The order of operations after calling Step() is:
    // 1. Call PostStepUserWorkInLoop and PostStepDiagnostics (this function and following)
    // 2. Set the timestep tm.dt to the minimum from the EstimateTimestep calls
    // 3. Generate any outputs, e.g. jcon
    // Thus we preserve tm.dt (which has not yet been reset) as dt_last for Current::FillOutput
    pmesh->packages.Get("Globals")->UpdateParam<double>("dt_last", tm.dt);
    pmesh->packages.Get("Globals")->UpdateParam<double>("time", tm.time);

    // ctop_max has fewer rules. It's just convenient to set here since we're assured of no MPI hangs
    // Since it involves an MPI sync, we only keep track of this when we need it
    if (pmesh->packages.AllPackages().count("B_CD")) {
        Real ctop_max_last = MPIMax(pmesh->packages.Get("Globals")->Param<Real>("ctop_max"));
        pmesh->packages.Get("Globals")->UpdateParam<Real>("ctop_max_last", ctop_max_last);
        pmesh->packages.Get("Globals")->UpdateParam<Real>("ctop_max", 0.0);
    }
}

void KHARMA::PostStepDiagnostics(Mesh *pmesh, ParameterInput *pin, const SimTime &tm)
{
    // Parthenon's version of this has a bug, but I would probably subclass it anyway.
    // very useful to have a single per-step spot to control any routine print statements
    const auto& md = pmesh->mesh_data.GetOrAdd("base", 0).get();
    if (md->NumBlocks() > 0) {
        for (auto &package : pmesh->packages.AllPackages()) {
            package.second->PostStepDiagnostics(tm, md);
        }
    }
}

void KHARMA::FillOutput(MeshBlock *pmb, ParameterInput *pin)
{
    // Don't fill the output arrays for the first dump, as trying to actually
    // calculate them can produce errors when we're not in the loop yet.
    // Instead, they just get added to the file as their starting values, i.e. 0
    if (pmb->packages.Get("Globals")->Param<bool>("in_loop")) {
        // TODO for package in packages with registered function...
        if (pmb->packages.AllPackages().count("Current"))
            Current::FillOutput(pmb, pin);
        if (pmb->packages.AllPackages().count("B_FluxCT"))
            B_FluxCT::FillOutput(pmb, pin);
        if (pmb->packages.AllPackages().count("B_CD"))
            B_CD::FillOutput(pmb, pin);
        if (pmb->packages.AllPackages().count("Electrons"))
            Electrons::FillOutput(pmb, pin);
    }
}
<|MERGE_RESOLUTION|>--- conflicted
+++ resolved
@@ -184,11 +184,7 @@
     // Read all options first so we can set their defaults here,
     // before any packages are initialized.
     std::string b_field_solver = pin->GetOrAddString("b_field", "solver", "flux_ct");
-<<<<<<< HEAD
     // TODO enable this iff jcon is in the list of outputs
-=======
-    // TODO if jcon is in our list of outputs then...
->>>>>>> 9444e137
     bool add_jcon = pin->GetOrAddBoolean("GRMHD", "add_jcon", true);
     bool do_electrons = pin->GetOrAddBoolean("electrons", "on", false);
     bool do_reductions = pin->GetOrAddBoolean("reductions", "on", true);
