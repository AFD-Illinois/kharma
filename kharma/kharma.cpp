--- conflicted
+++ resolved
@@ -344,29 +344,21 @@
     // Execute the whole collection (just in case we do something fancy?)
     while (!tr.Execute()); // TODO this will inf-loop on error
 
-<<<<<<< HEAD
-    // The Flux package needs to know variable counts for allocating memory,
-    // so we initialize it after the main dependency tree
+    // There are some packages which must be loaded after all physics
+    // Easier to load them separately than list dependencies
+
+    // Flux temporaries must be full size
     KHARMA::AddPackage(packages, Flux::Initialize, pin.get());
-    // Same with boundaries
-    // TODO only init if at least one boundary is "user"
+
+    // And any dirichlet/constant boundaries
+    // TODO avoid init if Parthenon will be handling all boundaries?
     KHARMA::AddPackage(packages, KBoundaries::Initialize, pin.get());
 
-    // Load the implicit package *last*, if there are any variables which need implicit evolution
-    // TODO print what we're doing here & do some sanity checks, if verbose
-    int n_implicit = packages->Get("Driver")->Param<int>("n_implicit_vars");
-=======
     // Load the implicit package last, and only if there are any variables which need implicit evolution
     int n_implicit = CountVars(packages.get(), Metadata::GetUserFlag("Implicit"));
->>>>>>> 0c89229b
     if (n_implicit > 0) {
         KHARMA::AddPackage(packages, Implicit::Initialize, pin.get());
     }
-
-    // The boundaries package may need to know variable counts for allocating memory,
-    // so we initialize it after *everything* else
-    // TODO avoid init if e.g. all periodic boundaries?
-    KHARMA::AddPackage(packages, KBoundaries::Initialize, pin.get());
 
     // TODO print full package list as soon as we know it, up here
 
