/* 
 *  File: kharma.cpp
 *  
 *  BSD 3-Clause License
 *  
 *  Copyright (c) 2020, AFD Group at UIUC
 *  All rights reserved.
 *  
 *  Redistribution and use in source and binary forms, with or without
 *  modification, are permitted provided that the following conditions are met:
 *  
 *  1. Redistributions of source code must retain the above copyright notice, this
 *     list of conditions and the following disclaimer.
 *  
 *  2. Redistributions in binary form must reproduce the above copyright notice,
 *     this list of conditions and the following disclaimer in the documentation
 *     and/or other materials provided with the distribution.
 *  
 *  3. Neither the name of the copyright holder nor the names of its
 *     contributors may be used to endorse or promote products derived from
 *     this software without specific prior written permission.
 *  
 *  THIS SOFTWARE IS PROVIDED BY THE COPYRIGHT HOLDERS AND CONTRIBUTORS "AS IS"
 *  AND ANY EXPRESS OR IMPLIED WARRANTIES, INCLUDING, BUT NOT LIMITED TO, THE
 *  IMPLIED WARRANTIES OF MERCHANTABILITY AND FITNESS FOR A PARTICULAR PURPOSE ARE
 *  DISCLAIMED. IN NO EVENT SHALL THE COPYRIGHT HOLDER OR CONTRIBUTORS BE LIABLE
 *  FOR ANY DIRECT, INDIRECT, INCIDENTAL, SPECIAL, EXEMPLARY, OR CONSEQUENTIAL
 *  DAMAGES (INCLUDING, BUT NOT LIMITED TO, PROCUREMENT OF SUBSTITUTE GOODS OR
 *  SERVICES; LOSS OF USE, DATA, OR PROFITS; OR BUSINESS INTERRUPTION) HOWEVER
 *  CAUSED AND ON ANY THEORY OF LIABILITY, WHETHER IN CONTRACT, STRICT LIABILITY,
 *  OR TORT (INCLUDING NEGLIGENCE OR OTHERWISE) ARISING IN ANY WAY OUT OF THE USE
 *  OF THIS SOFTWARE, EVEN IF ADVISED OF THE POSSIBILITY OF SUCH DAMAGE.
 */
#include "kharma.hpp"

#include <iostream>

#include <parthenon/parthenon.hpp>

#include "decs.hpp"
#include "version.hpp"

// Packages
#include "b_flux_ct.hpp"
#include "b_cd.hpp"
#include "b_cleanup.hpp"
#include "b_ct.hpp"
#include "coord_output.hpp"
#include "current.hpp"
#include "kharma_driver.hpp"
#include "electrons.hpp"
#include "implicit.hpp"
#include "floors.hpp"
#include "grmhd.hpp"
#include "reductions.hpp"
#include "emhd.hpp"
#include "wind.hpp"

#include "bondi.hpp"
#include "boundaries.hpp"
#include "resize_restart.hpp"
#include "resize_restart_kharma.hpp"

std::shared_ptr<KHARMAPackage> KHARMA::InitializeGlobals(ParameterInput *pin, std::shared_ptr<Packages_t>& packages)
{
    // All truly global state.  Mostly mutable state in order to avoid scope creep
    auto pkg = std::make_shared<KHARMAPackage>("Globals");
    Params &params = pkg->AllParams();
    // Current time in the simulation.  For ramping things up, ramping things down,
    // or preventing bad outcomes at known times
    params.Add("time", 0.0, true);
    // Last step's dt (Parthenon SimTime tm.dt), which must be preserved to output jcon
    params.Add("dt_last", 0.0, true);
    // Whether we are computing initial outputs/timestep, or versions in the execution loop
    params.Add("in_loop", false, true);

    // Log levels, the other acceptable global
    // Made mutable in case we want to bump global log level on certain events
    // TODO allow a "go_verbose" file watch
    int verbose = pin->GetOrAddInteger("debug", "verbose", 0);
    params.Add("verbose", verbose, true);
    int flag_verbose = pin->GetOrAddInteger("debug", "flag_verbose", 0);
    params.Add("flag_verbose", flag_verbose, true);
    int extra_checks = pin->GetOrAddInteger("debug", "extra_checks", 0);
    params.Add("extra_checks", extra_checks, true);

    // Record the problem name, just in case we need to special-case for different problems.
    // Please favor packages & options before using this, and modify problem-specific code
    // to be more general as it matures.
    std::string problem_name = pin->GetString("parthenon/job", "problem_id");
    params.Add("problem", problem_name);

    // Finally, the code version.  Recorded so it gets passed to output files & for printing
    params.Add("version", KHARMA::Version::GIT_VERSION);
    params.Add("SHA1", KHARMA::Version::GIT_SHA1);
    params.Add("branch", KHARMA::Version::GIT_REFSPEC);

    // Update the times with callbacks
    pkg->PreStepWork = KHARMA::PreStepWork;
    pkg->PostStepWork = KHARMA::PostStepWork;

    return pkg;
}

void KHARMA::ResetGlobals(ParameterInput *pin, Mesh *pmesh)
{
    // The globals package was loaded & exists, retrieve it
    auto pkg = pmesh->packages.Get("Globals");
    Params &params = pkg->AllParams();
    // This needs to be reset to guarantee that EstimateTimestep doesn't try to
    // calculate a new dt from a blank 'ctop' variable,
    // just uses whatever the next step was going to be at reset
    params.Update("in_loop", false);

    // Everything else is a per-step variable, not per-run, so they're fine
    // to be restored by Parthenon
}

void KHARMA::PreStepWork(Mesh *pmesh, ParameterInput *pin, const SimTime &tm)
{
    auto& globals = pmesh->packages.Get("Globals")->AllParams();
    if (!globals.Get<bool>("in_loop")) {
        globals.Update<bool>("in_loop", true);
    }
    globals.Update<double>("dt_last", tm.dt);
    globals.Update<double>("time", tm.time);
}

void KHARMA::PostStepWork(Mesh *pmesh, ParameterInput *pin, const SimTime &tm)
{
    // Knowing that this works took a little digging into Parthenon's EvolutionDriver.
    // The order of operations after calling Step() is:
    // 1. Call PostStepWork and PostStepDiagnostics (this function and following)
    // 2. Set the timestep tm.dt to the minimum from the EstimateTimestep calls
    // 3. Generate any outputs, e.g. jcon
    // Thus we preserve tm.dt (which has not yet been reset) as dt_last for Current::FillOutput
    auto& globals = pmesh->packages.Get("Globals")->AllParams();
    globals.Update<double>("dt_last", tm.dt);
    globals.Update<double>("time", tm.time);
}

void KHARMA::FixParameters(ParameterInput *pin)
{
    Flag("Fixing parameters");
    // Parthenon sets 2 ghost zones as a default.
    // We set a better default with our own parameter, and inform Parthenon.
    // This means that ONLY driver/nghost will be respected
    // Driver::Initialize will check we set enough for our reconstruction
    Globals::nghost = pin->GetOrAddInteger("driver", "nghost", 4);
    pin->SetInteger("parthenon/mesh", "nghost", Globals::nghost);

    // If we're restarting (not via Parthenon), read the restart file to get most parameters
    std::string prob = pin->GetString("parthenon/job", "problem_id");
    if (prob == "resize_restart") {
        ReadIharmRestartHeader(pin->GetString("resize_restart", "fname"), pin);
    }
    if (prob == "resize_restart_kharma") {
        ReadKharmaRestartHeader(pin->GetString("resize_restart", "fname"), pin);
<<<<<<< HEAD
=======
    }

    // Then handle coordinate systems and boundaries!
    std::string coordinate_base = pin->GetString("coordinates", "base");
    if (coordinate_base == "ks") coordinate_base = "spherical_ks";
    if (coordinate_base == "bl") coordinate_base = "spherical_bl";
    if (coordinate_base == "minkowski") coordinate_base = "cartesian_minkowski";
    std::string coordinate_transform = pin->GetOrAddString("coordinates", "transform", "null");
    if (coordinate_transform == "none") coordinate_transform = "null";
    if (coordinate_transform == "wks") coordinate_transform = "widepole";
    if (coordinate_transform == "fmks") coordinate_transform = "funky";
    if (coordinate_transform == "mks") coordinate_transform = "modified";
    if (coordinate_transform == "exponential") coordinate_transform = "exp";
    if (coordinate_transform == "eks") coordinate_transform = "exp";
    // TODO any other synonyms
    bool spherical;
    if (coordinate_base == "spherical_ks" || coordinate_base == "spherical_bl" || coordinate_base == "spherical_minkowski") {
        spherical = true;
    } else {
        spherical = false;
>>>>>>> 8c6270c8
    }
        pin->SetBoolean("coordinates", "spherical", spherical);


    // Construct a CoordinateEmbedding object.  See coordinate_embedding.hpp for supported systems/tags
    CoordinateEmbedding tmp_coords(pin);
    // Record whether we're in spherical as we'll need that
    pin->SetBoolean("coordinates", "spherical", tmp_coords.is_spherical());

    // Do a bunch of autodetection/setting in spherical coordinates
    // Note frequent use of "GetOrAddX": this sets a default if not present but allows overriding
    if (tmp_coords.is_spherical()) {
        // Spherical systems can specify r_out and optionally r_in,
        // instead of xNmin/max.
        if (!pin->DoesParameterExist("parthenon/mesh", "x1min") ||
            !pin->DoesParameterExist("parthenon/mesh", "x1max")) {
            // Outer radius is always specified
            GReal Rout = pin->GetReal("coordinates", "r_out");
            GReal x1max = tmp_coords.r_to_native(Rout);
            pin->GetOrAddReal("parthenon/mesh", "x1max", x1max);

            if (mpark::holds_alternative<SphMinkowskiCoords>(tmp_coords.base)) {
                // In Minkowski coordinates, require Rin so the singularity is at user option
                GReal Rin = pin->GetReal("coordinates", "r_in");
                GReal x1min = tmp_coords.r_to_native(Rin);
                pin->GetOrAddReal("parthenon/mesh", "x1min", x1min);
<<<<<<< HEAD
            } else { // Any spherical BH metric: KS, BL, and derivatives
                // Set inner radius if not specified
                if (pin->DoesParameterExist("coordinates", "r_in")) {
                    GReal Rin = pin->GetReal("coordinates", "r_in");
                    GReal x1min = tmp_coords.r_to_native(Rin);
                    pin->GetOrAddReal("parthenon/mesh", "x1min", x1min);
                    if (Rin < 2.0){ // warn if there are fewer than 5 zones inside the event horizon
                        GReal dx = (x1max - x1min) / pin->GetInteger("parthenon/mesh", "nx1");
                        if (tmp_coords.X1_to_embed(x1min + 5*dx) > tmp_coords.get_horizon()) {
                            std::cerr << "WARNING: inner radius is near/in the EH, but does not allow 5 zones inside!" << std::endl;
                        }
                    }
                } else {
                    int nx1 = pin->GetInteger("parthenon/mesh", "nx1");
                    // Allow overriding Rhor for bondi_viscous problem
                    const GReal Rhor = pin->GetOrAddReal("coordinates", "Rhor", tmp_coords.get_horizon());
                    const GReal x1hor = tmp_coords.r_to_native(Rhor);

                    // Set Rin such that we have 5 zones completely inside the event horizon
                    // If xeh = log(Rhor), xin = log(Rin), and xout = log(Rout),
                    // then we want xeh = xin + 5.5 * (xout - xin) / N1TOT:
                    const GReal x1min = (nx1 * x1hor / 5.5 - x1max) / (-1. + nx1 / 5.5);
                    if (x1min < 0.0) {
                        throw std::invalid_argument("Not enough radial zones were specified to put 5 zones inside EH!");
                    }
                    pin->GetOrAddReal("parthenon/mesh", "x1min", x1min);
                    pin->GetOrAddReal("coordinates", "r_in", tmp_coords.X1_to_embed(x1min));
=======
                if (Rin < 2.5){ // warn to check if there are 5 zones inside the event horizon
                  std::cout << "Hyerin: Rin = " << Rin << ". Check if there are 5 zones inside the EH." << std::endl;
                }
            } else {
                int nx1 = pin->GetInteger("parthenon/mesh", "nx1");
                Real a = pin->GetReal("coordinates", "a");
                GReal Rhor = 1 + sqrt(1 - a*a);
                GReal x1hor = log_r ? log(Rhor) : Rhor;

                // Set Rin such that we have 5 zones completely inside the event horizon
                // If xeh = log(Rhor), xin = log(Rin), and xout = log(Rout),
                // then we want xeh = xin + 5.5 * (xout - xin) / N1TOT:
                GReal x1min = (nx1 * x1hor / 5.5 - x1max) / (-1. + nx1 / 5.5);
                if (x1min < 0.0) {
                    throw std::invalid_argument("Not enough radial zones were specified to put 5 zones inside EH!");
>>>>>>> 8c6270c8
                }
            }
        } else {
            // Add the coordinate versions if they don't exist (usually restarts)
            pin->GetOrAddReal("coordinates", "r_in", tmp_coords.X1_to_embed(pin->GetReal("parthenon/mesh", "x1min")));
            pin->GetOrAddReal("coordinates", "r_out", tmp_coords.X1_to_embed(pin->GetReal("parthenon/mesh", "x1max")));
        }

<<<<<<< HEAD
        // If the simulation domain extends inside the EH, we change some boundary options
        pin->SetBoolean("coordinates", "domain_intersects_eh", pin->GetReal("coordinates", "r_in") < tmp_coords.get_horizon());

        // Spherical systems will also want KHARMA's spherical boundary conditions.
        // Note boundaries are now exclusively set by KBoundaries package
        pin->GetOrAddString("boundaries", "inner_x1", "outflow");
        pin->GetOrAddString("boundaries", "outer_x1", "outflow");
        pin->GetOrAddString("boundaries", "inner_x2", "reflecting");
        pin->GetOrAddString("boundaries", "outer_x2", "reflecting");
        pin->GetOrAddString("boundaries", "inner_x3", "periodic");
        pin->GetOrAddString("boundaries", "outer_x3", "periodic");
=======
    // Assumption: if we're in a spherical system...
    if (coordinate_base == "spherical_ks" || coordinate_base == "spherical_bl" || coordinate_base == "spherical_minkowski") {
        // ...then we definitely want KHARMA's spherical boundary conditions
        // These are inflow in x1 and reflecting in x2, but applied to *primitives* in
        // a custom operation, see boundaries.cpp
        pin->GetOrAddString("parthenon/mesh", "ix1_bc", "user");
        pin->GetOrAddString("parthenon/mesh", "ox1_bc", "user");
        pin->GetOrAddString("parthenon/mesh", "ix2_bc", "user");
        pin->GetOrAddString("parthenon/mesh", "ox2_bc", "user");
        pin->GetOrAddString("parthenon/mesh", "ix3_bc", "periodic");
        pin->GetOrAddString("parthenon/mesh", "ox3_bc", "periodic");

        // We also know the bounds for most transforms in spherical coords
        // Note we *only* set them here if they were not previously set/read!
        if (coordinate_transform == "null" || coordinate_transform == "exp" || coordinate_transform == "superexp") {
            pin->GetOrAddReal("parthenon/mesh", "x2min", 0.0);
            pin->GetOrAddReal("parthenon/mesh", "x2max", M_PI);
            pin->GetOrAddReal("parthenon/mesh", "x3min", 0.0);
            pin->GetOrAddReal("parthenon/mesh", "x3max", 2*M_PI);
        } else if (coordinate_transform == "modified" || coordinate_transform == "funky" || coordinate_transform == "widepole") {
            pin->GetOrAddReal("parthenon/mesh", "x2min", 0.0);
            pin->GetOrAddReal("parthenon/mesh", "x2max", 1.0);
            pin->GetOrAddReal("parthenon/mesh", "x3min", 0.0);
            pin->GetOrAddReal("parthenon/mesh", "x3max", 2*M_PI);
        } // TODO any other transforms/systems
>>>>>>> 8c6270c8
    } else {
        // We can set reasonable default boundary conditions for Cartesian sims,
        // but not default domain bounds
        pin->GetOrAddString("boundaries", "inner_x1", "periodic");
        pin->GetOrAddString("boundaries", "outer_x1", "periodic");
        pin->GetOrAddString("boundaries", "inner_x2", "periodic");
        pin->GetOrAddString("boundaries", "outer_x2", "periodic");
        pin->GetOrAddString("boundaries", "inner_x3", "periodic");
        pin->GetOrAddString("boundaries", "outer_x3", "periodic");
    }

    // Default boundaries are to cover the domain of our native coordinate system
    // std::cout << "Coordinate transform has boundaries: "
    //             << tmp_coords.startx(1) << " "
    //             << tmp_coords.startx(2) << " "
    //             << tmp_coords.startx(3) << " to "
    //             << tmp_coords.stopx(1) << " "
    //             << tmp_coords.stopx(2) << " "
    //             << tmp_coords.stopx(3) << std::endl;
    // In any coordinate system which sets boundaries (i.e. not Cartesian),
    // stopx > startx > 0. In Cartesian xNmin/xNmax are required
    if (tmp_coords.startx(1) >= 0)
        pin->GetOrAddReal("parthenon/mesh", "x1min", tmp_coords.startx(1));
    if (tmp_coords.stopx(1) >= 0)
        pin->GetOrAddReal("parthenon/mesh", "x1max", tmp_coords.stopx(1));
    if (tmp_coords.startx(2) >= 0)
        pin->GetOrAddReal("parthenon/mesh", "x2min", tmp_coords.startx(2));
    if (tmp_coords.stopx(2) >= 0)
        pin->GetOrAddReal("parthenon/mesh", "x2max", tmp_coords.stopx(2));
    if (tmp_coords.startx(3) >= 0)
        pin->GetOrAddReal("parthenon/mesh", "x3min", tmp_coords.startx(3));
    if (tmp_coords.stopx(3) >= 0)
        pin->GetOrAddReal("parthenon/mesh", "x3max", tmp_coords.stopx(3));

    EndFlag();
}

TaskStatus KHARMA::AddPackage(std::shared_ptr<Packages_t>& packages,
                              std::function<std::shared_ptr<KHARMAPackage>(ParameterInput*, std::shared_ptr<Packages_t>&)> package_init,
                              ParameterInput *pin)
{
    // TODO package names before initialization
    const auto& pkg = package_init(pin, packages);
    packages->Add(pkg);
    Flag("AddPackage_"+pkg->label());
    EndFlag();
    return TaskStatus::complete;
}

Packages_t KHARMA::ProcessPackages(std::unique_ptr<ParameterInput> &pin)
{
    Flag("ProcessPackages");

    // Allocate the packages list as a shared pointer, to be updated in various tasks
    // TODO print what we're doing here & do some sanity checks, if verbose
    auto packages = std::make_shared<Packages_t>();

    TaskCollection tc;
    auto& tr = tc.AddRegion(1);
    auto& tl = tr[0];
    TaskID t_none(0);
    // The globals package will never have dependencies
    auto t_globals = tl.AddTask(t_none, KHARMA::AddPackage, packages, KHARMA::InitializeGlobals, pin.get());
    // Neither will grid output, as any mesh will get GRCoordinates objects
    // FieldIsOutput actually just checks for substring match, so this matches any coords. variable
    if (FieldIsOutput(pin.get(), "coords.")) {
        auto t_coord_out = tl.AddTask(t_none, KHARMA::AddPackage, packages, CoordinateOutput::Initialize, pin.get());
    }
    // Driver package is the foundation
    auto t_driver = tl.AddTask(t_none, KHARMA::AddPackage, packages, KHARMADriver::Initialize, pin.get());
    // GRMHD needs globals to mark packages
    auto t_grmhd = tl.AddTask(t_globals | t_driver, KHARMA::AddPackage, packages, GRMHD::Initialize, pin.get());
    // Only load the inverter if GRMHD/EMHD isn't being evolved implicitly
    auto t_inverter = t_grmhd;
    if (!pin->GetOrAddBoolean("GRMHD", "implicit", pin->GetOrAddBoolean("emhd", "on", false))) {
        t_inverter = tl.AddTask(t_grmhd, KHARMA::AddPackage, packages, Inverter::Initialize, pin.get());
    }
    // Floors package depends on having pflag
    if (!pin->GetOrAddBoolean("floors", "disable_floors", false)) {
        auto t_floors = tl.AddTask(t_inverter, KHARMA::AddPackage, packages, Floors::Initialize, pin.get());
    }
    // Reductions, needed for most other packages
    auto t_reductions = tl.AddTask(t_none, KHARMA::AddPackage, packages, Reductions::Initialize, pin.get());

    // B field solvers, to ensure divB ~= 0.
    // Bunch of logic here: basically we want to load <=1 solver with an encoded order of preference:
    // 0. Anything user-specified
    // 1. Prefer B_CT if AMR since it's compatible
    // 2. Prefer B_Flux_CT otherwise since it's well-tested
    auto t_b_field = t_none;
    bool multilevel = pin->GetOrAddString("parthenon/mesh", "refinement", "none") != "none";
    std::string b_field_solver = pin->GetOrAddString("b_field", "solver",  multilevel ? "face_ct" : "flux_ct");
    if (b_field_solver == "none" || b_field_solver == "cleanup" || b_field_solver == "b_cleanup") {
        // Don't add a B field here
    } else if (b_field_solver == "constrained_transport" || b_field_solver == "face_ct") {
        t_b_field = tl.AddTask(t_grmhd, KHARMA::AddPackage, packages, B_CT::Initialize, pin.get());
    } else if (b_field_solver == "constraint_damping" || b_field_solver == "cd") {
        // Constraint damping, probably only useful for non-GR MHD systems
        t_b_field = tl.AddTask(t_grmhd, KHARMA::AddPackage, packages, B_CD::Initialize, pin.get());
    } else if (b_field_solver == "flux_ct") {
        t_b_field = tl.AddTask(t_grmhd, KHARMA::AddPackage, packages, B_FluxCT::Initialize, pin.get());
    } else {
        throw std::invalid_argument("Invalid solver! Must be e.g., flux_ct, face_ct, cd, cleanup...");
    }
    // Cleanup for the B field, using an elliptic solve for eliminating divB
    // Almost always loaded explicitly in addition to another transport, just for cleaning at simulation start
    // Enable b_cleanup package if we want it explicitly
    bool b_cleanup_package = pin->GetOrAddBoolean("b_cleanup", "on", (b_field_solver == "b_cleanup"));
    // OR if we need it for resizing a dump
    bool is_resize = pin->GetString("parthenon/job", "problem_id") == "resize_restart" &&
                     !pin->GetOrAddBoolean("resize_restart", "skip_b_cleanup", false);
    // OR if we ordered an initial cleanup pass for some other reason
    bool initial_cleanup = pin->GetOrAddBoolean("b_field", "initial_cleanup", false);
    bool use_b_cleanup = b_cleanup_package || is_resize || initial_cleanup;
    pin->SetBoolean("b_cleanup", "on", use_b_cleanup);
    auto t_b_cleanup = t_none;
    if (use_b_cleanup) {
        t_b_cleanup = tl.AddTask(t_grmhd, KHARMA::AddPackage, packages, B_Cleanup::Initialize, pin.get());
        if (t_b_field == t_none) t_b_field = t_b_cleanup;
    }

    // Optional standalone packages
    // Electrons are boring but not impossible without a B field (TODO add a test?)
    if (pin->GetOrAddBoolean("electrons", "on", false)) {
        auto t_electrons = tl.AddTask(t_grmhd, KHARMA::AddPackage, packages, Electrons::Initialize, pin.get());
    }
    if (pin->GetBoolean("emhd", "on")) {
        auto t_emhd = tl.AddTask(t_grmhd, KHARMA::AddPackage, packages, EMHD::Initialize, pin.get());
    }
    if (pin->GetOrAddBoolean("wind", "on", false)) {
        auto t_wind = tl.AddTask(t_grmhd, KHARMA::AddPackage, packages, Wind::Initialize, pin.get());
    }
    // Enable calculating jcon iff it is in any list of outputs (and there's even B to calculate it).
    // Since it is never required to restart, this is the only time we'd write (hence, need) it
    if (FieldIsOutput(pin.get(), "jcon") && t_b_field != t_none) {
        auto t_current = tl.AddTask(t_b_field, KHARMA::AddPackage, packages, Current::Initialize, pin.get());
    }

    // Execute the whole collection (just in case we do something fancy?)
    while (!tr.Execute()); // TODO this will inf-loop on error

    // There are some packages which must be loaded after all physics
    // Easier to load them separately than list dependencies

    // Flux temporaries must be full size
    KHARMA::AddPackage(packages, Flux::Initialize, pin.get());

    // And any dirichlet/constant boundaries
    // TODO avoid init if Parthenon will be handling all boundaries?
    KHARMA::AddPackage(packages, KBoundaries::Initialize, pin.get());

    // Load the implicit package last, if there are *any* variables that need implicit evolution
    // This lets us just count by flag, rather than checking all the possible parameters that would
    // trigger this
    int n_implicit = PackDimension(packages.get(), Metadata::GetUserFlag("Implicit"));
    if (n_implicit > 0) {
        KHARMA::AddPackage(packages, Implicit::Initialize, pin.get());
    }

#if DEBUG
    // Carry the ParameterInput with us, for generating outputs whenever we want
    packages->Get("Globals")->AllParams().Add("pin", pin.get());
#endif

    EndFlag();
    return std::move(*packages);
}<|MERGE_RESOLUTION|>--- conflicted
+++ resolved
@@ -156,29 +156,6 @@
     }
     if (prob == "resize_restart_kharma") {
         ReadKharmaRestartHeader(pin->GetString("resize_restart", "fname"), pin);
-<<<<<<< HEAD
-=======
-    }
-
-    // Then handle coordinate systems and boundaries!
-    std::string coordinate_base = pin->GetString("coordinates", "base");
-    if (coordinate_base == "ks") coordinate_base = "spherical_ks";
-    if (coordinate_base == "bl") coordinate_base = "spherical_bl";
-    if (coordinate_base == "minkowski") coordinate_base = "cartesian_minkowski";
-    std::string coordinate_transform = pin->GetOrAddString("coordinates", "transform", "null");
-    if (coordinate_transform == "none") coordinate_transform = "null";
-    if (coordinate_transform == "wks") coordinate_transform = "widepole";
-    if (coordinate_transform == "fmks") coordinate_transform = "funky";
-    if (coordinate_transform == "mks") coordinate_transform = "modified";
-    if (coordinate_transform == "exponential") coordinate_transform = "exp";
-    if (coordinate_transform == "eks") coordinate_transform = "exp";
-    // TODO any other synonyms
-    bool spherical;
-    if (coordinate_base == "spherical_ks" || coordinate_base == "spherical_bl" || coordinate_base == "spherical_minkowski") {
-        spherical = true;
-    } else {
-        spherical = false;
->>>>>>> 8c6270c8
     }
         pin->SetBoolean("coordinates", "spherical", spherical);
 
@@ -205,7 +182,6 @@
                 GReal Rin = pin->GetReal("coordinates", "r_in");
                 GReal x1min = tmp_coords.r_to_native(Rin);
                 pin->GetOrAddReal("parthenon/mesh", "x1min", x1min);
-<<<<<<< HEAD
             } else { // Any spherical BH metric: KS, BL, and derivatives
                 // Set inner radius if not specified
                 if (pin->DoesParameterExist("coordinates", "r_in")) {
@@ -233,23 +209,6 @@
                     }
                     pin->GetOrAddReal("parthenon/mesh", "x1min", x1min);
                     pin->GetOrAddReal("coordinates", "r_in", tmp_coords.X1_to_embed(x1min));
-=======
-                if (Rin < 2.5){ // warn to check if there are 5 zones inside the event horizon
-                  std::cout << "Hyerin: Rin = " << Rin << ". Check if there are 5 zones inside the EH." << std::endl;
-                }
-            } else {
-                int nx1 = pin->GetInteger("parthenon/mesh", "nx1");
-                Real a = pin->GetReal("coordinates", "a");
-                GReal Rhor = 1 + sqrt(1 - a*a);
-                GReal x1hor = log_r ? log(Rhor) : Rhor;
-
-                // Set Rin such that we have 5 zones completely inside the event horizon
-                // If xeh = log(Rhor), xin = log(Rin), and xout = log(Rout),
-                // then we want xeh = xin + 5.5 * (xout - xin) / N1TOT:
-                GReal x1min = (nx1 * x1hor / 5.5 - x1max) / (-1. + nx1 / 5.5);
-                if (x1min < 0.0) {
-                    throw std::invalid_argument("Not enough radial zones were specified to put 5 zones inside EH!");
->>>>>>> 8c6270c8
                 }
             }
         } else {
@@ -258,7 +217,6 @@
             pin->GetOrAddReal("coordinates", "r_out", tmp_coords.X1_to_embed(pin->GetReal("parthenon/mesh", "x1max")));
         }
 
-<<<<<<< HEAD
         // If the simulation domain extends inside the EH, we change some boundary options
         pin->SetBoolean("coordinates", "domain_intersects_eh", pin->GetReal("coordinates", "r_in") < tmp_coords.get_horizon());
 
@@ -270,33 +228,6 @@
         pin->GetOrAddString("boundaries", "outer_x2", "reflecting");
         pin->GetOrAddString("boundaries", "inner_x3", "periodic");
         pin->GetOrAddString("boundaries", "outer_x3", "periodic");
-=======
-    // Assumption: if we're in a spherical system...
-    if (coordinate_base == "spherical_ks" || coordinate_base == "spherical_bl" || coordinate_base == "spherical_minkowski") {
-        // ...then we definitely want KHARMA's spherical boundary conditions
-        // These are inflow in x1 and reflecting in x2, but applied to *primitives* in
-        // a custom operation, see boundaries.cpp
-        pin->GetOrAddString("parthenon/mesh", "ix1_bc", "user");
-        pin->GetOrAddString("parthenon/mesh", "ox1_bc", "user");
-        pin->GetOrAddString("parthenon/mesh", "ix2_bc", "user");
-        pin->GetOrAddString("parthenon/mesh", "ox2_bc", "user");
-        pin->GetOrAddString("parthenon/mesh", "ix3_bc", "periodic");
-        pin->GetOrAddString("parthenon/mesh", "ox3_bc", "periodic");
-
-        // We also know the bounds for most transforms in spherical coords
-        // Note we *only* set them here if they were not previously set/read!
-        if (coordinate_transform == "null" || coordinate_transform == "exp" || coordinate_transform == "superexp") {
-            pin->GetOrAddReal("parthenon/mesh", "x2min", 0.0);
-            pin->GetOrAddReal("parthenon/mesh", "x2max", M_PI);
-            pin->GetOrAddReal("parthenon/mesh", "x3min", 0.0);
-            pin->GetOrAddReal("parthenon/mesh", "x3max", 2*M_PI);
-        } else if (coordinate_transform == "modified" || coordinate_transform == "funky" || coordinate_transform == "widepole") {
-            pin->GetOrAddReal("parthenon/mesh", "x2min", 0.0);
-            pin->GetOrAddReal("parthenon/mesh", "x2max", 1.0);
-            pin->GetOrAddReal("parthenon/mesh", "x3min", 0.0);
-            pin->GetOrAddReal("parthenon/mesh", "x3max", 2*M_PI);
-        } // TODO any other transforms/systems
->>>>>>> 8c6270c8
     } else {
         // We can set reasonable default boundary conditions for Cartesian sims,
         // but not default domain bounds
