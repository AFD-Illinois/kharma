/* 
 *  File: kharma.cpp
 *  
 *  BSD 3-Clause License
 *  
 *  Copyright (c) 2020, AFD Group at UIUC
 *  All rights reserved.
 *  
 *  Redistribution and use in source and binary forms, with or without
 *  modification, are permitted provided that the following conditions are met:
 *  
 *  1. Redistributions of source code must retain the above copyright notice, this
 *     list of conditions and the following disclaimer.
 *  
 *  2. Redistributions in binary form must reproduce the above copyright notice,
 *     this list of conditions and the following disclaimer in the documentation
 *     and/or other materials provided with the distribution.
 *  
 *  3. Neither the name of the copyright holder nor the names of its
 *     contributors may be used to endorse or promote products derived from
 *     this software without specific prior written permission.
 *  
 *  THIS SOFTWARE IS PROVIDED BY THE COPYRIGHT HOLDERS AND CONTRIBUTORS "AS IS"
 *  AND ANY EXPRESS OR IMPLIED WARRANTIES, INCLUDING, BUT NOT LIMITED TO, THE
 *  IMPLIED WARRANTIES OF MERCHANTABILITY AND FITNESS FOR A PARTICULAR PURPOSE ARE
 *  DISCLAIMED. IN NO EVENT SHALL THE COPYRIGHT HOLDER OR CONTRIBUTORS BE LIABLE
 *  FOR ANY DIRECT, INDIRECT, INCIDENTAL, SPECIAL, EXEMPLARY, OR CONSEQUENTIAL
 *  DAMAGES (INCLUDING, BUT NOT LIMITED TO, PROCUREMENT OF SUBSTITUTE GOODS OR
 *  SERVICES; LOSS OF USE, DATA, OR PROFITS; OR BUSINESS INTERRUPTION) HOWEVER
 *  CAUSED AND ON ANY THEORY OF LIABILITY, WHETHER IN CONTRACT, STRICT LIABILITY,
 *  OR TORT (INCLUDING NEGLIGENCE OR OTHERWISE) ARISING IN ANY WAY OUT OF THE USE
 *  OF THIS SOFTWARE, EVEN IF ADVISED OF THE POSSIBILITY OF SUCH DAMAGE.
 */
#include "kharma.hpp"

#include <iostream>

#include <parthenon/parthenon.hpp>

#include "decs.hpp"
#include "version.hpp"

// Packages
#include "b_flux_ct.hpp"
#include "b_cd.hpp"
#include "b_cleanup.hpp"
#include "b_ct.hpp"
#include "coord_output.hpp"
#include "current.hpp"
#include "kharma_driver.hpp"
#include "electrons.hpp"
#include "implicit.hpp"
#include "inverter.hpp"
#include "floors.hpp"
#include "grmhd.hpp"
#include "reductions.hpp"
#include "emhd.hpp"
#include "wind.hpp"

#include "bondi.hpp"
#include "boundaries.hpp"
#include "resize_restart.hpp"
#include "resize_restart_kharma.hpp"

std::shared_ptr<KHARMAPackage> KHARMA::InitializeGlobals(ParameterInput *pin, std::shared_ptr<Packages_t>& packages)
{
    // All truly global state.  Mostly mutable state in order to avoid scope creep
    auto pkg = std::make_shared<KHARMAPackage>("Globals");
    Params &params = pkg->AllParams();
    // Current time in the simulation.  For ramping things up, ramping things down,
    // or preventing bad outcomes at known times
    params.Add("time", 0.0, true);
    // Last step's dt (Parthenon SimTime tm.dt), which must be preserved to output jcon
    params.Add("dt_last", 0.0, true);
    // Whether we are computing initial outputs/timestep, or versions in the execution loop
    params.Add("in_loop", false, true);

    // Log levels, the other acceptable global
    // Made mutable in case we want to bump global log level on certain events
    // TODO allow a "go_verbose" file watch
    int verbose = pin->GetOrAddInteger("debug", "verbose", 0);
    params.Add("verbose", verbose, true);
    int flag_verbose = pin->GetOrAddInteger("debug", "flag_verbose", 0);
    params.Add("flag_verbose", flag_verbose, true);
    int extra_checks = pin->GetOrAddInteger("debug", "extra_checks", 0);
    params.Add("extra_checks", extra_checks, true);

    // Record the problem name, just in case we need to special-case for different problems.
    // Please favor packages & options before using this, and modify problem-specific code
    // to be more general as it matures.
    std::string problem_name = pin->GetString("parthenon/job", "problem_id");
    params.Add("problem", problem_name);

    // Finally, the code version.  Recorded so it gets passed to output files & for printing
    params.Add("version", KHARMA::Version::GIT_VERSION);
    params.Add("SHA1", KHARMA::Version::GIT_SHA1);
    params.Add("branch", KHARMA::Version::GIT_REFSPEC);

    // Update the times with callbacks
    pkg->PreStepWork = KHARMA::PreStepWork;
    pkg->PostStepWork = KHARMA::PostStepWork;

    return pkg;
}

void KHARMA::ResetGlobals(ParameterInput *pin, Mesh *pmesh)
{
    // The globals package was loaded & exists, retrieve it
    auto pkg = pmesh->packages.Get("Globals");
    Params &params = pkg->AllParams();
    // This needs to be reset to guarantee that EstimateTimestep doesn't try to
    // calculate a new dt from a blank 'ctop' variable,
    // just uses whatever the next step was going to be at reset
    params.Update("in_loop", false);

    // Everything else is a per-step variable, not per-run, so they're fine
    // to be restored by Parthenon
}

void KHARMA::PreStepWork(Mesh *pmesh, ParameterInput *pin, const SimTime &tm)
{
    auto& globals = pmesh->packages.Get("Globals")->AllParams();
    if (!globals.Get<bool>("in_loop")) {
        globals.Update<bool>("in_loop", true);
    }
    globals.Update<double>("dt_last", tm.dt);
    globals.Update<double>("time", tm.time);
}

void KHARMA::PostStepWork(Mesh *pmesh, ParameterInput *pin, const SimTime &tm)
{
    // Knowing that this works took a little digging into Parthenon's EvolutionDriver.
    // The order of operations after calling Step() is:
    // 1. Call PostStepWork and PostStepDiagnostics (this function and following)
    // 2. Set the timestep tm.dt to the minimum from the EstimateTimestep calls
    // 3. Generate any outputs, e.g. jcon
    // Thus we preserve tm.dt (which has not yet been reset) as dt_last for Current::FillOutput
    auto& globals = pmesh->packages.Get("Globals")->AllParams();
    globals.Update<double>("dt_last", tm.dt);
    globals.Update<double>("time", tm.time);
}

void KHARMA::FixParameters(ParameterInput *pin)
{
    Flag("Fixing parameters");
    // Parthenon sets 2 ghost zones as a default.
    // We set a better default with our own parameter, and inform Parthenon.
    // This means that ONLY driver/nghost will be respected
    // Driver::Initialize will check we set enough for our reconstruction
    Globals::nghost = pin->GetOrAddInteger("driver", "nghost", 4);
    pin->SetInteger("parthenon/mesh", "nghost", Globals::nghost);

    // If we're restarting (not via Parthenon), read the restart file to get most parameters
    std::string prob = pin->GetString("parthenon/job", "problem_id");
    if (prob == "resize_restart") {
        ReadIharmRestartHeader(pin->GetString("resize_restart", "fname"), pin);
    }
    if (prob == "resize_restart_kharma") {
        ReadKharmaRestartHeader(pin->GetString("resize_restart", "fname"), pin);
    }

    // Construct a CoordinateEmbedding object.  See coordinate_embedding.hpp for supported systems/tags
    CoordinateEmbedding tmp_coords(pin);
    // Record whether we're in spherical as we'll need that
    pin->SetBoolean("coordinates", "spherical", tmp_coords.is_spherical());

    // Do a bunch of autodetection/setting in spherical coordinates
    // Note frequent use of "GetOrAddX": this sets a default if not present but allows overriding
    if (tmp_coords.is_spherical()) {
        // Spherical systems can specify r_out and optionally r_in,
        // instead of xNmin/max.
        if (!pin->DoesParameterExist("parthenon/mesh", "x1min") ||
            !pin->DoesParameterExist("parthenon/mesh", "x1max")) {
            // Outer radius is always specified
            GReal Rout = pin->GetReal("coordinates", "r_out");
            GReal x1max = tmp_coords.r_to_native(Rout);
            pin->GetOrAddReal("parthenon/mesh", "x1max", x1max);

            if (mpark::holds_alternative<SphMinkowskiCoords>(tmp_coords.base)) {
                // In Minkowski coordinates, require Rin so the singularity is at user option
                GReal Rin = pin->GetReal("coordinates", "r_in");
                GReal x1min = tmp_coords.r_to_native(Rin);
                pin->GetOrAddReal("parthenon/mesh", "x1min", x1min);
            } else { // Any spherical BH metric: KS, BL, and derivatives
                // Set inner radius if not specified
                if (pin->DoesParameterExist("coordinates", "r_in")) {
                    GReal Rin = pin->GetReal("coordinates", "r_in");
                    GReal x1min = tmp_coords.r_to_native(Rin);
                    pin->GetOrAddReal("parthenon/mesh", "x1min", x1min);
                    if (Rin < 2.0){ // warn if there are fewer than 5 zones inside the event horizon
                        GReal dx = (x1max - x1min) / pin->GetInteger("parthenon/mesh", "nx1");
                        if (tmp_coords.X1_to_embed(x1min + 5*dx) > tmp_coords.get_horizon()) {
                            std::cerr << "WARNING: inner radius is near/in the EH, but does not allow 5 zones inside!" << std::endl;
                        }
                    }
                } else {
                    int nx1 = pin->GetInteger("parthenon/mesh", "nx1");
                    // Allow overriding Rhor for bondi_viscous problem
                    const GReal Rhor = pin->GetOrAddReal("coordinates", "Rhor", tmp_coords.get_horizon());
                    const GReal x1hor = tmp_coords.r_to_native(Rhor);

                    // Set Rin such that we have 5 zones completely inside the event horizon
                    // If xeh = log(Rhor), xin = log(Rin), and xout = log(Rout),
                    // then we want xeh = xin + 5.5 * (xout - xin) / N1TOT:
                    const GReal x1min = (nx1 * x1hor / 5.5 - x1max) / (-1. + nx1 / 5.5);
                    if (x1min < 0.0) {
                        throw std::invalid_argument("Not enough radial zones were specified to put 5 zones inside EH!");
                    }
                    pin->GetOrAddReal("parthenon/mesh", "x1min", x1min);
                    pin->GetOrAddReal("coordinates", "r_in", tmp_coords.X1_to_embed(x1min));
                }
            }
        } else {
            // Add the coordinate versions if they don't exist (usually restarts)
            pin->GetOrAddReal("coordinates", "r_in", tmp_coords.X1_to_embed(pin->GetReal("parthenon/mesh", "x1min")));
            pin->GetOrAddReal("coordinates", "r_out", tmp_coords.X1_to_embed(pin->GetReal("parthenon/mesh", "x1max")));
        }

        // If the simulation domain extends inside the EH, we change some boundary options
        pin->SetBoolean("coordinates", "domain_intersects_eh", pin->GetReal("coordinates", "r_in") < tmp_coords.get_horizon());

        // Spherical systems will also want KHARMA's spherical boundary conditions.
        // Note boundaries are now exclusively set by KBoundaries package
        pin->GetOrAddString("boundaries", "inner_x1", "outflow");
        pin->GetOrAddString("boundaries", "outer_x1", "outflow");
        pin->GetOrAddString("boundaries", "inner_x2", "reflecting");
        pin->GetOrAddString("boundaries", "outer_x2", "reflecting");
        pin->GetOrAddString("boundaries", "inner_x3", "periodic");
        pin->GetOrAddString("boundaries", "outer_x3", "periodic");
    } else {
        // We can set reasonable default boundary conditions for Cartesian sims,
        // but not default domain bounds
        pin->GetOrAddString("boundaries", "inner_x1", "periodic");
        pin->GetOrAddString("boundaries", "outer_x1", "periodic");
        pin->GetOrAddString("boundaries", "inner_x2", "periodic");
        pin->GetOrAddString("boundaries", "outer_x2", "periodic");
        pin->GetOrAddString("boundaries", "inner_x3", "periodic");
        pin->GetOrAddString("boundaries", "outer_x3", "periodic");
    }

    // Default boundaries are to cover the domain of our native coordinate system
    // std::cout << "Coordinate transform has boundaries: "
    //             << tmp_coords.startx(1) << " "
    //             << tmp_coords.startx(2) << " "
    //             << tmp_coords.startx(3) << " to "
    //             << tmp_coords.stopx(1) << " "
    //             << tmp_coords.stopx(2) << " "
    //             << tmp_coords.stopx(3) << std::endl;
    // In any coordinate system which sets boundaries (i.e. not Cartesian),
    // stopx > startx > 0. In Cartesian xNmin/xNmax are required
    if (tmp_coords.startx(1) >= 0)
        pin->GetOrAddReal("parthenon/mesh", "x1min", tmp_coords.startx(1));
    if (tmp_coords.stopx(1) >= 0)
        pin->GetOrAddReal("parthenon/mesh", "x1max", tmp_coords.stopx(1));
    if (tmp_coords.startx(2) >= 0)
        pin->GetOrAddReal("parthenon/mesh", "x2min", tmp_coords.startx(2));
    if (tmp_coords.stopx(2) >= 0)
        pin->GetOrAddReal("parthenon/mesh", "x2max", tmp_coords.stopx(2));
    if (tmp_coords.startx(3) >= 0)
        pin->GetOrAddReal("parthenon/mesh", "x3min", tmp_coords.startx(3));
    if (tmp_coords.stopx(3) >= 0)
        pin->GetOrAddReal("parthenon/mesh", "x3max", tmp_coords.stopx(3));

    // Also set x1 refinements as a proportion of size
<<<<<<< HEAD
    // TODO more regions, all 3 directions?
    if (pin->DoesBlockExist("parthenon/static_refinement0")) {
        Real startx1 = pin->GetReal("parthenon/mesh", "x1min");
        Real lx1 = pin->GetReal("parthenon/mesh", "x1max") - startx1;
=======
    // TODO all regions!
    if (pin->DoesBlockExist("parthenon/static_refinement0")) {
        Real startx1 = pin->GetReal("parthenon/mesh", "x1min");
        Real stopx1 = pin->GetReal("parthenon/mesh", "x1max");
        Real lx1 = stopx1 - startx1;
>>>>>>> 8c5b886a
        Real startx1_prop = pin->GetReal("parthenon/static_refinement0", "x1min");
        Real stopx1_prop = pin->GetReal("parthenon/static_refinement0", "x1max");
        //std::cerr << "StartX1 " << startx1 << " lx1 " << lx1 << "Prop " << startx1_prop << " " << stopx1_prop << std::endl;
        //std::cerr << "Adjust X1 " << startx1_prop*lx1 + startx1 << " to " << stopx1_prop*lx1 + startx1 << std::endl;
<<<<<<< HEAD
        pin->SetReal("parthenon/static_refinement0", "x1min", startx1_prop*lx1 + startx1);
        pin->SetReal("parthenon/static_refinement0", "x1max", stopx1_prop*lx1 + startx1);
=======
        pin->SetReal("parthenon/static_refinement0", "x1min", std::max(startx1_prop*lx1 + startx1, startx1));
        pin->SetReal("parthenon/static_refinement0", "x1max", std::min(stopx1_prop*lx1 + startx1, stopx1));

        if (pin->DoesParameterExist("parthenon/static_refinement0", "x2min")) {
            Real startx2 = pin->GetReal("parthenon/mesh", "x2min");
            Real stopx2 = pin->GetReal("parthenon/mesh", "x2max");
            Real lx2 = stopx2 - startx2;
            Real startx2_prop = pin->GetReal("parthenon/static_refinement0", "x2min");
            Real stopx2_prop = pin->GetReal("parthenon/static_refinement0", "x2max");
            pin->SetReal("parthenon/static_refinement0", "x2min", std::max(startx2_prop*lx2 + startx2, startx2));
            pin->SetReal("parthenon/static_refinement0", "x2max", std::min(stopx2_prop*lx2 + startx2, stopx2));
        }

        if (pin->DoesParameterExist("parthenon/static_refinement0", "x3min")) {
            Real startx3 = pin->GetReal("parthenon/mesh", "x3min");
            Real stopx3 = pin->GetReal("parthenon/mesh", "x3max");
            Real lx3 = stopx3 - startx3;
            Real startx3_prop = pin->GetReal("parthenon/static_refinement0", "x3min");
            Real stopx3_prop = pin->GetReal("parthenon/static_refinement0", "x3max");
            pin->SetReal("parthenon/static_refinement0", "x3min", std::max(startx3_prop*lx3 + startx3, startx3));
            pin->SetReal("parthenon/static_refinement0", "x3max", std::min(stopx3_prop*lx3 + startx3, stopx3));
        }
>>>>>>> 8c5b886a
    }

    EndFlag();
}

TaskStatus KHARMA::AddPackage(std::shared_ptr<Packages_t>& packages,
                              std::function<std::shared_ptr<KHARMAPackage>(ParameterInput*, std::shared_ptr<Packages_t>&)> package_init,
                              ParameterInput *pin)
{
    // TODO package names before initialization
    const auto& pkg = package_init(pin, packages);
    packages->Add(pkg);
    Flag("AddPackage_"+pkg->label());
    EndFlag();
    return TaskStatus::complete;
}

Packages_t KHARMA::ProcessPackages(std::unique_ptr<ParameterInput> &pin)
{
    Flag("ProcessPackages");

    // Allocate the packages list as a shared pointer, to be updated in various tasks
    // TODO print what we're doing here & do some sanity checks, if verbose
    auto packages = std::make_shared<Packages_t>();

    TaskCollection tc;
    auto& tr = tc.AddRegion(1);
    auto& tl = tr[0];
    TaskID t_none(0);
    // The globals package will never have dependencies
    auto t_globals = tl.AddTask(t_none, KHARMA::AddPackage, packages, KHARMA::InitializeGlobals, pin.get());
    // Neither will grid output, as any mesh will get GRCoordinates objects
    // FieldIsOutput actually just checks for substring match, so this matches any coords. variable
    if (FieldIsOutput(pin.get(), "coords")) {
        auto t_coord_out = tl.AddTask(t_none, KHARMA::AddPackage, packages, CoordinateOutput::Initialize, pin.get());
    }
    // Driver package is the foundation
    auto t_driver = tl.AddTask(t_none, KHARMA::AddPackage, packages, KHARMADriver::Initialize, pin.get());
    // GRMHD needs globals to mark packages
    auto t_grmhd = tl.AddTask(t_globals | t_driver, KHARMA::AddPackage, packages, GRMHD::Initialize, pin.get());
    // Only load the inverter if GRMHD/EMHD isn't being evolved implicitly
    // Unless we want to use the explicitly-evolved ideal MHD variables as a guess for the solver
    auto t_inverter = t_grmhd;
    if (!pin->GetOrAddBoolean("GRMHD", "implicit", pin->GetOrAddBoolean("emhd", "on", false)) ||
        pin->GetOrAddBoolean("emhd", "ideal_guess", false)) {
        t_inverter = tl.AddTask(t_grmhd, KHARMA::AddPackage, packages, Inverter::Initialize, pin.get());
    }
    // Floors package is only loaded if floors aren't disabled
    // Respect legacy version for a while
    bool floors_on_default = true;
    if (pin->DoesParameterExist("floors", "disable_floors")) {
        floors_on_default = !pin->GetBoolean("floors", "disable_floors");
    }
    if (pin->GetOrAddBoolean("floors", "on", floors_on_default)) {
        auto t_floors = tl.AddTask(t_inverter, KHARMA::AddPackage, packages, Floors::Initialize, pin.get());
    }
    // Reductions, needed by most other packages
    auto t_reductions = tl.AddTask(t_none, KHARMA::AddPackage, packages, Reductions::Initialize, pin.get());

    // B field solvers, to ensure divB ~= 0.
    // Bunch of logic here: basically we want to load <=1 solver with an encoded order of preference:
    // 0. Anything user-specified
    // 1. Prefer B_CT if AMR since it's compatible
    // 2. Prefer B_Flux_CT otherwise since it's well-tested
    auto t_b_field = t_none;
    bool multilevel = pin->GetOrAddString("parthenon/mesh", "refinement", "none") != "none";
    std::string b_field_solver = pin->GetOrAddString("b_field", "solver",  multilevel ? "face_ct" : "flux_ct");
    if (b_field_solver == "none" || b_field_solver == "cleanup" || b_field_solver == "b_cleanup") {
        // Don't add a B field here
    } else if (b_field_solver == "constrained_transport" || b_field_solver == "face_ct") {
        t_b_field = tl.AddTask(t_grmhd, KHARMA::AddPackage, packages, B_CT::Initialize, pin.get());
    } else if (b_field_solver == "constraint_damping" || b_field_solver == "cd") {
        // Constraint damping. NON-WORKING
        t_b_field = tl.AddTask(t_grmhd, KHARMA::AddPackage, packages, B_CD::Initialize, pin.get());
    } else if (b_field_solver == "flux_ct") {
        t_b_field = tl.AddTask(t_grmhd, KHARMA::AddPackage, packages, B_FluxCT::Initialize, pin.get());
    } else {
        throw std::invalid_argument("Invalid solver! Must be e.g., flux_ct, face_ct, cd, cleanup...");
    }
    // Cleanup for the B field, using an elliptic solve for eliminating divB
    // Almost always loaded explicitly in addition to another transport, just for cleaning at simulation start
    // Enable b_cleanup package if we want it explicitly
    bool b_cleanup_package = pin->GetOrAddBoolean("b_cleanup", "on", (b_field_solver == "b_cleanup"));
    // OR if we need it for resizing a dump
    bool is_resize = pin->GetString("parthenon/job", "problem_id") == "resize_restart" &&
                     !pin->GetOrAddBoolean("resize_restart", "skip_b_cleanup", false);
    // OR if we ordered an initial cleanup pass for some other reason
    bool initial_cleanup = pin->GetOrAddBoolean("b_field", "initial_cleanup", false);
    bool use_b_cleanup = b_cleanup_package || is_resize || initial_cleanup;
    pin->SetBoolean("b_cleanup", "on", use_b_cleanup);
    auto t_b_cleanup = t_none;
    if (use_b_cleanup) {
        t_b_cleanup = tl.AddTask(t_grmhd, KHARMA::AddPackage, packages, B_Cleanup::Initialize, pin.get());
        if (t_b_field == t_none) t_b_field = t_b_cleanup;
    }

    // Optional standalone packages
    // Electrons are boring but not impossible without a B field (TODO add a test?)
    if (pin->GetOrAddBoolean("electrons", "on", false)) {
        auto t_electrons = tl.AddTask(t_grmhd, KHARMA::AddPackage, packages, Electrons::Initialize, pin.get());
    }
    if (pin->GetBoolean("emhd", "on")) { // Set above when deciding to load inverter
        auto t_emhd = tl.AddTask(t_grmhd, KHARMA::AddPackage, packages, EMHD::Initialize, pin.get());
    }
    if (pin->GetOrAddBoolean("wind", "on", false)) {
        auto t_wind = tl.AddTask(t_grmhd, KHARMA::AddPackage, packages, Wind::Initialize, pin.get());
    }
    // Enable calculating jcon iff it is in any list of outputs (and there's even B to calculate it).
    // Since it is never required to restart, this is the only time we'd write (hence, need) it
    if (FieldIsOutput(pin.get(), "jcon") && t_b_field != t_none) {
        auto t_current = tl.AddTask(t_b_field, KHARMA::AddPackage, packages, Current::Initialize, pin.get());
    }

    // Execute the whole collection (just in case we do something fancy?)
    while (!tr.Execute()); // TODO this will inf-loop on error

    // There are some packages which must be loaded after all physics
    // Easier to load them separately than list dependencies

    // Flux temporaries must be full size
    KHARMA::AddPackage(packages, Flux::Initialize, pin.get());

    // And any dirichlet/constant boundaries
    // TODO avoid init if Parthenon will be handling all boundaries?
    KHARMA::AddPackage(packages, KBoundaries::Initialize, pin.get());

    // Load the implicit package last, if there are *any* variables that need implicit evolution
    // This lets us just count by flag, rather than checking all the possible parameters that would
    // trigger this
    int n_implicit = PackDimension(packages.get(), Metadata::GetUserFlag("Implicit"));
    if (n_implicit > 0) {
        KHARMA::AddPackage(packages, Implicit::Initialize, pin.get());
    }

#if DEBUG
    // Carry the ParameterInput with us, for generating outputs whenever we want
    packages->Get("Globals")->AllParams().Add("pin", pin.get());
#endif

    EndFlag();
    return std::move(*packages);
}<|MERGE_RESOLUTION|>--- conflicted
+++ resolved
@@ -262,26 +262,15 @@
         pin->GetOrAddReal("parthenon/mesh", "x3max", tmp_coords.stopx(3));
 
     // Also set x1 refinements as a proportion of size
-<<<<<<< HEAD
-    // TODO more regions, all 3 directions?
-    if (pin->DoesBlockExist("parthenon/static_refinement0")) {
-        Real startx1 = pin->GetReal("parthenon/mesh", "x1min");
-        Real lx1 = pin->GetReal("parthenon/mesh", "x1max") - startx1;
-=======
     // TODO all regions!
     if (pin->DoesBlockExist("parthenon/static_refinement0")) {
         Real startx1 = pin->GetReal("parthenon/mesh", "x1min");
         Real stopx1 = pin->GetReal("parthenon/mesh", "x1max");
         Real lx1 = stopx1 - startx1;
->>>>>>> 8c5b886a
         Real startx1_prop = pin->GetReal("parthenon/static_refinement0", "x1min");
         Real stopx1_prop = pin->GetReal("parthenon/static_refinement0", "x1max");
         //std::cerr << "StartX1 " << startx1 << " lx1 " << lx1 << "Prop " << startx1_prop << " " << stopx1_prop << std::endl;
         //std::cerr << "Adjust X1 " << startx1_prop*lx1 + startx1 << " to " << stopx1_prop*lx1 + startx1 << std::endl;
-<<<<<<< HEAD
-        pin->SetReal("parthenon/static_refinement0", "x1min", startx1_prop*lx1 + startx1);
-        pin->SetReal("parthenon/static_refinement0", "x1max", stopx1_prop*lx1 + startx1);
-=======
         pin->SetReal("parthenon/static_refinement0", "x1min", std::max(startx1_prop*lx1 + startx1, startx1));
         pin->SetReal("parthenon/static_refinement0", "x1max", std::min(stopx1_prop*lx1 + startx1, stopx1));
 
@@ -304,7 +293,6 @@
             pin->SetReal("parthenon/static_refinement0", "x3min", std::max(startx3_prop*lx3 + startx3, startx3));
             pin->SetReal("parthenon/static_refinement0", "x3max", std::min(stopx3_prop*lx3 + startx3, stopx3));
         }
->>>>>>> 8c5b886a
     }
 
     EndFlag();
