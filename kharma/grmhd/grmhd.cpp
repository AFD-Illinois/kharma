/* 
 *  File: grmhd.cpp
 *  
 *  BSD 3-Clause License
 *  
 *  Copyright (c) 2020, AFD Group at UIUC
 *  All rights reserved.
 *  
 *  Redistribution and use in source and binary forms, with or without
 *  modification, are permitted provided that the following conditions are met:
 *  
 *  1. Redistributions of source code must retain the above copyright notice, this
 *     list of conditions and the following disclaimer.
 *  
 *  2. Redistributions in binary form must reproduce the above copyright notice,
 *     this list of conditions and the following disclaimer in the documentation
 *     and/or other materials provided with the distribution.
 *  
 *  3. Neither the name of the copyright holder nor the names of its
 *     contributors may be used to endorse or promote products derived from
 *     this software without specific prior written permission.
 *  
 *  THIS SOFTWARE IS PROVIDED BY THE COPYRIGHT HOLDERS AND CONTRIBUTORS "AS IS"
 *  AND ANY EXPRESS OR IMPLIED WARRANTIES, INCLUDING, BUT NOT LIMITED TO, THE
 *  IMPLIED WARRANTIES OF MERCHANTABILITY AND FITNESS FOR A PARTICULAR PURPOSE ARE
 *  DISCLAIMED. IN NO EVENT SHALL THE COPYRIGHT HOLDER OR CONTRIBUTORS BE LIABLE
 *  FOR ANY DIRECT, INDIRECT, INCIDENTAL, SPECIAL, EXEMPLARY, OR CONSEQUENTIAL
 *  DAMAGES (INCLUDING, BUT NOT LIMITED TO, PROCUREMENT OF SUBSTITUTE GOODS OR
 *  SERVICES; LOSS OF USE, DATA, OR PROFITS; OR BUSINESS INTERRUPTION) HOWEVER
 *  CAUSED AND ON ANY THEORY OF LIABILITY, WHETHER IN CONTRACT, STRICT LIABILITY,
 *  OR TORT (INCLUDING NEGLIGENCE OR OTHERWISE) ARISING IN ANY WAY OUT OF THE USE
 *  OF THIS SOFTWARE, EVEN IF ADVISED OF THE POSSIBILITY OF SUCH DAMAGE.
 */

#include "grmhd.hpp"

#include "decs.hpp"

// TODO eliminate when Parthenon gets reduction types
#include "Kokkos_Core.hpp"

#include "boundaries.hpp"
#include "current.hpp"
#include "floors.hpp"
#include "flux.hpp"
#include "gr_coordinates.hpp"
#include "grmhd_functions.hpp"
#include "inverter.hpp"
#include "kharma.hpp"
#include "kharma_driver.hpp"

#include <memory>

/**
 * GRMHD package.  Global operations on General Relativistic Magnetohydrodynamic systems.
 */
namespace GRMHD
{

std::shared_ptr<KHARMAPackage> Initialize(ParameterInput *pin, std::shared_ptr<Packages_t>& packages)
{
    // This function builds and returns a "KHARMAPackage" object, which is a light
    // superset of Parthenon's "StateDescriptor" class for packages.
    // The most important part of this object is a member of type "Params",
    // which acts more or less like a Python dictionary:
    // it puts values into a map of names->objects, where "objects" are usually
    // floats, strings, and ints, but can be arbitrary classes.
    // This "dictionary" is mostly immutable, and should always be treated as immutable,
    // except in the "Globals" package.
    auto pkg = std::make_shared<KHARMAPackage>("GRMHD");
    Params &params = pkg->AllParams();

    // GRMHD PARAMETERS
    // Fluid gamma for ideal EOS.  Don't guess this.
    // Only ideal EOS are supported, though modifying gamma based on
    // local temperatures would be straightforward.
    double gamma = pin->GetReal("GRMHD", "gamma");
    params.Add("gamma", gamma);

    // Proportion of courant condition for timesteps
    double cfl = pin->GetOrAddReal("GRMHD", "cfl", 0.9);
    params.Add("cfl", cfl);

    // TIME PARAMETERS
    // These parameters are put in "parthenon/time" to match others, but ultimately we should
    // override the parthenon timestep chooser
    // Minimum timestep, if something about the sound speed goes wonky. Probably won't save you :)
    double dt_min = pin->GetOrAddReal("parthenon/time", "dt_min", 1.e-5);
    params.Add("dt_min", dt_min);
    // Starting timestep: guaranteed step 1 timestep returned by EstimateTimestep,
    // usually matters most for restarts
    double dt_start = pin->GetOrAddReal("parthenon/time", "dt", dt_min);
    params.Add("dt_start", dt_start);
    double max_dt_increase = pin->GetOrAddReal("parthenon/time", "max_dt_increase", 2.0);
    params.Add("max_dt_increase", max_dt_increase);

    // Alternatively, you can start with (or just always use) the light (phase) speed crossing time
    // of the smallest zone. Useful when you're not sure of/modeling the characteristic velocities
    bool start_dt_light = pin->GetOrAddBoolean("parthenon/time", "start_dt_light", false);
    params.Add("start_dt_light", start_dt_light);
    bool use_dt_light = pin->GetOrAddBoolean("parthenon/time", "use_dt_light", false);
    params.Add("use_dt_light", use_dt_light);
    bool use_dt_light_phase_speed = pin->GetOrAddBoolean("parthenon/time", "use_dt_light_phase_speed", false);
    params.Add("use_dt_light_phase_speed", use_dt_light_phase_speed);

    // IMPLICIT PARAMETERS
    // The ImEx driver is necessary to evolve implicitly, but doesn't require it.  Using explicit
    // updates for GRMHD vars is useful for testing, or if adding just a couple of implicit variables
    // Doing EGRMHD requires implicit evolution of GRMHD variables, of course
    auto& driver = packages->Get("Driver")->AllParams();
    auto implicit_grmhd = (driver.Get<DriverType>("type") == DriverType::imex) &&
                          (pin->GetBoolean("emhd", "on") || pin->GetOrAddBoolean("GRMHD", "implicit", false));
    params.Add("implicit", implicit_grmhd);
    // Explicitly-evolved ideal MHD variables as guess for Extended MHD runs
    const bool ideal_guess = pin->GetOrAddBoolean("emhd", "ideal_guess", false);
    params.Add("ideal_guess", ideal_guess);

    // AMR PARAMETERS
    // Adaptive mesh refinement options
    // Only active if "refinement" and "numlevel" parameters allow
    Real refine_tol = pin->GetOrAddReal("GRMHD", "refine_tol", 0.5);
    params.Add("refine_tol", refine_tol);
    Real derefine_tol = pin->GetOrAddReal("GRMHD", "derefine_tol", 0.05);
    params.Add("derefine_tol", derefine_tol);

    // =================================== FIELDS ===================================

    // In addition to "params", the StateDescriptor/Package object carries "Fields"
    // These represent any variables we want to keep track of across the grid, and
    // generally inherit the size of the MeshBlock (for "Cell" fields) or some
    // closely-related size (for "Face" and "Edge" fields)

    // Add flags to distinguish groups of fields.
    // Hydrodynamics (everything we directly handle in this package)
    Metadata::AddUserFlag("HD");
    // Magnetohydrodynamics (all HD fields plus B field, which we'll need to make use of)
    Metadata::AddUserFlag("MHD");
    // Mark whether to evolve our variables via the explicit or implicit step inside the driver
    MetadataFlag areWeImplicit = (implicit_grmhd) ? Metadata::GetUserFlag("Implicit")
                                                  : Metadata::GetUserFlag("Explicit");
    std::vector<MetadataFlag> flags_grmhd = {Metadata::Cell, areWeImplicit, Metadata::GetUserFlag("HD"), Metadata::GetUserFlag("MHD")};

    auto flags_prim = driver.Get<std::vector<MetadataFlag>>("prim_flags");
    flags_prim.insert(flags_prim.end(), flags_grmhd.begin(), flags_grmhd.end());
    auto flags_cons = driver.Get<std::vector<MetadataFlag>>("cons_flags");
    flags_cons.insert(flags_cons.end(), flags_grmhd.begin(), flags_grmhd.end());

    // Mark whether the ideal MHD variables are to be updated explicitly for the guess to the solver
    if (ideal_guess) {
        flags_prim.push_back(Metadata::GetUserFlag("IdealGuess"));
        flags_cons.push_back(Metadata::GetUserFlag("IdealGuess"));
    }

    // We must additionally save the primtive variables as the "seed" for the next U->P solve
    flags_prim.push_back(Metadata::Restart);

    // We must additionally fill ghost zones of primitive variables in GRMHD, to seed the solver
    // Only necessary to add here if syncing conserved vars
    // Note some startup behavior relies on having the GRHD prims marked for syncing,
    // so disable sync_utop_seed at your peril
    // TODO work out disabling this automatically if Kastaun solver is enabled (requires no seed to converge)
    if (!driver.Get<bool>("sync_prims") && pin->GetOrAddBoolean("GRMHD", "sync_utop_seed", true)) {
        flags_prim.push_back(Metadata::FillGhost);
    }

    // With the flags sorted & explained, actually declaring fields is easy.
    // These will be initialized & cleaned automatically for each meshblock
    auto m = Metadata(flags_prim);
    pkg->AddField("prims.rho", m);
    pkg->AddField("prims.u", m);
    // We add the "Vector" flag and a size to vectors
    auto flags_prim_vec(flags_prim);
    flags_prim_vec.push_back(Metadata::Vector);
    std::vector<int> s_vector({NVEC});
    m = Metadata(flags_prim_vec, s_vector);
    pkg->AddField("prims.uvec", m);

    m = Metadata(flags_cons);
    pkg->AddField("cons.rho", m);
    pkg->AddField("cons.u", m);
    auto flags_cons_vec(flags_cons);
    flags_cons_vec.push_back(Metadata::Vector);
    m = Metadata(flags_cons_vec, s_vector);
    pkg->AddField("cons.uvec", m);

    // No magnetic fields here. KHARMA should operate fine in GRHD without them,
    // so they are allocated only by B field packages.

    // A KHARMAPackage also contains quite a few "callbacks," or functions called at
    // specific points in a step if the package is loaded.
    // Generally, see the headers for function descriptions.

    //pkg->BlockUtoP // Taken care of by separate "Inverter" package since it's hard to do

    // On physical boundaries, even if we've sync'd both, respect the application to primitive variables
    pkg->DomainBoundaryPtoU = Flux::BlockPtoUMHD;

    // AMR-related
    pkg->CheckRefinementBlock    = GRMHD::CheckRefinement;
    pkg->EstimateTimestepMesh    = GRMHD::EstimateTimestep;
    pkg->PostStepDiagnosticsMesh = GRMHD::PostStepDiagnostics;

    // List (vector) of HistoryOutputVars that will all be enrolled as output variables
    parthenon::HstVar_list hst_vars = {};
    bool do_all = KHARMA::FieldIsOutput(pin, "all_reductions");
    // Common tracking variables
    if (do_all || KHARMA::FieldIsOutput(pin, "conserved_vars")) {
        hst_vars.emplace_back(parthenon::HistoryOutputVar(UserHistoryOperation::sum, Reductions::Total<Reductions::Var::rhou0>, "Mass"));
        hst_vars.emplace_back(parthenon::HistoryOutputVar(UserHistoryOperation::sum, Reductions::Total<Reductions::Var::mix_T00>, "Egas"));
        hst_vars.emplace_back(parthenon::HistoryOutputVar(UserHistoryOperation::sum, Reductions::Total<Reductions::Var::mix_T01>, "X1_Mom"));
        hst_vars.emplace_back(parthenon::HistoryOutputVar(UserHistoryOperation::sum, Reductions::Total<Reductions::Var::mix_T02>, "X2_Mom"));
        hst_vars.emplace_back(parthenon::HistoryOutputVar(UserHistoryOperation::sum, Reductions::Total<Reductions::Var::mix_T03>, "Ang_Mom"));
    }
    // TODO these are probably more useful at/within/without certain radii
    if (do_all || KHARMA::FieldIsOutput(pin, "luminosities")) {
        hst_vars.emplace_back(parthenon::HistoryOutputVar(UserHistoryOperation::sum, Reductions::Total<Reductions::Var::eht_lum>, "EHT_Lum_Proxy"));
        hst_vars.emplace_back(parthenon::HistoryOutputVar(UserHistoryOperation::sum, Reductions::Total<Reductions::Var::jet_lum>, "Jet_Lum"));
    }
    // Event horizon fluxes
    if (pin->GetBoolean("coordinates", "domain_intersects_eh")) {
        if (do_all || KHARMA::FieldIsOutput(pin, "eh_fluxes_cell")) {
            hst_vars.emplace_back(parthenon::HistoryOutputVar(UserHistoryOperation::sum, Reductions::SumAt0<Reductions::Var::mdot>, "Mdot"));
            hst_vars.emplace_back(parthenon::HistoryOutputVar(UserHistoryOperation::sum, Reductions::SumAtEH<Reductions::Var::mdot>, "Mdot_EH"));
            hst_vars.emplace_back(parthenon::HistoryOutputVar(UserHistoryOperation::sum, Reductions::SumAt5M<Reductions::Var::mdot>, "Mdot_5M"));
            hst_vars.emplace_back(parthenon::HistoryOutputVar(UserHistoryOperation::sum, Reductions::SumAt0<Reductions::Var::edot>, "Edot"));
            hst_vars.emplace_back(parthenon::HistoryOutputVar(UserHistoryOperation::sum, Reductions::SumAtEH<Reductions::Var::edot>, "Edot_EH"));
            hst_vars.emplace_back(parthenon::HistoryOutputVar(UserHistoryOperation::sum, Reductions::SumAt5M<Reductions::Var::edot>, "Edot_5M"));
            hst_vars.emplace_back(parthenon::HistoryOutputVar(UserHistoryOperation::sum, Reductions::SumAt0<Reductions::Var::ldot>, "Ldot"));
            hst_vars.emplace_back(parthenon::HistoryOutputVar(UserHistoryOperation::sum, Reductions::SumAtEH<Reductions::Var::ldot>, "Ldot_EH"));
            hst_vars.emplace_back(parthenon::HistoryOutputVar(UserHistoryOperation::sum, Reductions::SumAt5M<Reductions::Var::ldot>, "Ldot_5M"));
        }

        if (do_all || KHARMA::FieldIsOutput(pin, "eh_fluxes_flux")) {
            hst_vars.emplace_back(parthenon::HistoryOutputVar(UserHistoryOperation::sum, Reductions::SumAt0<Reductions::Var::mdot_flux>, "Mdot_Flux"));
            hst_vars.emplace_back(parthenon::HistoryOutputVar(UserHistoryOperation::sum, Reductions::SumAtEH<Reductions::Var::mdot_flux>, "Mdot_EH_Flux"));
            hst_vars.emplace_back(parthenon::HistoryOutputVar(UserHistoryOperation::sum, Reductions::SumAt5M<Reductions::Var::mdot_flux>, "Mdot_5M_Flux"));
            hst_vars.emplace_back(parthenon::HistoryOutputVar(UserHistoryOperation::sum, Reductions::SumAt0<Reductions::Var::edot_flux>, "Edot_Flux"));
            hst_vars.emplace_back(parthenon::HistoryOutputVar(UserHistoryOperation::sum, Reductions::SumAtEH<Reductions::Var::edot_flux>, "Edot_EH_Flux"));
            hst_vars.emplace_back(parthenon::HistoryOutputVar(UserHistoryOperation::sum, Reductions::SumAt5M<Reductions::Var::edot_flux>, "Edot_5M_Flux"));
            hst_vars.emplace_back(parthenon::HistoryOutputVar(UserHistoryOperation::sum, Reductions::SumAt0<Reductions::Var::ldot_flux>, "Ldot_0_Flux"));
            hst_vars.emplace_back(parthenon::HistoryOutputVar(UserHistoryOperation::sum, Reductions::SumAtEH<Reductions::Var::ldot_flux>, "Ldot_EH_Flux"));
            hst_vars.emplace_back(parthenon::HistoryOutputVar(UserHistoryOperation::sum, Reductions::SumAt5M<Reductions::Var::ldot_flux>, "Ldot_5M_Flux"));
        }
    }
    // add callbacks for HST output to the Params struct, identified by the `hist_param_key`
    pkg->AddParam<>(parthenon::hist_param_key, hst_vars);

    return pkg;
}

Real EstimateTimestep(MeshData<Real> *md)
{
    // Normally the caller would place this flag before calling us, but this is from Parthenon
    // This function is a nice demo of why client-side flagging
    // like this is inadvisable: you have to EndFlag() at every different return
    Flag("EstimateTimestep");
    auto pmb0 = md->GetBlockData(0)->GetBlockPointer();
    auto& globals = pmb0->packages.Get("Globals")->AllParams();
    const auto& grmhd_pars = pmb0->packages.Get("GRMHD")->AllParams();

    // If we have to recompute ctop anywhere, we do it now
    UpdateAveragedCtop(md);

    // Other things we might have to return (light-crossing, pre-set timestep, etc.)
    // TODO move these options to SetGlobalTimestep
    if (!globals.Get<bool>("in_loop")) {
        if (grmhd_pars.Get<bool>("start_dt_light") ||
            grmhd_pars.Get<bool>("use_dt_light")) {
            // Estimate based on light crossing time
            double dt = EstimateRadiativeTimestep(md);
            // This records a per-rank minimum,
            // but Parthenon finds the global minimum anyway
            if (globals.hasKey("dt_light")) {
                if (dt < globals.Get<double>("dt_light"))
                    globals.Update<double>("dt_light", dt);
            } else {
                globals.Add<double>("dt_light", dt);
            }
            EndFlag();
            return dt;
        } else {
            // Or Just take from parameters
            double dt = grmhd_pars.Get<double>("dt_start");
            // Record this, since we'll use it to determine the max step increase
            globals.Update<double>("dt_last", dt);
            EndFlag();
            return dt;
        }
    }
    // If we're still using the light crossing time, skip the rest
    if (grmhd_pars.Get<bool>("use_dt_light")) {
        EndFlag();
        return globals.Get<double>("dt_light");
    }

    // Actually compute the timestep if we have to
    const auto& cmax  = md->PackVariables(std::vector<std::string>{"Flux.cmax"});
    const auto& cmin  = md->PackVariables(std::vector<std::string>{"Flux.cmin"});

    const IndexRange3 b = KDomain::GetRange(md, IndexDomain::interior);
    const IndexRange block = IndexRange{0, cmax.GetDim(5)-1};

    // Added by Hyerin (03/07/24)
    // Internal SMR adds a factor to dx3 at poles based on larger cell width
    // TODO distinguish polar from other ISMR if more modes are added
    const bool ismr_poles = pmb->packages.AllPackages().count("ISMR");
    const bool polar_inner_x2 = pmb->boundary_flag[BoundaryFace::inner_x2] == BoundaryFlag::user;
    const bool polar_outer_x2 = pmb->boundary_flag[BoundaryFace::outer_x2] == BoundaryFlag::user;
    const uint ismr_nlevels = (ismr_poles) ? pmb->packages.Get("ISMR")->Param<uint>("nlevels") : 0;

    // TODO version preserving location, with switch to keep this fast one
    // TODO if ISMR, split w/simple kernel over regular zones here, kernel over just ISMR in that pkg?
    // std::tuple doesn't work device-side, Kokkos::pair is 2D.  pair of pairs?
    Real min_ndt = 0.;
    pmb0->par_reduce("ndt_min", block.s, block.e, b.ks, b.ke, b.js, b.je, b.is, b.ie,
        KOKKOS_LAMBDA (const int b, const int k, const int j, const int i,
                      Real &local_result) {
<<<<<<< HEAD
            int ismr_factor = 1;
            double courant_limit = 1.0;
            if (ismr_poles && polar_inner_x2 && j < (jb.s + ismr_nlevels)) {
                ismr_factor = m::pow(2, ismr_nlevels - (j - jb.s));
                courant_limit = 0.5;
            }
            if (ismr_poles && polar_outer_x2 && j > (jb.e - ismr_nlevels)) {
                ismr_factor = m::pow(2, ismr_nlevels - (jb.e - j));
                courant_limit = 0.5;
            }

            double ndt_zone = courant_limit / (1 / (G.Dxc<1>(i) /  m::max(cmax(0, k, j, i), cmin(0, k, j, i))) +
                                   1 / (G.Dxc<2>(j) /  m::max(cmax(1, k, j, i), cmin(1, k, j, i))) +
                                   1 / (G.Dxc<3>(k) * ismr_factor /  m::max(cmax(2, k, j, i), cmin(2, k, j, i))));
=======
            const auto& G = cmax.GetCoords(b);
            double ndt_zone = 1 / (1 / (G.Dxc<1>(i) /  m::max(cmax(b, V1, k, j, i), cmin(b, V1, k, j, i))) +
                                   1 / (G.Dxc<2>(j) /  m::max(cmax(b, V2, k, j, i), cmin(b, V2, k, j, i))) +
                                   1 / (G.Dxc<3>(k) /  m::max(cmax(b, V3, k, j, i), cmin(b, V3, k, j, i))));
>>>>>>> 978e7900

            if (!m::isnan(ndt_zone) && (ndt_zone < local_result)) {
                local_result = ndt_zone;
            }
        }
    , Kokkos::Min<Real>(min_ndt));
    //std::cerr << "Got min timestep: " << min_ndt << std::endl;

    // Apply limits (TODO move into KHARMADriver::SetGlobalTimestep)
    const double cfl = grmhd_pars.Get<double>("cfl");
    const double dt_min = grmhd_pars.Get<double>("dt_min");
    const double dt_last = globals.Get<double>("dt_last");
    const double dt_max = grmhd_pars.Get<double>("max_dt_increase") * dt_last;
    const double ndt = clip(min_ndt * cfl, dt_min, dt_max);

    EndFlag();
    return ndt;
}

Real EstimateRadiativeTimestep(MeshData<Real> *md)
{
    Flag("EstimateRadiativeTimestep");
    auto pmb0 = md->GetBlockData(0)->GetBlockPointer();

    const auto& grmhd_pars = pmb0->packages.Get("GRMHD")->AllParams();
    const bool phase_speed = grmhd_pars.Get<bool>("use_dt_light_phase_speed");

    // Doesn't actually matter what we pack here, we're just pulling G
    const auto& dummy  = md->PackVariables(std::vector<std::string>{});

    const IndexRange3 b = KDomain::GetRange(md, IndexDomain::interior);
    const IndexRange block = IndexRange{0, dummy.GetDim(5)-1};

    // Leaving minmax in case the max phase speed is useful
    typename Kokkos::MinMax<Real>::value_type minmax;
    pmb0->par_reduce("ndt_min", block.s, block.e, b.ks, b.ke, b.js, b.je, b.is, b.ie,
        KOKKOS_LAMBDA(const int& b, const int& k, const int& j, const int& i,
                      typename Kokkos::MinMax<Real>::value_type& lminmax) {
            const auto& G = dummy.GetCoords(b);

            double light_phase_speed = SMALL;
            double dt_light_local = 0.;

            if (phase_speed) {
                double local_phase_speed[GR_DIM];
                for (int mu = 1; mu < GR_DIM; mu++) {
                    if(SQR(G.gcon(Loci::center, j, i, 0, mu)) -
                        G.gcon(Loci::center, j, i, mu, mu)*G.gcon(Loci::center, j, i, 0, 0) >= 0.) {

                        double cplus = m::abs((-G.gcon(Loci::center, j, i, 0, mu) +
                                            m::sqrt(SQR(G.gcon(Loci::center, j, i, 0, mu)) -
                                                G.gcon(Loci::center, j, i, mu, mu)*G.gcon(Loci::center, j, i, 0, 0)))/
                                            G.gcon(Loci::center, j, i, 0, 0));

                        double cminus = m::abs((-G.gcon(Loci::center, j, i, 0, mu) -
                                            m::sqrt(SQR(G.gcon(Loci::center, j, i, 0, mu)) -
                                                G.gcon(Loci::center, j, i, mu, mu)*G.gcon(Loci::center, j, i, 0, 0)))/
                                            G.gcon(Loci::center, j, i, 0, 0));

                        local_phase_speed[mu] = m::max(cplus,cminus);
                    } else {
                        local_phase_speed[mu] = SMALL;
                    }
                }
                dt_light_local = 1./(G.Dxc<1>(0)/local_phase_speed[1]) +
                                 1./(G.Dxc<2>(0)/local_phase_speed[2]) +
                                 1./(G.Dxc<3>(0)/local_phase_speed[3]);
                light_phase_speed = m::max(local_phase_speed[1], m::max(local_phase_speed[2], local_phase_speed[3]));
            } else {
                dt_light_local = 1./G.Dxc<1>(0) +
                                 1./G.Dxc<2>(0) +
                                 1./G.Dxc<3>(0);
            }
            dt_light_local = 1/dt_light_local;

            if (!m::isnan(dt_light_local) && (dt_light_local < lminmax.min_val))
                lminmax.min_val = dt_light_local;
            if (!m::isnan(light_phase_speed) && (light_phase_speed > lminmax.max_val))
                lminmax.max_val = light_phase_speed;
        }
    , Kokkos::MinMax<Real>(minmax));

    // Just spit out dt
    const double cfl = grmhd_pars.Get<double>("cfl");
    const double ndt = minmax.min_val * cfl;

    EndFlag();
    return ndt;
}

AmrTag CheckRefinement(MeshBlockData<Real> *rc)
{
    auto pmb = rc->GetBlockPointer();
    auto v = rc->Get("prims.rho").data;

    IndexDomain domain = IndexDomain::interior;
    IndexRange ib = pmb->cellbounds.GetBoundsI(domain);
    IndexRange jb = pmb->cellbounds.GetBoundsJ(domain);
    IndexRange kb = pmb->cellbounds.GetBoundsK(domain);

    typename Kokkos::MinMax<Real>::value_type minmax;
    pmb->par_reduce("check_refinement", kb.s, kb.e, jb.s, jb.e, ib.s, ib.e,
        KOKKOS_LAMBDA(const int k, const int j, const int i,
                      typename Kokkos::MinMax<Real>::value_type &lminmax) {
        lminmax.min_val =
            v(k, j, i) < lminmax.min_val ? v(k, j, i) : lminmax.min_val;
        lminmax.max_val =
            v(k, j, i) > lminmax.max_val ? v(k, j, i) : lminmax.max_val;
        }
    , Kokkos::MinMax<Real>(minmax));

    auto pkg = pmb->packages.Get("GRMHD");
    const auto &refine_tol   = pkg->Param<Real>("refine_tol");
    const auto &derefine_tol = pkg->Param<Real>("derefine_tol");

    if (minmax.max_val - minmax.min_val > refine_tol) return AmrTag::refine;
    if (minmax.max_val - minmax.min_val < derefine_tol) return AmrTag::derefine;
    return AmrTag::same;
}

TaskStatus PostStepDiagnostics(const SimTime& tm, MeshData<Real> *md)
{
    auto pmesh = md->GetMeshPointer();
    auto pmb0 = md->GetBlockData(0)->GetBlockPointer();
    // Options
    const auto& pars = pmesh->packages.Get("Globals")->AllParams();
    const int extra_checks = pars.Get<int>("extra_checks");

    // Checking for any negative values.  Floors should
    // prevent this, so we save it for dire debugging
    if (extra_checks >= 2) {
        // Not sure when I'd do the check to hide latency, it's a step-end sort of deal
        // Just as well it's behind extra_checks 2
        // This may happen while ch0-1 are in flight from floors, but ch2-4 are now reusable
        Reductions::DomainReduction<Reductions::Var::neg_rho, int>(md, UserHistoryOperation::sum, 2);
        Reductions::DomainReduction<Reductions::Var::neg_u, int>(md, UserHistoryOperation::sum, 3);
        Reductions::DomainReduction<Reductions::Var::neg_rhout, int>(md, UserHistoryOperation::sum, 4);
        int nless_rho = Reductions::Check<int>(md, 2);
        int nless_u = Reductions::Check<int>(md, 3);
        int nless_rhout = Reductions::Check<int>(md, 4);

        if (MPIRank0()) {
            if (nless_rhout > 0) {
                std::cout << "Number of negative conserved rho: " << nless_rhout << std::endl;
            }
            if (nless_rho > 0 || nless_u > 0) {
                std::cout << "Number of negative primitive rho, u: " << nless_rho << "," << nless_u << std::endl;
            }
        }
    }

    return TaskStatus::complete;
}

void CancelBoundaryU3(MeshBlockData<Real> *rc, IndexDomain domain, bool coarse)
{
    // We're sometimes called on coarse buffers with or without AMR.
    // Use of transmitting polar conditions when coarse buffers matter (e.g., refinement
    // boundary touching the pole) is UNSUPPORTED
    if (coarse) return;

    // Pull boundary properties
    auto pmb = rc->GetBlockPointer();
    const BoundaryFace bface = KBoundaries::BoundaryFaceOf(domain);
    const bool binner = KBoundaries::BoundaryIsInner(bface);
    const auto bname = KBoundaries::BoundaryName(bface);
    const auto bdir = KBoundaries::BoundaryDirection(bface);
    if (bdir != 2) throw std::runtime_error("T3 Cancellation is only implemented for polar X2 boundaries!");

    // Pull variables (TODO take packs & maps, see boundaries.cpp)
    PackIndexMap prims_map, cons_map;
    auto P = rc->PackVariables({Metadata::GetUserFlag("Primitive"), Metadata::Cell}, prims_map);
    auto U = rc->PackVariables(std::vector<MetadataFlag>{Metadata::Conserved, Metadata::Cell}, cons_map);
    const VarMap m_u(cons_map, true), m_p(prims_map, false);

    const auto& cmax  = rc->PackVariables(std::vector<std::string>{"Flux.cmax"});
    const auto& cmin  = rc->PackVariables(std::vector<std::string>{"Flux.cmin"});

    const auto &G = pmb->coords;

    const Real gam = pmb->packages.Get("GRMHD")->Param<Real>("gamma");

    const bool sync_prims = pmb->packages.Get("Driver")->Param<bool>("sync_prims");

    const Floors::Prescription floors = pmb->packages.Get("Floors")->Param<Floors::Prescription>("prescription");
    const EMHD::EMHD_parameters& emhd_params = EMHD::GetEMHDParameters(pmb->packages);

    // Subtract the average B3 as "reconnection"
    IndexRange3 b = KDomain::GetRange(rc, domain, coarse);
    IndexRange3 bi = KDomain::GetRange(rc, IndexDomain::interior, coarse);
    const int jf = (binner) ? bi.js : bi.je; // j index of last zone next to pole
    parthenon::par_for_outer(DEFAULT_OUTER_LOOP_PATTERN, "reduce_U3_" + bname, pmb->exec_space,
        0, 1, b.is, b.ie,
        KOKKOS_LAMBDA(parthenon::team_mbr_t member, const int& i) {
            if (!sync_prims) {
                // Recover primitive GRMHD variables to sync them
                parthenon::par_for_inner(member, bi.ks, bi.ke,
                    [&](const int& k) {
                    Inverter::u_to_p<Inverter::Type::kastaun>(G, U, m_u, gam, k, jf, i, P, m_p, Loci::center,
                                                                floors, 8, 1e-8);
                    }
                );
            }

            // Sum the first rank of U3
            Real U3_sum = 0.;
            Kokkos::Sum<Real> sum_reducer(U3_sum);
            parthenon::par_reduce_inner(member, bi.ks, bi.ke,
                [&](const int& k, Real& local_result) {
                    local_result += isnan(P(m_p.U3, k, jf, i)) ? 0. : P(m_p.U3, k, jf, i);
                }
            , sum_reducer);

            // Subtract the average, floor, restore conserved vars, update ctop
            const Real U3_avg = U3_sum / (bi.ke - bi.ks + 1);
            parthenon::par_for_inner(member, b.ks, b.ke,
                [&](const int& k) {
                    P(m_p.U3, k, jf, i) -= U3_avg;

                    // Apply floors
                    Floors::apply_geo_floors(G, P, m_p, gam, k, jf, i, floors, floors, Loci::center);

                    // Always PtoU, we modified P.  Accommodate EMHD
                    Flux::p_to_u_mhd(G, P, m_p, emhd_params, gam, k, jf, i, U, m_u);

                    // Finally, recalculate cmax/min using cell centers and updated vars, apparently
                    // it can change a lot during this op
                    FourVectors Dtmp;
                    GRMHD::calc_4vecs(G, P, m_p, k, jf, i, Loci::center, Dtmp);
                    Flux::vchar_global(G, P, m_p, Dtmp, gam, emhd_params, k, jf, i, Loci::center, 1,
                                cmax(0, k, jf, i), cmin(0, k, jf, i));
                    Flux::vchar_global(G, P, m_p, Dtmp, gam, emhd_params, k, jf, i, Loci::center, 2,
                                cmax(1, k, jf, i), cmin(1, k, jf, i));
                    Flux::vchar_global(G, P, m_p, Dtmp, gam, emhd_params, k, jf, i, Loci::center, 3,
                                cmax(2, k, jf, i), cmin(2, k, jf, i));
                }
            );
        }
    );
}

void CancelBoundaryT3(MeshBlockData<Real> *rc, IndexDomain domain, bool coarse)
{
    // We're sometimes called on coarse buffers with or without AMR.
    // Use of transmitting polar conditions when coarse buffers matter (e.g., refinement
    // boundary touching the pole) is UNSUPPORTED
    if (coarse) return;

    // Pull boundary properties
    auto pmb = rc->GetBlockPointer();
    const BoundaryFace bface = KBoundaries::BoundaryFaceOf(domain);
    const bool binner = KBoundaries::BoundaryIsInner(bface);
    const auto bname = KBoundaries::BoundaryName(bface);
    const auto bdir = KBoundaries::BoundaryDirection(bface);
    if (bdir != 2) throw std::runtime_error("T3 Cancellation is only implemented for polar X2 boundaries!");

    // Pull variables (TODO take packs & maps, see boundaries.cpp)
    PackIndexMap prims_map, cons_map;
    auto P = rc->PackVariables({Metadata::GetUserFlag("Primitive"), Metadata::Cell}, prims_map);
    auto U = rc->PackVariables(std::vector<MetadataFlag>{Metadata::Conserved, Metadata::Cell}, cons_map);
    const VarMap m_u(cons_map, true), m_p(prims_map, false);

    const auto& cmax  = rc->PackVariables(std::vector<std::string>{"Flux.cmax"});
    const auto& cmin  = rc->PackVariables(std::vector<std::string>{"Flux.cmin"});

    const auto &G = pmb->coords;

    const Real gam = pmb->packages.Get("GRMHD")->Param<Real>("gamma");

    const bool sync_prims = pmb->packages.Get("Driver")->Param<bool>("sync_prims");

    const Floors::Prescription floors = pmb->packages.Get("Floors")->Param<Floors::Prescription>("prescription");
    // Don't be fooled, this function does *not* support/preserve EMHD values
    const EMHD::EMHD_parameters& emhd_params = EMHD::GetEMHDParameters(pmb->packages);

    // Subtract the average B3 as "reconnection"
    IndexRange3 b = KDomain::GetRange(rc, domain, coarse);
    IndexRange3 bi = KDomain::GetRange(rc, IndexDomain::interior, coarse);
    const int jf = (binner) ? bi.js : bi.je; // j index of last zone next to pole
    parthenon::par_for_outer(DEFAULT_OUTER_LOOP_PATTERN, "reduce_T3_" + bname, pmb->exec_space,
        0, 1, b.is, b.ie,
        KOKKOS_LAMBDA(parthenon::team_mbr_t member, const int& i) {
            if (sync_prims) {
                parthenon::par_for_inner(member, bi.ks, bi.ke,
                    [&](const int& k) {
                        p_to_u(G, P, m_p, gam, k, jf, i, U, m_u, Loci::center);
                    }
                );
            }

            // Sum the first rank of the angular momentum T3
            Real T3_sum = 0.;
            Kokkos::Sum<Real> sum_reducer(T3_sum);
            parthenon::par_reduce_inner(member, bi.ks, bi.ke,
                [&](const int& k, Real& local_result) {
                    local_result += isnan(U(m_u.U3, k, jf, i)) ? 0. : U(m_u.U3, k, jf, i);
                }
            , sum_reducer);

            // Calculate the average and subtract it
            const Real T3_avg = T3_sum / (bi.ke - bi.ks + 1);
            parthenon::par_for_inner(member, b.ks, b.ke,
                [&](const int& k) {
                    U(m_u.U3, k, jf, i) -= T3_avg;
                    // Recover primitive GRMHD variables from our modified U
                    Inverter::u_to_p<Inverter::Type::kastaun>(G, U, m_u, gam, k, jf, i, P, m_p, Loci::center,
                                                              floors, 8, 1e-8);
                    // Floor them
                    int fflag = Floors::apply_geo_floors(G, P, m_p, gam, k, jf, i, floors, floors, Loci::center);
                    // Recalculate U on anything we floored
                    if (fflag)
                        p_to_u(G, P, m_p, gam, k, jf, i, U, m_u, Loci::center);

                    // Finally, recalculate cmax/min using cell centers and updated vars, apparently
                    // it can change a lot during this op
                    FourVectors Dtmp;
                    GRMHD::calc_4vecs(G, P, m_p, k, jf, i, Loci::center, Dtmp);
                    Flux::vchar_global(G, P, m_p, Dtmp, gam, emhd_params, k, jf, i, Loci::center, 1,
                                cmax(0, k, jf, i), cmin(0, k, jf, i));
                    Flux::vchar_global(G, P, m_p, Dtmp, gam, emhd_params, k, jf, i, Loci::center, 2,
                                cmax(1, k, jf, i), cmin(1, k, jf, i));
                    Flux::vchar_global(G, P, m_p, Dtmp, gam, emhd_params, k, jf, i, Loci::center, 3,
                                cmax(2, k, jf, i), cmin(2, k, jf, i));

                }
            );
        }
    );
}

Real UpdateAveragedCtop(MeshData<Real> *md)
{
    auto pmesh = md->GetMeshPointer();
    auto& params = pmesh->packages.Get<KHARMAPackage>("Boundaries")->AllParams();
    for (auto &pmb : pmesh->block_list) {
        auto &rc = pmb->meshblock_data.Get();
        for (int i = 0; i < BOUNDARY_NFACES; i++) {
            BoundaryFace bface = (BoundaryFace)i;
            auto bname = KBoundaries::BoundaryName(bface);
            const auto bdir = KBoundaries::BoundaryDirection(bface);
            const auto binner = KBoundaries::BoundaryIsInner(bface);
            const auto bdomain = KBoundaries::BoundaryDomain(bface);

            if (bdir > pmesh->ndim) continue;

            // If we've modified values on the pole...
            if (params.Get<bool>("cancel_T3_" + bname) ||
                params.Get<bool>("cancel_U3_" + bname) ||
                params.Get<bool>("reconnect_B3_" + bname)) {
                // ...and if this face of the block corresponds to a global boundary...
                if (pmb->boundary_flag[bface] == BoundaryFlag::user) {
                    PackIndexMap prims_map, cons_map;
                    auto P = rc->PackVariables({Metadata::GetUserFlag("Primitive"), Metadata::Cell}, prims_map);
                    const VarMap m_p(prims_map, false);
                    const auto& cmax  = rc->PackVariables(std::vector<std::string>{"Flux.cmax"});
                    const auto& cmin  = rc->PackVariables(std::vector<std::string>{"Flux.cmin"});

                    const auto& G = pmb->coords;
                    const Real gam = pmb->packages.Get("GRMHD")->Param<Real>("gamma");
                    const Floors::Prescription floors = pmb->packages.Get("Floors")->Param<Floors::Prescription>("prescription");
                    const EMHD::EMHD_parameters& emhd_params = EMHD::GetEMHDParameters(pmb->packages);

                    // Recompute ctop in zones affected by averaging
                    IndexRange3 b = KDomain::GetRange(rc, bdomain);
                    IndexRange3 bi = KDomain::GetRange(rc, IndexDomain::interior);
                    // TODO this part wouldn't be hard to generalize if polar boundary moves
                    const int jf = (binner) ? bi.js : bi.je;
                    pmb->par_for("check_refinement", b.ks, b.ke, b.is, b.ie,
                        KOKKOS_LAMBDA(const int& k, const int& i) {
                            FourVectors Dtmp;
                            GRMHD::calc_4vecs(G, P, m_p, k, jf, i, Loci::center, Dtmp);
                            // Remember our 'cmin' array stores *positive* values!
                            Real cmin_minus;
                            Flux::vchar_global(G, P, m_p, Dtmp, gam, emhd_params, k, jf, i, Loci::center, X1DIR,
                                        cmax(V1, k, jf, i), cmin_minus);
                            cmin(V1, k, jf, i) = -cmin_minus;
                            Flux::vchar_global(G, P, m_p, Dtmp, gam, emhd_params, k, jf, i, Loci::center, X2DIR,
                                        cmax(V2, k, jf, i), cmin_minus);
                            cmin(V2, k, jf, i) = -cmin_minus;
                            Flux::vchar_global(G, P, m_p, Dtmp, gam, emhd_params, k, jf, i, Loci::center, X3DIR,
                                        cmax(V3, k, jf, i), cmin_minus);
                            cmin(V3, k, jf, i) = -cmin_minus;
                        }
                    );
                }
            }
        }
    }
}

} // namespace GRMHD<|MERGE_RESOLUTION|>--- conflicted
+++ resolved
@@ -315,7 +315,7 @@
     pmb0->par_reduce("ndt_min", block.s, block.e, b.ks, b.ke, b.js, b.je, b.is, b.ie,
         KOKKOS_LAMBDA (const int b, const int k, const int j, const int i,
                       Real &local_result) {
-<<<<<<< HEAD
+            const auto& G = cmax.GetCoords(b);
             int ismr_factor = 1;
             double courant_limit = 1.0;
             if (ismr_poles && polar_inner_x2 && j < (jb.s + ismr_nlevels)) {
@@ -327,15 +327,9 @@
                 courant_limit = 0.5;
             }
 
-            double ndt_zone = courant_limit / (1 / (G.Dxc<1>(i) /  m::max(cmax(0, k, j, i), cmin(0, k, j, i))) +
-                                   1 / (G.Dxc<2>(j) /  m::max(cmax(1, k, j, i), cmin(1, k, j, i))) +
-                                   1 / (G.Dxc<3>(k) * ismr_factor /  m::max(cmax(2, k, j, i), cmin(2, k, j, i))));
-=======
-            const auto& G = cmax.GetCoords(b);
-            double ndt_zone = 1 / (1 / (G.Dxc<1>(i) /  m::max(cmax(b, V1, k, j, i), cmin(b, V1, k, j, i))) +
+            double ndt_zone = courant_limit / (1 / (G.Dxc<1>(i) /  m::max(cmax(b, V1, k, j, i), cmin(b, V1, k, j, i))) +
                                    1 / (G.Dxc<2>(j) /  m::max(cmax(b, V2, k, j, i), cmin(b, V2, k, j, i))) +
-                                   1 / (G.Dxc<3>(k) /  m::max(cmax(b, V3, k, j, i), cmin(b, V3, k, j, i))));
->>>>>>> 978e7900
+                                   1 / (G.Dxc<3>(k) * ismr_factor /  m::max(cmax(b, V3, k, j, i), cmin(b, V3, k, j, i))));
 
             if (!m::isnan(ndt_zone) && (ndt_zone < local_result)) {
                 local_result = ndt_zone;
