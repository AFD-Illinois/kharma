--- conflicted
+++ resolved
@@ -187,23 +187,6 @@
     // No magnetic fields here. KHARMA should operate fine in GRHD without them,
     // so they are allocated only by B field packages.
 
-    // INTERNAL SMR
-    // TODO own package
-    // internal SMR :Added by Hyerin (03/07/24)
-    bool ismr_poles = pin->GetOrAddBoolean("GRMHD", "ismr_poles", false);
-    params.Add("ismr_poles", ismr_poles);
-    if (ismr_poles) {
-        uint ismr_nlevels = (uint) pin->GetOrAddInteger("GRMHD", "ismr_nlevels", 1);
-        params.Add("ismr_nlevels", ismr_nlevels);
-
-        // ISMR caches: not evolved, immediately copied to fluid state after averaging
-        m = Metadata({Metadata::Real, Metadata::Cell, Metadata::Derived, Metadata::OneCopy});
-        pkg->AddField("ismr_rho_avg", m);
-        pkg->AddField("ismr_u_avg", m);
-        m = Metadata({Metadata::Real, Metadata::Cell, Metadata::Derived, Metadata::OneCopy, Metadata::Vector}, s_vector);
-        pkg->AddField("ismr_uvec_avg", m);
-    }
-
     // A KHARMAPackage also contains quite a few "callbacks," or functions called at
     // specific points in a step if the package is loaded.
     // Generally, see the headers for function descriptions.
@@ -272,40 +255,18 @@
     // This function is a nice demo of why client-side flagging
     // like this is inadvisable: you have to EndFlag() at every different return
     Flag("EstimateTimestep");
-<<<<<<< HEAD
-    auto pmb = rc->GetBlockPointer();
-    IndexRange ib = pmb->cellbounds.GetBoundsI(IndexDomain::interior);
-    IndexRange jb = pmb->cellbounds.GetBoundsJ(IndexDomain::interior);
-    IndexRange kb = pmb->cellbounds.GetBoundsK(IndexDomain::interior);
-    const auto& G = pmb->coords;
-	
-	// If we have to recompute ctop anywhere, we do it now
-    UpdateAveragedCtop(rc);
-
-    auto& cmax = rc->Get("Flux.cmax").data;
-    auto& cmin = rc->Get("Flux.cmin").data;
-
-    // TODO: move timestep limiters into KHARMADriver::SetGlobalTimestep
-    // TODO: option to keep location (in embedding coords) of zone which sets step.
-    //       (this will likely be very slow, but we should do it anyway)
-
-    auto& globals = pmb->packages.Get("Globals")->AllParams();
-    const auto& grmhd_pars = pmb->packages.Get("GRMHD")->AllParams();
-    const auto& driver_pars = pmb->packages.Get("Driver")->AllParams();
-
-    // Added by Hyerin (03/07/24)
-    bool ismr_poles = grmhd_pars.Get<bool>("ismr_poles");
-    uint ismr_nlevels = (ismr_poles) ? grmhd_pars.Get<uint>("ismr_nlevels") : 0;
-    const bool polar_inner_x2 = pmb->boundary_flag[BoundaryFace::inner_x2] == BoundaryFlag::user;
-    const bool polar_outer_x2 = pmb->boundary_flag[BoundaryFace::outer_x2] == BoundaryFlag::user;
-=======
     auto pmesh = md->GetMeshPointer();
     auto& globals = pmesh->packages.Get("Globals")->AllParams();
     const auto& grmhd_pars = pmesh->packages.Get("GRMHD")->AllParams();
+    // Added by Hyerin (03/07/24)
+    // Internal SMR adds a factor to dx3 at poles based on larger cell width
+    // TODO distinguish polar from other ISMR if more modes are added
+    const bool ismr_poles = pmesh->packages.AllPackages().count("ISMR");
+    const uint ismr_nlevels = (ismr_poles) ? pmesh->packages.Get("ISMR")->Param<uint>("nlevels") : 0;
 
     // If we have to recompute ctop anywhere, we do it now
     UpdateAveragedCtop(md);
->>>>>>> 22a1be3a
+    if (ismr_poles && ismr_poles > 0) UpdateAveragedCtopISMR(md);
 
     // Other things we might have to return (light-crossing, pre-set timestep, etc.)
     // TODO move these options to SetGlobalTimestep
@@ -342,39 +303,12 @@
     // Actually compute the timestep if we have to
     const IndexRange3 b = KDomain::GetRange(md, IndexDomain::interior);
 
-    // Added by Hyerin (03/07/24)
-    // Internal SMR adds a factor to dx3 at poles based on larger cell width
-    // TODO distinguish polar from other ISMR if more modes are added
-    const bool ismr_poles = pmesh->packages.AllPackages().count("ISMR");
-    const uint ismr_nlevels = (ismr_poles) ? pmesh->packages.Get("ISMR")->Param<uint>("nlevels") : 0;
 
     // TODO version preserving location, with switch to keep this fast one
-<<<<<<< HEAD
-    // std::tuple doesn't work device-side, Kokkos::pair is 2D.  pair of pairs?
-    Real min_ndt = 0.;
-    pmb->par_reduce("ndt_min", kb.s, kb.e, jb.s, jb.e, ib.s, ib.e,
-        KOKKOS_LAMBDA (const int k, const int j, const int i,
-                      Real &local_result) {
-            //bool take_larger_steps = (ismr_poles) && ((j == jb.s) || (j == jb.e));
-            int ismr_factor = 1;
-            if (ismr_poles) {
-                if (polar_inner_x2 && j < jb.s + ismr_nlevels) ismr_factor = m::pow(2, jb.s + ismr_nlevels - j);
-                if (polar_outer_x2 && j > jb.e - ismr_nlevels) ismr_factor = m::pow(2, j - jb.e + ismr_nlevels);
-            }
-            double ndt_zone = 1 / (1 / (G.Dxc<1>(i) /  m::max(cmax(0, k, j, i), cmin(0, k, j, i))) +
-                                   1 / (G.Dxc<2>(j) /  m::max(cmax(1, k, j, i), cmin(1, k, j, i))) +
-                                   1 / (G.Dxc<3>(k) * ismr_factor /  m::max(cmax(2, k, j, i), cmin(2, k, j, i))));
-
-            if (!m::isnan(ndt_zone) && (ndt_zone < local_result)) {
-                local_result = ndt_zone;
-            }
-        }
-    , Kokkos::Min<Real>(min_ndt));
-    // TODO(BSP) this would need work for non-rectangular grids.
-    const double nctop = m::min(G.Dxc<1>(0), m::min(G.Dxc<2>(0), G.Dxc<3>(0))) / min_ndt;
-=======
     // TODO maybe split normal vs ISMR (/Excised pole/etc) timesteps? Make normal calculation mesh-wise?
     double min_ndt = std::numeric_limits<double>::max();
+    double dt_max = 0.;
+    double dt_last_block;
     for (auto &pmb : pmesh->block_list) {
         auto rc = pmb->meshblock_data.Get().get();
 
@@ -393,13 +327,12 @@
                 double courant_limit = 1.0;
                 if (ismr_poles && polar_inner_x2 && j < (b.js + ismr_nlevels)) {
                     ismr_factor = m::pow(2, ismr_nlevels - (j - b.js));
-                    courant_limit = 0.5;
+                    //courant_limit = 0.5;
                 }
                 if (ismr_poles && polar_outer_x2 && j > (b.je - ismr_nlevels)) {
                     ismr_factor = m::pow(2, ismr_nlevels - (b.je - j));
-                    courant_limit = 0.5;
-                }
->>>>>>> 22a1be3a
+                    //courant_limit = 0.5;
+                }
 
                 double ndt_zone = courant_limit / (1 / (G.Dxc<1>(i) /  m::max(cmax(V1, k, j, i), cmin(V1, k, j, i))) +
                                     1 / (G.Dxc<2>(j) /  m::max(cmax(V2, k, j, i), cmin(V2, k, j, i))) +
@@ -412,6 +345,8 @@
         , Kokkos::Min<double>(block_min_ndt));
         if (block_min_ndt < min_ndt) min_ndt = block_min_ndt;
         //std::cerr << "Got block timestep: " << block_min_ndt << std::endl;
+        dt_last_block = pmb->NewNonMaxDt();
+        if (dt_max < dt_last_block) dt_max = dt_last_block;
     }
     //std::cerr << "Got min timestep: " << min_ndt << std::endl;
 
@@ -419,16 +354,9 @@
     const double cfl = grmhd_pars.Get<double>("cfl");
     const double dt_min = grmhd_pars.Get<double>("dt_min");
     const double dt_last = globals.Get<double>("dt_last");
-    double dt_last_block = dt_last;
-    //if (driver_pars.Get<DriverType>("type") == DriverType::multizone) {
-        //auto &mz_pars = pmb->packages.Get("Multizone")->AllParams();
-        //const Real base = mz_pars.Get<Real>("base");
-        //const int i_within_vcycle = mz_pars.Get<int>("i_within_vcycle");
-        //const bool out_to_in = (i_within_vcycle > 0) && ((i_within_vcycle - (nzones - 1)) <= 0);  // are we in the inward moving leg of the V-cycle?
-        //dt_max_mz = dt_last * m::pow(base, (-3.0 / 2.0 * out_to_in));
-    dt_last_block = pmb->NewNonMaxDt();
-    //}
-    const double dt_max = dt_last_block; //grmhd_pars.Get<double>("max_dt_increase") * dt_last_block;
+    //double dt_last_block = dt_last;
+    // dt_last_block = pmb->NewNonMaxDt();
+    //const double dt_max = dt_last_block; //grmhd_pars.Get<double>("max_dt_increase") * dt_last_block;
     const double ndt = clip(min_ndt * cfl, dt_min, dt_max);
 
     EndFlag();
@@ -643,6 +571,58 @@
     );
 }
 
+void UpdateAveragedCtopISMR(MeshData<Real> *md)
+{
+    auto pmesh = md->GetMeshPointer();
+    auto& params = pmesh->packages.Get<KHARMAPackage>("Boundaries")->AllParams();
+    const uint nlevels = pmesh->packages.Get("ISMR")->Param<uint>("nlevels");
+    for (auto &pmb : pmesh->block_list) {
+        auto &rc = pmb->meshblock_data.Get();
+        for (int i = 0; i < BOUNDARY_NFACES; i++) {
+            BoundaryFace bface = (BoundaryFace)i;
+            const auto bdir = KBoundaries::BoundaryDirection(bface);
+            const auto binner = KBoundaries::BoundaryIsInner(bface);
+
+
+            // If we've derefined on the pole...
+            // ...and if this face of the block corresponds to a global boundary...
+            if (bdir == X2DIR && (pmb->boundary_flag[bface] == BoundaryFlag::user)) {
+                PackIndexMap prims_map, cons_map;
+                auto P = rc->PackVariables({Metadata::GetUserFlag("Primitive"), Metadata::Cell}, prims_map);
+                const VarMap m_p(prims_map, false);
+                const auto& cmax  = rc->PackVariables(std::vector<std::string>{"Flux.cmax"});
+                const auto& cmin  = rc->PackVariables(std::vector<std::string>{"Flux.cmin"});
+
+                const auto& G = pmb->coords;
+                const Real gam = pmb->packages.Get("GRMHD")->Param<Real>("gamma");
+                const EMHD::EMHD_parameters& emhd_params = EMHD::GetEMHDParameters(pmb->packages);
+
+                // Recompute ctop in zones affected by averaging
+                IndexRange3 bi = KDomain::GetRange(rc, IndexDomain::interior);
+                // ismr applied zones
+                const IndexRange j_p = IndexRange{(binner) ? bi.js : bi.je - (nlevels - 1), (binner) ? bi.js + (nlevels - 1) : bi.je};
+                pmb->par_for("check_refinement", bi.ks, bi.ke, j_p.s, j_p.e, bi.is, bi.ie,
+                    KOKKOS_LAMBDA(const int& k, const int& j, const int& i) {
+                        FourVectors Dtmp;
+                        GRMHD::calc_4vecs(G, P, m_p, k, j, i, Loci::center, Dtmp);
+                        // Remember our 'cmin' array stores *positive* values!
+                        Real cmin_minus;
+                        Flux::vchar_global(G, P, m_p, Dtmp, gam, emhd_params, k, j, i, Loci::center, X1DIR,
+                                    cmax(V1, k, j, i), cmin_minus);
+                        cmin(V1, k, j, i) = -cmin_minus;
+                        Flux::vchar_global(G, P, m_p, Dtmp, gam, emhd_params, k, j, i, Loci::center, X2DIR,
+                                    cmax(V2, k, j, i), cmin_minus);
+                        cmin(V2, k, j, i) = -cmin_minus;
+                        Flux::vchar_global(G, P, m_p, Dtmp, gam, emhd_params, k, j, i, Loci::center, X3DIR,
+                                    cmax(V3, k, j, i), cmin_minus);
+                        cmin(V3, k, j, i) = -cmin_minus;
+                    }
+                );
+            }
+        }
+    }
+}
+
 void CancelBoundaryT3(MeshBlockData<Real> *rc, IndexDomain domain, bool coarse)
 {
     // We're sometimes called on coarse buffers with or without AMR.
@@ -717,58 +697,6 @@
     );
 }
 
-<<<<<<< HEAD
-// (09/04/24) copied from feature/ismr branch, but with meshblock as an argument
-void UpdateAveragedCtop(MeshBlockData<Real> *rc)
-{
-    auto pmb = rc->GetBlockPointer();
-    auto& params = pmb->packages.Get<KHARMAPackage>("Boundaries")->AllParams();
-    auto& grmhd_pars = pmb->packages.Get("GRMHD")->AllParams();
-    bool ismr_poles = grmhd_pars.Get<bool>("ismr_poles");
-    uint nlevels = (ismr_poles) ? grmhd_pars.Get<uint>("ismr_nlevels") : 0;
-
-	for (int i = 0; i < BOUNDARY_NFACES; i++) {
-		BoundaryFace bface = (BoundaryFace)i;
-		const auto bdir = KBoundaries::BoundaryDirection(bface);
-        const auto binner = KBoundaries::BoundaryIsInner(bface);
-
-
-		// If we've derefined on the pole...
-		// ...and if this face of the block corresponds to a global boundary...
-		if (bdir == X2DIR && ismr_poles && (pmb->boundary_flag[bface] == BoundaryFlag::user)) {
-            PackIndexMap prims_map, cons_map;
-            auto P = rc->PackVariables({Metadata::GetUserFlag("Primitive"), Metadata::Cell}, prims_map);
-            const VarMap m_p(prims_map, false);
-            const auto& cmax  = rc->PackVariables(std::vector<std::string>{"Flux.cmax"});
-            const auto& cmin  = rc->PackVariables(std::vector<std::string>{"Flux.cmin"});
-
-            const auto& G = pmb->coords;
-            const Real gam = grmhd_pars.Get<Real>("gamma");
-            const EMHD::EMHD_parameters& emhd_params = EMHD::GetEMHDParameters(pmb->packages);
-
-            // Recompute ctop in zones affected by averaging
-            IndexRange3 bi = KDomain::GetRange(rc, IndexDomain::interior);
-            // ismr applied zones
-            const IndexRange j_p = IndexRange{(binner) ? bi.js : bi.je - (nlevels - 1), (binner) ? bi.js + (nlevels - 1) : bi.je};
-            pmb->par_for("check_refinement", bi.ks, bi.ke, j_p.s, j_p.e, bi.is, bi.ie,
-                KOKKOS_LAMBDA(const int& k, const int& j, const int& i) {
-                    FourVectors Dtmp;
-                    GRMHD::calc_4vecs(G, P, m_p, k, j, i, Loci::center, Dtmp);
-                    // Remember our 'cmin' array stores *positive* values!
-                    Real cmin_minus;
-                    Flux::vchar_global(G, P, m_p, Dtmp, gam, emhd_params, k, j, i, Loci::center, X1DIR,
-                                cmax(V1, k, j, i), cmin_minus);
-                    cmin(V1, k, j, i) = -cmin_minus;
-                    Flux::vchar_global(G, P, m_p, Dtmp, gam, emhd_params, k, j, i, Loci::center, X2DIR,
-                                cmax(V2, k, j, i), cmin_minus);
-                    cmin(V2, k, j, i) = -cmin_minus;
-                    Flux::vchar_global(G, P, m_p, Dtmp, gam, emhd_params, k, j, i, Loci::center, X3DIR,
-                                cmax(V3, k, j, i), cmin_minus);
-                    cmin(V3, k, j, i) = -cmin_minus;
-                }
-            );
-		}
-=======
 void UpdateAveragedCtop(MeshData<Real> *md)
 {
     auto pmesh = md->GetMeshPointer();
@@ -842,7 +770,6 @@
                 }
             }
         }
->>>>>>> 22a1be3a
     }
 }
 
