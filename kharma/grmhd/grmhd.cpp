--- conflicted
+++ resolved
@@ -299,7 +299,6 @@
 
     const IndexRange3 b = KDomain::GetRange(md, IndexDomain::interior);
     const IndexRange block = IndexRange{0, cmax.GetDim(5)-1};
-<<<<<<< HEAD
 
     // Added by Hyerin (03/07/24)
     // Internal SMR adds a factor to dx3 at poles based on larger cell width
@@ -308,8 +307,6 @@
     const bool polar_inner_x2 = pmb->boundary_flag[BoundaryFace::inner_x2] == BoundaryFlag::user;
     const bool polar_outer_x2 = pmb->boundary_flag[BoundaryFace::outer_x2] == BoundaryFlag::user;
     const uint ismr_nlevels = (ismr_poles) ? pmb->packages.Get("ISMR")->Param<uint>("nlevels") : 0;
-=======
->>>>>>> e5c777b3
 
     // TODO version preserving location, with switch to keep this fast one
     // TODO if ISMR, split w/simple kernel over regular zones here, kernel over just ISMR in that pkg?
@@ -319,7 +316,6 @@
         KOKKOS_LAMBDA (const int b, const int k, const int j, const int i,
                       Real &local_result) {
             const auto& G = cmax.GetCoords(b);
-<<<<<<< HEAD
             int ismr_factor = 1;
             double courant_limit = 1.0;
             if (ismr_poles && polar_inner_x2 && j < (jb.s + ismr_nlevels)) {
@@ -334,11 +330,6 @@
             double ndt_zone = courant_limit / (1 / (G.Dxc<1>(i) /  m::max(cmax(b, V1, k, j, i), cmin(b, V1, k, j, i))) +
                                    1 / (G.Dxc<2>(j) /  m::max(cmax(b, V2, k, j, i), cmin(b, V2, k, j, i))) +
                                    1 / (G.Dxc<3>(k) * ismr_factor /  m::max(cmax(b, V3, k, j, i), cmin(b, V3, k, j, i))));
-=======
-            double ndt_zone = 1 / (1 / (G.Dxc<1>(i) /  m::max(cmax(b, V1, k, j, i), cmin(b, V1, k, j, i))) +
-                                   1 / (G.Dxc<2>(j) /  m::max(cmax(b, V2, k, j, i), cmin(b, V2, k, j, i))) +
-                                   1 / (G.Dxc<3>(k) /  m::max(cmax(b, V3, k, j, i), cmin(b, V3, k, j, i))));
->>>>>>> e5c777b3
 
             if (!m::isnan(ndt_zone) && (ndt_zone < local_result)) {
                 local_result = ndt_zone;
@@ -563,7 +554,6 @@
 
                     // Always PtoU, we modified P.  Accommodate EMHD
                     Flux::p_to_u_mhd(G, P, m_p, emhd_params, gam, k, jf, i, U, m_u);
-<<<<<<< HEAD
 
                     // Finally, recalculate cmax/min using cell centers and updated vars, apparently
                     // it can change a lot during this op
@@ -575,8 +565,6 @@
                                 cmax(1, k, jf, i), cmin(1, k, jf, i));
                     Flux::vchar_global(G, P, m_p, Dtmp, gam, emhd_params, k, jf, i, Loci::center, 3,
                                 cmax(2, k, jf, i), cmin(2, k, jf, i));
-=======
->>>>>>> e5c777b3
                 }
             );
         }
@@ -604,12 +592,9 @@
     auto U = rc->PackVariables(std::vector<MetadataFlag>{Metadata::Conserved, Metadata::Cell}, cons_map);
     const VarMap m_u(cons_map, true), m_p(prims_map, false);
 
-<<<<<<< HEAD
     const auto& cmax  = rc->PackVariables(std::vector<std::string>{"Flux.cmax"});
     const auto& cmin  = rc->PackVariables(std::vector<std::string>{"Flux.cmin"});
 
-=======
->>>>>>> e5c777b3
     const auto &G = pmb->coords;
 
     const Real gam = pmb->packages.Get("GRMHD")->Param<Real>("gamma");
@@ -657,7 +642,6 @@
                     // Recalculate U on anything we floored
                     if (fflag)
                         p_to_u(G, P, m_p, gam, k, jf, i, U, m_u, Loci::center);
-<<<<<<< HEAD
 
                     // Finally, recalculate cmax/min using cell centers and updated vars, apparently
                     // it can change a lot during this op
@@ -676,16 +660,7 @@
     );
 }
 
-Real UpdateAveragedCtop(MeshData<Real> *md)
-=======
-                }
-            );
-        }
-    );
-}
-
 void UpdateAveragedCtop(MeshData<Real> *md)
->>>>>>> e5c777b3
 {
     auto pmesh = md->GetMeshPointer();
     auto& params = pmesh->packages.Get<KHARMAPackage>("Boundaries")->AllParams();
@@ -700,12 +675,6 @@
 
             if (bdir > pmesh->ndim) continue;
 
-<<<<<<< HEAD
-            // If we've modified values on the pole...
-            if (params.Get<bool>("cancel_T3_" + bname) ||
-                params.Get<bool>("cancel_U3_" + bname) ||
-                params.Get<bool>("reconnect_B3_" + bname)) {
-=======
             bool b3_is_reconnected = (pmesh->packages.AllPackages().count("B_CT")) ?
                                       params.Get<bool>("reconnect_B3_" + bname) :
                                       false;
@@ -714,7 +683,6 @@
             if (params.Get<bool>("cancel_T3_" + bname) ||
                 params.Get<bool>("cancel_U3_" + bname) ||
                 b3_is_reconnected) {
->>>>>>> e5c777b3
                 // ...and if this face of the block corresponds to a global boundary...
                 if (pmb->boundary_flag[bface] == BoundaryFlag::user) {
                     PackIndexMap prims_map, cons_map;
