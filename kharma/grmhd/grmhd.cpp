/* 
 *  File: grmhd.cpp
 *  
 *  BSD 3-Clause License
 *  
 *  Copyright (c) 2020, AFD Group at UIUC
 *  All rights reserved.
 *  
 *  Redistribution and use in source and binary forms, with or without
 *  modification, are permitted provided that the following conditions are met:
 *  
 *  1. Redistributions of source code must retain the above copyright notice, this
 *     list of conditions and the following disclaimer.
 *  
 *  2. Redistributions in binary form must reproduce the above copyright notice,
 *     this list of conditions and the following disclaimer in the documentation
 *     and/or other materials provided with the distribution.
 *  
 *  3. Neither the name of the copyright holder nor the names of its
 *     contributors may be used to endorse or promote products derived from
 *     this software without specific prior written permission.
 *  
 *  THIS SOFTWARE IS PROVIDED BY THE COPYRIGHT HOLDERS AND CONTRIBUTORS "AS IS"
 *  AND ANY EXPRESS OR IMPLIED WARRANTIES, INCLUDING, BUT NOT LIMITED TO, THE
 *  IMPLIED WARRANTIES OF MERCHANTABILITY AND FITNESS FOR A PARTICULAR PURPOSE ARE
 *  DISCLAIMED. IN NO EVENT SHALL THE COPYRIGHT HOLDER OR CONTRIBUTORS BE LIABLE
 *  FOR ANY DIRECT, INDIRECT, INCIDENTAL, SPECIAL, EXEMPLARY, OR CONSEQUENTIAL
 *  DAMAGES (INCLUDING, BUT NOT LIMITED TO, PROCUREMENT OF SUBSTITUTE GOODS OR
 *  SERVICES; LOSS OF USE, DATA, OR PROFITS; OR BUSINESS INTERRUPTION) HOWEVER
 *  CAUSED AND ON ANY THEORY OF LIABILITY, WHETHER IN CONTRACT, STRICT LIABILITY,
 *  OR TORT (INCLUDING NEGLIGENCE OR OTHERWISE) ARISING IN ANY WAY OUT OF THE USE
 *  OF THIS SOFTWARE, EVEN IF ADVISED OF THE POSSIBILITY OF SUCH DAMAGE.
 */

#include "grmhd.hpp"

#include "decs.hpp"

// TODO eliminate when Parthenon gets reduction types
#include "Kokkos_Core.hpp"

#include "boundaries.hpp"
#include "current.hpp"
#include "debug.hpp"
#include "floors.hpp"
#include "flux.hpp"
#include "gr_coordinates.hpp"
#include "grmhd_functions.hpp"
#include "kharma.hpp"

#include <memory>


/**
 * GRMHD package.  Global operations on General Relativistic Magnetohydrodynamic systems.
 */
namespace GRMHD
{

std::shared_ptr<KHARMAPackage> Initialize(ParameterInput *pin, std::shared_ptr<Packages_t>& packages)
{
    // This function builds and returns a "KHARMAPackage" object, which is a light
    // superset of Parthenon's "StateDescriptor" class for packages.
    // The most important part of this object is a member of type "Params",
    // which acts more or less like a Python dictionary:
    // it puts values into a map of names->objects, where "objects" are usually
    // floats, strings, and ints, but can be arbitrary classes.
    // This "dictionary" is mostly immutable, and should always be treated as immutable,
    // except in the "Globals" package.
    auto pkg = std::make_shared<KHARMAPackage>("GRMHD");
    Params &params = pkg->AllParams();

    // GRMHD PARAMETERS
    // Fluid gamma for ideal EOS.  Don't guess this.
    // Only ideal EOS are supported, though modifying gamma based on
    // local temperatures would be straightforward.
    double gamma = pin->GetReal("GRMHD", "gamma");
    params.Add("gamma", gamma);

    // Proportion of courant condition for timesteps
    double cfl = pin->GetOrAddReal("GRMHD", "cfl", 0.9);
    params.Add("cfl", cfl);

    // TIME PARAMETERS
    // These parameters are put in "parthenon/time" to match others, but ultimately we should
    // override the parthenon timestep chooser
    // Minimum timestep, if something about the sound speed goes wonky. Probably won't save you :)
    double dt_min = pin->GetOrAddReal("parthenon/time", "dt_min", 1.e-5);
    params.Add("dt_min", dt_min);
    // Starting timestep: guaranteed step 1 timestep returned by EstimateTimestep,
    // usually matters most for restarts
    double dt_start = pin->GetOrAddReal("parthenon/time", "dt", dt_min);
    params.Add("dt_start", dt_start);
    double max_dt_increase = pin->GetOrAddReal("parthenon/time", "max_dt_increase", 2.0);
    params.Add("max_dt_increase", max_dt_increase);

    // Alternatively, you can start with (or just always use) the light (phase) speed crossing time
    // of the smallest zone.  Useful when you're not sure of/modeling the characteristic velocities
    bool start_dt_light = pin->GetOrAddBoolean("parthenon/time", "start_dt_light", false);
    params.Add("start_dt_light", start_dt_light);
    bool use_dt_light = pin->GetOrAddBoolean("parthenon/time", "use_dt_light", false);
    params.Add("use_dt_light", use_dt_light);
    bool use_dt_light_phase_speed = pin->GetOrAddBoolean("parthenon/time", "use_dt_light_phase_speed", false);
    params.Add("use_dt_light_phase_speed", use_dt_light_phase_speed);

    // IMPLICIT PARAMETERS
    // The ImEx driver is necessary to evolve implicitly, but doesn't require it.  Using explicit
    // updates for GRMHD vars is useful for testing, or if adding just a couple of implicit variables
    // Doing EGRMHD requires implicit evolution of GRMHD variables, of course
    auto& driver = packages->Get("Driver")->AllParams();
    auto implicit_grmhd = (driver.Get<std::string>("type") == "imex") &&
                          (pin->GetBoolean("emhd", "on") || pin->GetOrAddBoolean("GRMHD", "implicit", false));
    params.Add("implicit", implicit_grmhd);

    // Update variable numbers
    if (implicit_grmhd) {
        int n_current = driver.Get<int>("n_implicit_vars");
        driver.Update("n_implicit_vars", n_current+5);
    } else {
        int n_current = driver.Get<int>("n_explicit_vars");
        driver.Update("n_explicit_vars", n_current+5);
    }

    // AMR PARAMETERS
    // Adaptive mesh refinement options
    // Only active if "refinement" and "numlevel" parameters allow
    Real refine_tol = pin->GetOrAddReal("GRMHD", "refine_tol", 0.5);
    params.Add("refine_tol", refine_tol);
    Real derefine_tol = pin->GetOrAddReal("GRMHD", "derefine_tol", 0.05);
    params.Add("derefine_tol", derefine_tol);

    // =================================== FIELDS ===================================

    // In addition to "params", the StateDescriptor/Package object carries "Fields"
    // These represent any variables we want to keep track of across the grid, and
    // generally inherit the size of the MeshBlock (for "Cell" fields) or some
    // closely-related size (for "Face" and "Edge" fields)

    // Add flags to distinguish groups of fields.
    // 1. One flag to mark the primitive variables specifically
    // (Parthenon has Metadata::Conserved already)
    Metadata::AddUserFlag("Primitive");
    // 2. And one for hydrodynamics (everything we directly handle in this package)
    Metadata::AddUserFlag("HD");
    // 3. And one for magnetohydrodynamics
    // (all HD fields plus B field, which we'll need to make use of)
    Metadata::AddUserFlag("MHD");
    // Mark whether to evolve our variables via the explicit or implicit step inside the driver
    MetadataFlag areWeImplicit = (implicit_grmhd) ? Metadata::GetUserFlag("Implicit")
                                                  : Metadata::GetUserFlag("Explicit");

    std::vector<MetadataFlag> flags_prim = {Metadata::Real, Metadata::Cell, Metadata::Derived, areWeImplicit,
                                            Metadata::Restart, Metadata::GetUserFlag("Primitive"), Metadata::GetUserFlag("HD"), Metadata::GetUserFlag("MHD")};
    std::vector<MetadataFlag> flags_cons = {Metadata::Real, Metadata::Cell, Metadata::Independent, areWeImplicit,
                                            Metadata::WithFluxes, Metadata::Conserved, Metadata::GetUserFlag("HD"), Metadata::GetUserFlag("MHD")};

    bool sync_prims = packages->Get("Driver")->Param<bool>("sync_prims");
    if (!sync_prims) { // Normal operation
        // As mentioned elsewhere, KHARMA treats the conserved variables as the independent ones,
        // and the primitives as "Derived"
        // Primitives are still used for reconstruction, physical boundaries, and output, and are
        // generally the easier to understand quantities
        // TODO can we not sync prims if we're using two_sync?
        flags_cons.push_back(Metadata::FillGhost);
        flags_prim.push_back(Metadata::FillGhost);
    } else { // Treat primitive vars as fundamental
        // When evolving (E)GRMHD implicitly, we just mark the primitive variables to be synchronized.
        // This won't work for AMR, but it fits much better with the implicit solver, which expects
        // primitive variable inputs and produces primitive variable results.
        flags_prim.push_back(Metadata::FillGhost);
    }

    // With the flags sorted & explained, actually declaring fields is easy.
    // These will be initialized & cleaned automatically for each meshblock
    auto m = Metadata(flags_prim);
    pkg->AddField("prims.rho", m);
    pkg->AddField("prims.u", m);
    // We add the "Vector" flag and a size to vectors
    auto flags_prim_vec(flags_prim);
    flags_prim_vec.push_back(Metadata::Vector);
    std::vector<int> s_vector({NVEC});
    m = Metadata(flags_prim_vec, s_vector);
    pkg->AddField("prims.uvec", m);

    m = Metadata(flags_cons);
    pkg->AddField("cons.rho", m);
    pkg->AddField("cons.u", m);
    auto flags_cons_vec(flags_cons);
    flags_cons_vec.push_back(Metadata::Vector);
    m = Metadata(flags_cons_vec, s_vector);
    pkg->AddField("cons.uvec", m);

    // Maximum signal speed (magnitude).
    // Needs to be cached from flux updates for calculating the timestep later
    m = Metadata({Metadata::Real, Metadata::Cell, Metadata::Derived, Metadata::OneCopy}, s_vector);
    pkg->AddField("ctop", m);

    // No magnetic fields here. KHARMA should operate fine in GRHD without them,
    // so they are allocated only by B field packages.

    // A KHARMAPackage also contains quite a few "callbacks," or functions called at
    // specific points in a step if the package is loaded.
    // Generally, see the headers for function descriptions.

    //pkg->BlockUtoP // Taken care of by the inverter package since it's hard to do
    // There's no "Flux" package, so we register the geometric (\Gamma*T) source here. I think it makes sense.
    pkg->AddSource = Flux::AddGeoSource;

<<<<<<< HEAD
    // Parthenon general callbacks
=======
    // Finally, the StateDescriptor/Package object determines the Callbacks Parthenon makes to
    // a particular package -- that is, some portion of the things that the package needs done
    // at each step, which must be done at specific times.
    // See the header files defining each of these functions for their purpose and call context.
>>>>>>> 47d23c34
    pkg->CheckRefinementBlock    = GRMHD::CheckRefinement;
    pkg->EstimateTimestepBlock   = GRMHD::EstimateTimestep;
    pkg->PostStepDiagnosticsMesh = GRMHD::PostStepDiagnostics;

    // TODO TODO Reductions

    return pkg;
}

Real EstimateTimestep(MeshBlockData<Real> *rc)
{
    Flag(rc, "Estimating timestep");
    auto pmb = rc->GetBlockPointer();
    IndexRange ib = pmb->cellbounds.GetBoundsI(IndexDomain::interior);
    IndexRange jb = pmb->cellbounds.GetBoundsJ(IndexDomain::interior);
    IndexRange kb = pmb->cellbounds.GetBoundsK(IndexDomain::interior);
    const auto& G = pmb->coords;
    auto& ctop = rc->Get("ctop").data;

    // TODO: move timestep limiter into an override of SetGlobalTimestep
    // TODO: keep location of the max, or be able to look it up in diagnostics

    auto& globals = pmb->packages.Get("Globals")->AllParams();
    const auto& grmhd_pars = pmb->packages.Get("GRMHD")->AllParams();

    if (!globals.Get<bool>("in_loop")) {
        if (grmhd_pars.Get<bool>("start_dt_light") ||
            grmhd_pars.Get<bool>("use_dt_light")) {
            // Estimate based on light crossing time
            double dt = EstimateRadiativeTimestep(rc);
            // This records a per-rank minimum,
            // but Parthenon finds the global minimum anyway
            if (globals.hasKey("dt_light")) {
                if (dt < globals.Get<double>("dt_light"))
                    globals.Update<double>("dt_light", dt);
            } else {
                globals.Add<double>("dt_light", dt);
            }
            return dt;
        } else {
            // Or Just take from parameters
            double dt = grmhd_pars.Get<double>("dt_start");
            // Record this, since we'll use it to determine the max step increase
            globals.Update<double>("dt_last", dt);
            return dt;
        }
    }
    // If we're still using the light crossing time, skip the rest
    if (grmhd_pars.Get<bool>("use_dt_light")) {
        return globals.Get<double>("dt_light");
    }

    typename Kokkos::MinMax<Real>::value_type minmax;
    pmb->par_reduce("ndt_min", kb.s, kb.e, jb.s, jb.e, ib.s, ib.e,
        KOKKOS_LAMBDA(const int k, const int j, const int i,
                      typename Kokkos::MinMax<Real>::value_type &lminmax) {
            double ndt_zone = 1 / (1 / (G.Dxc<1>(i) / ctop(0, k, j, i)) +
                                   1 / (G.Dxc<2>(j) / ctop(1, k, j, i)) +
                                   1 / (G.Dxc<3>(k) / ctop(2, k, j, i)));
            // Effective "max speed" used for the timestep
            double ctop_max_zone = m::min(G.Dxc<1>(i), m::min(G.Dxc<2>(j), G.Dxc<3>(k))) / ndt_zone;

            if (!m::isnan(ndt_zone) && (ndt_zone < lminmax.min_val))
                lminmax.min_val = ndt_zone;
            if (!m::isnan(ctop_max_zone) && (ctop_max_zone > lminmax.max_val))
                lminmax.max_val = ctop_max_zone;
        }
    , Kokkos::MinMax<Real>(minmax));
    // Keep dt to do some checks below
    const double min_ndt = minmax.min_val;
    const double nctop = minmax.max_val;

    // Apply limits
    const double cfl = grmhd_pars.Get<double>("cfl");
    const double dt_min = grmhd_pars.Get<double>("dt_min");
    const double dt_last = globals.Get<double>("dt_last");
    const double dt_max = grmhd_pars.Get<double>("max_dt_increase") * dt_last;
    const double ndt = clip(min_ndt * cfl, dt_min, dt_max);

    // Record max ctop, for constraint damping
    // TODO could probably use generic Max inside B_CD package
    if (pmb->packages.AllPackages().count("B_CD")) {
        auto& b_cd_params = pmb->packages.Get("B_CD")->AllParams();
        if (nctop > b_cd_params.Get<Real>("ctop_max"))
            b_cd_params.Update<Real>("ctop_max", nctop);
    }

    Flag(rc, "Estimated");
    return ndt;
}

Real EstimateRadiativeTimestep(MeshBlockData<Real> *rc)
{
    Flag(rc, "Estimating shortest light crossing time");
    auto pmb = rc->GetBlockPointer();
    IndexRange ib = pmb->cellbounds.GetBoundsI(IndexDomain::interior);
    IndexRange jb = pmb->cellbounds.GetBoundsJ(IndexDomain::interior);
    IndexRange kb = pmb->cellbounds.GetBoundsK(IndexDomain::interior);
    const auto& G = pmb->coords;

    const auto& grmhd_pars = pmb->packages.Get("GRMHD")->AllParams();
    const bool phase_speed = grmhd_pars.Get<bool>("use_dt_light_phase_speed");

    const Real dx[GR_DIM] = {0., G.Dxc<1>(0), G.Dxc<2>(0), G.Dxc<3>(0)};

    // Leaving minmax in case the max phase speed is useful
    typename Kokkos::MinMax<Real>::value_type minmax;
    pmb->par_reduce("ndt_min", kb.s, kb.e, jb.s, jb.e, ib.s, ib.e,
        KOKKOS_LAMBDA(const int& k, const int& j, const int& i,
                      typename Kokkos::MinMax<Real>::value_type& lminmax) {

            double light_phase_speed = SMALL;
            double dt_light_local = 0.;

            if (phase_speed) {
                for (int mu = 1; mu < GR_DIM; mu++) {
                    if(m::pow(G.gcon(Loci::center, j, i, 0, mu), 2) -
                        G.gcon(Loci::center, j, i, mu, mu)*G.gcon(Loci::center, j, i, 0, 0) >= 0.) {

                        double cplus = m::abs((-G.gcon(Loci::center, j, i, 0, mu) +
                                            m::sqrt(m::pow(G.gcon(Loci::center, j, i, 0, mu), 2) -
                                                G.gcon(Loci::center, j, i, mu, mu)*G.gcon(Loci::center, j, i, 0, 0)))/
                                            G.gcon(Loci::center, j, i, 0, 0));

                        double cminus = m::abs((-G.gcon(Loci::center, j, i, 0, mu) -
                                            m::sqrt(m::pow(G.gcon(Loci::center, j, i, 0, mu), 2) -
                                                G.gcon(Loci::center, j, i, mu, mu)*G.gcon(Loci::center, j, i, 0, 0)))/
                                            G.gcon(Loci::center, j, i, 0, 0));

                        light_phase_speed = m::max(cplus,cminus);
                    } else {
                        light_phase_speed = SMALL;
                    }

                    dt_light_local += 1./(dx[mu]/light_phase_speed);
                }
            } else {
                for (int mu = 1; mu < GR_DIM; mu++)
                    dt_light_local += 1./dx[mu];
            }
            dt_light_local = 1/dt_light_local;

            if (!m::isnan(dt_light_local) && (dt_light_local < lminmax.min_val))
                lminmax.min_val = dt_light_local;
            if (!m::isnan(light_phase_speed) && (light_phase_speed > lminmax.max_val))
                lminmax.max_val = light_phase_speed;
        }
    , Kokkos::MinMax<Real>(minmax));

    // Just spit out dt
    const double cfl = grmhd_pars.Get<double>("cfl");
    const double ndt = minmax.min_val * cfl;

    Flag(rc, "Estimated");
    return ndt;
}

AmrTag CheckRefinement(MeshBlockData<Real> *rc)
{
    auto pmb = rc->GetBlockPointer();
    auto v = rc->Get("prims.rho").data;

    IndexDomain domain = IndexDomain::interior;
    IndexRange ib = pmb->cellbounds.GetBoundsI(domain);
    IndexRange jb = pmb->cellbounds.GetBoundsJ(domain);
    IndexRange kb = pmb->cellbounds.GetBoundsK(domain);

    typename Kokkos::MinMax<Real>::value_type minmax;
    pmb->par_reduce("check_refinement", kb.s, kb.e, jb.s, jb.e, ib.s, ib.e,
        KOKKOS_LAMBDA(const int k, const int j, const int i,
                      typename Kokkos::MinMax<Real>::value_type &lminmax) {
        lminmax.min_val =
            v(k, j, i) < lminmax.min_val ? v(k, j, i) : lminmax.min_val;
        lminmax.max_val =
            v(k, j, i) > lminmax.max_val ? v(k, j, i) : lminmax.max_val;
        }
    , Kokkos::MinMax<Real>(minmax));

    auto pkg = pmb->packages.Get("GRMHD");
    const auto &refine_tol   = pkg->Param<Real>("refine_tol");
    const auto &derefine_tol = pkg->Param<Real>("derefine_tol");

    if (minmax.max_val - minmax.min_val > refine_tol) return AmrTag::refine;
    if (minmax.max_val - minmax.min_val < derefine_tol) return AmrTag::derefine;
    return AmrTag::same;
}

TaskStatus PostStepDiagnostics(const SimTime& tm, MeshData<Real> *md)
{
    Flag("Printing GRMHD diagnostics");
    auto pmesh = md->GetMeshPointer();
    auto pmb0 = md->GetBlockData(0)->GetBlockPointer();
    // Options
    const auto& pars = pmesh->packages.Get("Globals")->AllParams();
    const int extra_checks = pars.Get<int>("extra_checks");
    Flag("Got pointers");

    // Check for a soundspeed (ctop) of 0 or NaN
    // This functions as a "last resort" check to stop a
    // simulation on obviously bad data
    if (extra_checks >= 1) {
        CheckNaN(md, X1DIR);
        if (pmesh->ndim > 1) CheckNaN(md, X2DIR);
        if (pmesh->ndim > 2) CheckNaN(md, X3DIR);
    }

    // Further checking for any negative values.  Floors should
    // prevent this, so we save it for dire debugging
    if (extra_checks >= 2) {
        Flag("Printing negative zones");
        CheckNegative(md, IndexDomain::interior);
    }

    Flag("Printed");
    return TaskStatus::complete;
}

} // namespace GRMHD<|MERGE_RESOLUTION|>--- conflicted
+++ resolved
@@ -206,14 +206,10 @@
     // There's no "Flux" package, so we register the geometric (\Gamma*T) source here. I think it makes sense.
     pkg->AddSource = Flux::AddGeoSource;
 
-<<<<<<< HEAD
-    // Parthenon general callbacks
-=======
     // Finally, the StateDescriptor/Package object determines the Callbacks Parthenon makes to
     // a particular package -- that is, some portion of the things that the package needs done
     // at each step, which must be done at specific times.
     // See the header files defining each of these functions for their purpose and call context.
->>>>>>> 47d23c34
     pkg->CheckRefinementBlock    = GRMHD::CheckRefinement;
     pkg->EstimateTimestepBlock   = GRMHD::EstimateTimestep;
     pkg->PostStepDiagnosticsMesh = GRMHD::PostStepDiagnostics;
