--- conflicted
+++ resolved
@@ -306,31 +306,6 @@
     const uint ismr_nlevels = (ismr_poles) ? pmb->packages.Get("ISMR")->Param<uint>("nlevels") : 0;
 
     // TODO version preserving location, with switch to keep this fast one
-<<<<<<< HEAD
-    // TODO if ISMR, split w/simple kernel over regular zones here, kernel over just ISMR in that pkg?
-    // std::tuple doesn't work device-side, Kokkos::pair is 2D.  pair of pairs?
-    Real min_ndt = 0.;
-    pmb->par_reduce("ndt_min", kb.s, kb.e, jb.s, jb.e, ib.s, ib.e,
-        KOKKOS_LAMBDA (const int k, const int j, const int i,
-                      Real &local_result) {
-            int ismr_factor = 1;
-            double courant_limit = 1.0;
-            if (ismr_poles && polar_inner_x2 && j < (jb.s + ismr_nlevels)) {
-                ismr_factor = m::pow(2, ismr_nlevels - (j - jb.s));
-                courant_limit = 0.5;
-            }
-            if (ismr_poles && polar_outer_x2 && j > (jb.e - ismr_nlevels)) {
-                ismr_factor = m::pow(2, ismr_nlevels - (jb.e - j));
-                courant_limit = 0.5;
-            }
-
-            double ndt_zone = courant_limit / (1 / (G.Dxc<1>(i) /  m::max(cmax(0, k, j, i), cmin(0, k, j, i))) +
-                                   1 / (G.Dxc<2>(j) /  m::max(cmax(1, k, j, i), cmin(1, k, j, i))) +
-                                   1 / (G.Dxc<3>(k) * ismr_factor /  m::max(cmax(2, k, j, i), cmin(2, k, j, i))));
-
-            if (!m::isnan(ndt_zone) && (ndt_zone < local_result)) {
-                local_result = ndt_zone;
-=======
     // TODO maybe split normal, ISMR timesteps? Excised pole/recalculated ctop too?
     double min_ndt = std::numeric_limits<double>::max();
     for (auto &pmb : pmesh->block_list) {
@@ -357,7 +332,6 @@
                 if (!m::isnan(ndt_zone) && (ndt_zone < local_result)) {
                     local_result = ndt_zone;
                 }
->>>>>>> 1469a89f
             }
         , Kokkos::Min<double>(block_min_ndt));
         if (block_min_ndt < min_ndt) min_ndt = block_min_ndt;
@@ -418,11 +392,7 @@
 
                         local_phase_speed[mu] = m::max(cplus,cminus);
                     } else {
-<<<<<<< HEAD
-                        light_phase_speed = SMALL_NUM;
-=======
-                        local_phase_speed[mu] = SMALL;
->>>>>>> 1469a89f
+                        local_phase_speed[mu] = SMALL_NUM;
                     }
                 }
                 dt_light_local = 1./(G.Dxc<1>(0)/local_phase_speed[1]) +
@@ -540,34 +510,18 @@
 
     const Real gam = pmb->packages.Get("GRMHD")->Param<Real>("gamma");
 
-<<<<<<< HEAD
+    const bool sync_prims = pmb->packages.Get("Driver")->Param<bool>("sync_prims");
+
     const Floors::Prescription floors = pmb->packages.Get("Floors")->Param<Floors::Prescription>("prescription");
     const EMHD::EMHD_parameters& emhd_params = EMHD::GetEMHDParameters(pmb->packages);
 
-    // Subtract the average B3 as "reconnection"
-=======
-    const bool sync_prims = pmb->packages.Get("Driver")->Param<bool>("sync_prims");
-
-    const Floors::Prescription floors = pmb->packages.Get("Floors")->Param<Floors::Prescription>("prescription");
-    const EMHD::EMHD_parameters& emhd_params = EMHD::GetEMHDParameters(pmb->packages);
-
     // Subtract the average B3 as "reconnection" through the pole
->>>>>>> 1469a89f
     IndexRange3 b = KDomain::GetRange(rc, domain, coarse);
     IndexRange3 bi = KDomain::GetRange(rc, IndexDomain::interior, coarse);
     const int jf = (binner) ? bi.js : bi.je; // j index of last zone next to pole
     parthenon::par_for_outer(DEFAULT_OUTER_LOOP_PATTERN, "reduce_U3_" + bname, pmb->exec_space,
         0, 1, b.is, b.ie,
         KOKKOS_LAMBDA(parthenon::team_mbr_t member, const int& i) {
-<<<<<<< HEAD
-            // Recover primitive GRMHD variables from our modified U
-            parthenon::par_for_inner(member, bi.ks, bi.ke,
-                [&](const int& k) {
-                Inverter::u_to_p<Inverter::Type::kastaun>(G, U, m_u, gam, k, jf, i, P, m_p, Loci::center,
-                                                            floors, 8, 1e-8);
-                }
-            );
-=======
             if (!sync_prims) {
                 // Recover primitive GRMHD variables to sync them
                 parthenon::par_for_inner(member, bi.ks, bi.ke,
@@ -577,7 +531,6 @@
                     }
                 );
             }
->>>>>>> 1469a89f
 
             // Sum the first rank of U3
             Real U3_sum = 0.;
@@ -588,88 +541,17 @@
                 }
             , sum_reducer);
 
-<<<<<<< HEAD
-            // Calculate the average and subtract it
-=======
             // Subtract the average, floor, restore conserved vars, update ctop
->>>>>>> 1469a89f
             const Real U3_avg = U3_sum / (bi.ke - bi.ks + 1);
             parthenon::par_for_inner(member, b.ks, b.ke,
                 [&](const int& k) {
                     P(m_p.U3, k, jf, i) -= U3_avg;
-<<<<<<< HEAD
+
                     // Apply floors
                     Floors::apply_geo_floors(G, P, m_p, gam, k, jf, i, floors, floors, Loci::center);
-                    // Always PtoU, we modified P.  Accomodate EMHD
-                    Flux::p_to_u_mhd(G, P, m_p, emhd_params, gam, k, jf, i, U, m_u);
-                }
-            );
-        }
-    );
-}
-
-void CancelBoundaryT3(MeshBlockData<Real> *rc, IndexDomain domain, bool coarse)
-{
-    // We're sometimes called on coarse buffers with or without AMR.
-    // Use of transmitting polar conditions when coarse buffers matter (e.g., refinement
-    // boundary touching the pole) is UNSUPPORTED
-    if (coarse) return;
-
-    // Pull boundary properties
-    auto pmb = rc->GetBlockPointer();
-    const BoundaryFace bface = KBoundaries::BoundaryFaceOf(domain);
-    const bool binner = KBoundaries::BoundaryIsInner(bface);
-    const auto bname = KBoundaries::BoundaryName(bface);
-
-    // Pull variables (TODO take packs & maps, see boundaries.cpp)
-    PackIndexMap prims_map, cons_map;
-    auto P = rc->PackVariables({Metadata::GetUserFlag("Primitive"), Metadata::Cell}, prims_map);
-    auto U = rc->PackVariables(std::vector<MetadataFlag>{Metadata::Conserved, Metadata::Cell}, cons_map);
-    const VarMap m_u(cons_map, true), m_p(prims_map, false);
-
-    const auto &G = pmb->coords;
-
-    const Real gam = pmb->packages.Get("GRMHD")->Param<Real>("gamma");
-
-    const Floors::Prescription floors = pmb->packages.Get("Floors")->Param<Floors::Prescription>("prescription");
-
-    // Subtract the average B3 as "reconnection"
-    IndexRange3 b = KDomain::GetRange(rc, domain, coarse);
-    IndexRange3 bi = KDomain::GetRange(rc, IndexDomain::interior, coarse);
-    const int jf = (binner) ? bi.js : bi.je; // j index of last zone next to pole
-    parthenon::par_for_outer(DEFAULT_OUTER_LOOP_PATTERN, "reduce_T3_" + bname, pmb->exec_space,
-        0, 1, b.is, b.ie,
-        KOKKOS_LAMBDA(parthenon::team_mbr_t member, const int& i) {
-            // Sum the first rank of the angular momentum T3
-            Real T3_sum = 0.;
-            Kokkos::Sum<Real> sum_reducer(T3_sum);
-            parthenon::par_reduce_inner(member, bi.ks, bi.ke,
-                [&](const int& k, Real& local_result) {
-                    local_result += isnan(U(m_u.U3, k, jf, i)) ? 0. : U(m_u.U3, k, jf, i);
-                }
-            , sum_reducer);
-
-            // Calculate the average and subtract it
-            const Real T3_avg = T3_sum / (bi.ke - bi.ks + 1);
-            parthenon::par_for_inner(member, b.ks, b.ke,
-                [&](const int& k) {
-                    U(m_u.U3, k, jf, i) -= T3_avg;
-                    // Recover primitive GRMHD variables from our modified U
-                    Inverter::u_to_p<Inverter::Type::kastaun>(G, U, m_u, gam, k, jf, i, P, m_p, Loci::center,
-                                                              floors, 8, 1e-8);
-                    // Floor them
-                    int fflag = Floors::apply_geo_floors(G, P, m_p, gam, k, jf, i, floors, floors, Loci::center);
-                    // Recalculate U on anything we floored
-                    if (fflag)
-                        p_to_u(G, P, m_p, gam, k, jf, i, U, m_u, Loci::center);
-=======
-
-                    // Apply floors
-                    Floors::apply_geo_floors(G, P, m_p, gam, k, jf, i, floors, floors, Loci::center);
 
                     // Always PtoU, we modified P.  Accommodate EMHD
                     Flux::p_to_u_mhd(G, P, m_p, emhd_params, gam, k, jf, i, U, m_u);
->>>>>>> 1469a89f
                 }
             );
         }
