--- conflicted
+++ resolved
@@ -44,52 +44,8 @@
  * Many device-side functions related to GRMHD are implemented in grmhd_functions.hpp
  */
 namespace GRMHD {
-<<<<<<< HEAD
-// For declaring meshes, as well as the full intermediates we need (right & left fluxes etc)
-std::shared_ptr<StateDescriptor> Initialize(ParameterInput *pin, Packages_t packages);
-
-/**
- * Get the primitive variables
- * This just computes P, and only for the fluid varaibles.
- * Other packages must convert P->U by registering their version as "FillDerived"
- *
- * Defaults to entire domain, as the KHARMA algorithm relies on applying UtoP over ghost zones.
- * 
- * input: U, whatever form
- * output: U and P match down to inversion errors
- */
-// void UtoP(MeshData<Real> *md, IndexDomain domain=IndexDomain::entire, bool coarse=false);
-// inline void FillDerivedMesh(MeshData<Real> *md) { UtoP(md); }
-void UtoP(MeshBlockData<Real> *rc, IndexDomain domain=IndexDomain::entire, bool coarse=false);
-inline void FillDerivedBlock(MeshBlockData<Real> *rc) { UtoP(rc); }
-inline TaskStatus FillDerivedBlockTask(MeshBlockData<Real> *rc) { UtoP(rc); return TaskStatus::complete; }
-
-/**
- * Smooth over inversion failures by averaging values from each neighboring zone
- * a.k.a. Diffusion?  What diffusion?  There is no diffusion here.
- * 
- * LOCKSTEP: this function expects and should preserve P<->U
- */
-TaskStatus FixUtoP(MeshBlockData<Real> *rc);
-/**
- * Fix the primitive variables
- * Applies floors to the calculated primitives, and fixes up any failed inversions
- *
- * input: U & P, "matching"
- * output: U and P match with inversion errors corrected, and obey floors
- */
-void PostUtoP(MeshBlockData<Real> *rc);
-
-/**
- * Function to apply the GRMHD source term over the entire grid.
- * 
- * Note Flux::ApplyFluxes = parthenon::FluxDivergence + GRMHD::AddSource
- */
-TaskStatus AddSource(MeshData<Real> *md, MeshData<Real> *mdudt, bool first_half_step);
-=======
 // For declaring variables, as well as the full intermediates we need (right & left fluxes etc)
 std::shared_ptr<KHARMAPackage> Initialize(ParameterInput *pin, std::shared_ptr<Packages_t>& packages);
->>>>>>> 4c535027
 
 /**
  * Returns the minimum CFL timestep among all zones in the block,
