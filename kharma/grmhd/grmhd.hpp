/* 
 *  File: grmhd.hpp
 *  
 *  BSD 3-Clause License
 *  
 *  Copyright (c) 2020, AFD Group at UIUC
 *  All rights reserved.
 *  
 *  Redistribution and use in source and binary forms, with or without
 *  modification, are permitted provided that the following conditions are met:
 *  
 *  1. Redistributions of source code must retain the above copyright notice, this
 *     list of conditions and the following disclaimer.
 *  
 *  2. Redistributions in binary form must reproduce the above copyright notice,
 *     this list of conditions and the following disclaimer in the documentation
 *     and/or other materials provided with the distribution.
 *  
 *  3. Neither the name of the copyright holder nor the names of its
 *     contributors may be used to endorse or promote products derived from
 *     this software without specific prior written permission.
 *  
 *  THIS SOFTWARE IS PROVIDED BY THE COPYRIGHT HOLDERS AND CONTRIBUTORS "AS IS"
 *  AND ANY EXPRESS OR IMPLIED WARRANTIES, INCLUDING, BUT NOT LIMITED TO, THE
 *  IMPLIED WARRANTIES OF MERCHANTABILITY AND FITNESS FOR A PARTICULAR PURPOSE ARE
 *  DISCLAIMED. IN NO EVENT SHALL THE COPYRIGHT HOLDER OR CONTRIBUTORS BE LIABLE
 *  FOR ANY DIRECT, INDIRECT, INCIDENTAL, SPECIAL, EXEMPLARY, OR CONSEQUENTIAL
 *  DAMAGES (INCLUDING, BUT NOT LIMITED TO, PROCUREMENT OF SUBSTITUTE GOODS OR
 *  SERVICES; LOSS OF USE, DATA, OR PROFITS; OR BUSINESS INTERRUPTION) HOWEVER
 *  CAUSED AND ON ANY THEORY OF LIABILITY, WHETHER IN CONTRACT, STRICT LIABILITY,
 *  OR TORT (INCLUDING NEGLIGENCE OR OTHERWISE) ARISING IN ANY WAY OUT OF THE USE
 *  OF THIS SOFTWARE, EVEN IF ADVISED OF THE POSSIBILITY OF SUCH DAMAGE.
 */
#pragma once

#include "decs.hpp"
#include "types.hpp"

/**
 * This physics package implements General-Relativistic Magnetohydrodynamics
 *
 * Anything specific to GRMHD (but not relating to the particular *order* of operations)
 * is implemented in this namespace, in the files grmhd.cpp, source.cpp, and fixup.cpp.
 * Many device-side functions related to GRMHD are implemented in grmhd_functions.hpp
 */
namespace GRMHD {
// For declaring variables, as well as the full intermediates we need (right & left fluxes etc)
std::shared_ptr<KHARMAPackage> Initialize(ParameterInput *pin, std::shared_ptr<Packages_t>& packages);

/**
 * Returns the minimum CFL timestep among all zones in the block,
 * multiplied by a proportion "cfl" for safety.
 *
 * This is just for a particular MeshBlock/package, so don't rely on it
 * Parthenon will take the minimum and put it in pmy_mesh->dt
 */
Real EstimateTimestep(MeshData<Real> *md);

// Internal version for the light phase speed crossing time of smallest zone
Real EstimateRadiativeTimestep(MeshData<Real> *md);

/**
 * Return a tag per-block indicating whether to refine it
 * 
 * Criteria are very WIP
 */
AmrTag CheckRefinement(MeshBlockData<Real> *rc);

/**
 * Fill fields which are calculated only for output to file
 * Currently just the current jcon
 */
void FillOutput(MeshBlock *pmb, ParameterInput *pin);

/**
 * Diagnostics performed after each step.
 * Currently just looks for negative density/internal energy
 */
TaskStatus PostStepDiagnostics(const SimTime& tm, MeshData<Real> *rc);

/**
 * Subtract the average phi-component of velocity (U3) next to the pole,
 * simulating polar velocity advecting together
 */
void CancelBoundaryU3(MeshBlockData<Real> *rc, IndexDomain domain, bool coarse);

/**
 * Same but for the conserved angular momentum T3
 */
void CancelBoundaryT3(MeshBlockData<Real> *rc, IndexDomain domain, bool coarse);

/**
 * Update the signal speeds in zones affected by the above operations.
 * This is important to stay under the Courant limit at times
 */
<<<<<<< HEAD
Real UpdateAveragedCtop(MeshData<Real> *md);
=======
void UpdateAveragedCtop(MeshData<Real> *md);
>>>>>>> e5c777b3

}<|MERGE_RESOLUTION|>--- conflicted
+++ resolved
@@ -93,10 +93,6 @@
  * Update the signal speeds in zones affected by the above operations.
  * This is important to stay under the Courant limit at times
  */
-<<<<<<< HEAD
-Real UpdateAveragedCtop(MeshData<Real> *md);
-=======
 void UpdateAveragedCtop(MeshData<Real> *md);
->>>>>>> e5c777b3
 
 }