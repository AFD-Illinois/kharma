--- conflicted
+++ resolved
@@ -89,13 +89,10 @@
  */
 void CancelBoundaryT3(MeshBlockData<Real> *rc, IndexDomain domain, bool coarse);
 
-<<<<<<< HEAD
-=======
 /**
  * Update the signal speeds in zones affected by the above operations.
  * This is important to stay under the Courant limit at times
  */
 void UpdateAveragedCtop(MeshData<Real> *md);
 
->>>>>>> 1469a89f
 }