--- conflicted
+++ resolved
@@ -141,61 +141,4 @@
  */
 void CalcDivB(MeshData<Real> *md, std::string divb_field_name="divB");
 
-<<<<<<< HEAD
-/**
- * ND divergence, averaging to cell corners
- * TODO likely better templated, as with all ND stuff
- */
-template<typename Global>
-KOKKOS_FORCEINLINE_FUNCTION double corner_div(const GRCoordinates& G, const Global& B_U, const int& b,
-                                         const int& k, const int& j, const int& i, const bool& do_3D)
-{
-    const double norm = (do_3D) ? 0.25 : 0.5;
-    // 2D divergence, averaging to corners
-    double term1 = B_U(b, V1, k, j, i)   - B_U(b, V1, k, j, i-1) +
-                   B_U(b, V1, k, j-1, i) - B_U(b, V1, k, j-1, i-1);
-    double term2 = B_U(b, V2, k, j, i)   - B_U(b, V2, k, j-1, i) +
-                   B_U(b, V2, k, j, i-1) - B_U(b, V2, k, j-1, i-1);
-    double term3 = 0.;
-    if (do_3D) {
-        // Average to corners in 3D, add 3rd flux
-        term1 +=  B_U(b, V1, k-1, j, i)   + B_U(b, V1, k-1, j-1, i)
-                - B_U(b, V1, k-1, j, i-1) - B_U(b, V1, k-1, j-1, i-1);
-        term2 +=  B_U(b, V2, k-1, j, i)   + B_U(b, V2, k-1, j, i-1)
-                - B_U(b, V2, k-1, j-1, i) - B_U(b, V2, k-1, j-1, i-1);
-        term3 =   B_U(b, V3, k, j, i)     + B_U(b, V3, k, j-1, i)
-                + B_U(b, V3, k, j, i-1)   + B_U(b, V3, k, j-1, i-1)
-                - B_U(b, V3, k-1, j, i)   - B_U(b, V3, k-1, j-1, i)
-                - B_U(b, V3, k-1, j, i-1) - B_U(b, V3, k-1, j-1, i-1);
-    }
-    return norm*term1/G.Dxc<1>(i) + norm*term2/G.Dxc<2>(j) + norm*term3/G.Dxc<3>(k);
-}
-template<typename Global>
-KOKKOS_FORCEINLINE_FUNCTION double corner_div(const GRCoordinates& G, const Global& P, const VarMap& m_p, 
-                                         const int& b, const int& k, const int& j, const int& i,
-                                         const bool& do_3D)
-{
-    const double norm = (do_3D) ? 0.25 : 0.5;
-    // 2D divergence, averaging to corners
-    double term1 = P(b, m_p.B1, k, j, i)   - P(b, m_p.B1, k, j, i-1) +
-                   P(b, m_p.B1, k, j-1, i) - P(b, m_p.B1, k, j-1, i-1);
-    double term2 = P(b, m_p.B2, k, j, i)   - P(b, m_p.B2, k, j-1, i) +
-                   P(b, m_p.B2, k, j, i-1) - P(b, m_p.B2, k, j-1, i-1);
-    double term3 = 0.;
-    if (do_3D) {
-        // Average to corners in 3D, add 3rd flux
-        term1 +=  P(b, m_p.B1, k-1, j, i)   + P(b, m_p.B1, k-1, j-1, i)
-                - P(b, m_p.B1, k-1, j, i-1) - P(b, m_p.B1, k-1, j-1, i-1);
-        term2 +=  P(b, m_p.B2, k-1, j, i)   + P(b, m_p.B2, k-1, j, i-1)
-                - P(b, m_p.B2, k-1, j-1, i) - P(b, m_p.B2, k-1, j-1, i-1);
-        term3 =   P(b, m_p.B3, k, j, i)     + P(b, m_p.B3, k, j-1, i)
-                + P(b, m_p.B3, k, j, i-1)   + P(b, m_p.B3, k, j-1, i-1)
-                - P(b, m_p.B3, k-1, j, i)   - P(b, m_p.B3, k-1, j-1, i)
-                - P(b, m_p.B3, k-1, j, i-1) - P(b, m_p.B3, k-1, j-1, i-1);
-    }
-    return norm*term1/G.Dxc<1>(i) + norm*term2/G.Dxc<2>(j) + norm*term3/G.Dxc<3>(k);
-}
-
-=======
->>>>>>> 1469a89f
 }