/* 
 *  File: b_flux_ct.cpp
 *  
 *  BSD 3-Clause License
 *  
 *  Copyright (c) 2020, AFD Group at UIUC
 *  All rights reserved.
 *  
 *  Redistribution and use in source and binary forms, with or without
 *  modification, are permitted provided that the following conditions are met:
 *  
 *  1. Redistributions of source code must retain the above copyright notice, this
 *     list of conditions and the following disclaimer.
 *  
 *  2. Redistributions in binary form must reproduce the above copyright notice,
 *     this list of conditions and the following disclaimer in the documentation
 *     and/or other materials provided with the distribution.
 *  
 *  3. Neither the name of the copyright holder nor the names of its
 *     contributors may be used to endorse or promote products derived from
 *     this software without specific prior written permission.
 *  
 *  THIS SOFTWARE IS PROVIDED BY THE COPYRIGHT HOLDERS AND CONTRIBUTORS "AS IS"
 *  AND ANY EXPRESS OR IMPLIED WARRANTIES, INCLUDING, BUT NOT LIMITED TO, THE
 *  IMPLIED WARRANTIES OF MERCHANTABILITY AND FITNESS FOR A PARTICULAR PURPOSE ARE
 *  DISCLAIMED. IN NO EVENT SHALL THE COPYRIGHT HOLDER OR CONTRIBUTORS BE LIABLE
 *  FOR ANY DIRECT, INDIRECT, INCIDENTAL, SPECIAL, EXEMPLARY, OR CONSEQUENTIAL
 *  DAMAGES (INCLUDING, BUT NOT LIMITED TO, PROCUREMENT OF SUBSTITUTE GOODS OR
 *  SERVICES; LOSS OF USE, DATA, OR PROFITS; OR BUSINESS INTERRUPTION) HOWEVER
 *  CAUSED AND ON ANY THEORY OF LIABILITY, WHETHER IN CONTRACT, STRICT LIABILITY,
 *  OR TORT (INCLUDING NEGLIGENCE OR OTHERWISE) ARISING IN ANY WAY OUT OF THE USE
 *  OF THIS SOFTWARE, EVEN IF ADVISED OF THE POSSIBILITY OF SUCH DAMAGE.
 */

#include <parthenon/parthenon.hpp>

#include "b_flux_ct.hpp"

#include "decs.hpp"
#include "grmhd.hpp"
#include "kharma.hpp"

using namespace parthenon;

namespace B_FluxCT
{

std::shared_ptr<KHARMAPackage> Initialize(ParameterInput *pin, std::shared_ptr<Packages_t>& packages)
{
    auto pkg = std::make_shared<KHARMAPackage>("B_FluxCT");
    Params &params = pkg->AllParams();

    // Diagnostic & inadvisable flags
<<<<<<< HEAD
    // This enables flux corrections to ensure divB preservation even with zero flux of B2 on the polar "face."
    // It effectively makes the pole a superconducting rod
    // TODO turn into fix_flux_x2 etc.
    bool spherical = pin->GetBoolean("coordinates", "spherical");
    bool fix_polar_flux = pin->GetOrAddBoolean("b_field", "fix_polar_flux", spherical);
    params.Add("fix_polar_flux", fix_polar_flux);
    // These options do a similar fix to the inner and outer radial edges, which is less commonly necessary.
    // They require constant (Dirichlet) boundary conditions
    // These are the "Bflux0" prescription designed by Hyerin Cho
    bool fix_flux_x1 = pin->GetOrAddBoolean("b_field", "fix_flux_x1", false);
    // Split out options. Turn off inner edge by default if inner bound is within EH
    bool r_in_eh = spherical && pin->GetBoolean("coordinates", "domain_intersects_eh");
    bool fix_flux_inner_x1 = pin->GetOrAddBoolean("b_field", "fix_flux_inner_x1", fix_flux_x1 && !r_in_eh);
    params.Add("fix_flux_inner_x1", fix_flux_inner_x1);
    bool fix_flux_outer_x1 = pin->GetOrAddBoolean("b_field", "fix_flux_outer_x1", fix_flux_x1);
    params.Add("fix_flux_outer_x1", fix_flux_outer_x1);
    // This reverts to a more ham-fisted fix which explicitly disallows flux crossing the X1 face.
    // This version requires *inverted* B1 across the face, potentially just using reflecting conditions for B
    // Using this version is tremendously inadvisable: consult your simulator before applying.
    bool use_old_x1_fix = pin->GetOrAddBoolean("b_field", "use_old_x1_fix", false);
    params.Add("use_old_x1_fix", use_old_x1_fix);

    // KHARMA requires some kind of field transport if there is a magnetic field allocated
    // Use this if you actually want to disable all magnetic field flux corrections,
    // and allow a field divergence to grow unchecked, usually for debugging or comparison reasons
=======
    bool fix_flux = pin->GetOrAddBoolean("b_field", "fix_polar_flux", true);
    params.Add("fix_polar_flux", fix_flux);
    bool fix_flux_x1 = pin->GetOrAddBoolean("b_field", "fix_flux_x1", false);
    params.Add("fix_flux_x1", fix_flux_x1);
    // WARNING this disables constrained transport, so the field will quickly pick up a divergence.
    // To use another transport, just specify it instead of this one.
>>>>>>> 8c6270c8
    bool disable_flux_ct = pin->GetOrAddBoolean("b_field", "disable_flux_ct", false);
    params.Add("disable_flux_ct", disable_flux_ct);

    // Default to stopping execution when divB is large, which generally indicates something
    // has gone wrong.  As always, can be disabled by the brave.
    bool kill_on_large_divb = pin->GetOrAddBoolean("b_field", "kill_on_large_divb", true);
    params.Add("kill_on_large_divb", kill_on_large_divb);
    Real kill_on_divb_over = pin->GetOrAddReal("b_field", "kill_on_divb_over", 1.e-3);
    params.Add("kill_on_divb_over", kill_on_divb_over);

    // Driver type & implicit marker
    // By default, solve B explicitly
    auto& driver = packages->Get("Driver")->AllParams();
    bool implicit_b = pin->GetOrAddBoolean("b_field", "implicit", false);
    params.Add("implicit", implicit_b);

    // FIELDS
    // Vector size: 3x[grid shape]
    std::vector<int> s_vector({NVEC});

<<<<<<< HEAD
    // Mark if we're evolving implicitly
    MetadataFlag areWeImplicit = (implicit_b) ? Metadata::GetUserFlag("Implicit")
                                              : Metadata::GetUserFlag("Explicit");

    // Flags for B fields
    // We always mark conserved B to be sync'd for consistency, since it's strictly required for B_CT/AMR
    std::vector<MetadataFlag> flags_prim = {Metadata::Real, Metadata::Derived, Metadata::GetUserFlag("Primitive"),
                                            Metadata::Cell, Metadata::GetUserFlag("MHD"), areWeImplicit, Metadata::Vector};
    std::vector<MetadataFlag> flags_cons = {Metadata::Real, Metadata::Independent, Metadata::Restart, Metadata::FillGhost, Metadata::WithFluxes, Metadata::Conserved,
                                            Metadata::Cell, Metadata::GetUserFlag("MHD"), areWeImplicit, Metadata::Vector};
=======
    MetadataFlag isPrimitive = packages.Get("GRMHD")->Param<MetadataFlag>("PrimitiveFlag");
    MetadataFlag isMHD = packages.Get("GRMHD")->Param<MetadataFlag>("MHDFlag");

    // B fields.  "Primitive" form is field, "conserved" is flux
    // See notes there about changes for the Imex driver
    std::vector<MetadataFlag> flags_prim, flags_cons;
    if (driver_type == "harm") {
        flags_prim = std::vector<MetadataFlag>({Metadata::Real, Metadata::Cell, Metadata::Derived,
                                                Metadata::FillGhost, Metadata::Restart, // added by Hyerin (12/09/2022)
                                                isPrimitive, isMHD, Metadata::Vector});
        flags_cons = std::vector<MetadataFlag>({Metadata::Real, Metadata::Cell, Metadata::Independent, Metadata::FillGhost,
                                    Metadata::Restart, Metadata::Conserved, isMHD, Metadata::WithFluxes, Metadata::Vector});
    } else if (driver_type == "imex") {
        // See grmhd.cpp for full notes on flag changes for ImEx driver
        // Note that default for B is *explicit* evolution
        MetadataFlag areWeImplicit = (implicit_b) ? packages.Get("Implicit")->Param<MetadataFlag>("ImplicitFlag")
                                                  : packages.Get("Implicit")->Param<MetadataFlag>("ExplicitFlag");
        flags_prim = std::vector<MetadataFlag>({Metadata::Real, Metadata::Cell, Metadata::Derived, Metadata::FillGhost,
                                                Metadata::Restart, isPrimitive, isMHD, areWeImplicit, Metadata::Vector});
        flags_cons = std::vector<MetadataFlag>({Metadata::Real, Metadata::Cell, Metadata::Independent, Metadata::Conserved,
                                                Metadata::WithFluxes, isMHD, areWeImplicit, Metadata::Vector});
    }
>>>>>>> 8c6270c8

    auto m = Metadata(flags_prim, s_vector);
    pkg->AddField("prims.B", m);
    m = Metadata(flags_cons, s_vector);
    pkg->AddField("cons.B", m);

<<<<<<< HEAD
    // Declare EMF temporary variables, to avoid malloc/free during each step
    // Technically these are edge-centered but we only need the interior + 1-zone halo anyway, so we store as a vector
    std::vector<MetadataFlag> flags_emf = {Metadata::Real, Metadata::Cell, Metadata::Derived, Metadata::OneCopy};
    m = Metadata(flags_emf, s_vector);
    pkg->AddField("emf", m);

    // CALLBACKS
=======
    m = Metadata({Metadata::Real, Metadata::Cell, Metadata::Derived, Metadata::OneCopy, Metadata::Restart}); //, Metadata::FillGhost});
    pkg->AddField("divB", m);
    // Hyerin (12/19/22)
    m = Metadata({Metadata::Real, Metadata::Cell, Metadata::Derived, Metadata::FillGhost, Metadata::Vector}, s_vector);
    pkg->AddField("B_Save", m);
>>>>>>> 8c6270c8

    // We exist basically to do this
    pkg->FixFlux = B_FluxCT::FixFlux;

    // Also ensure that prims get filled, *if* we're evolved explicitly
    if (!implicit_b) {
        pkg->MeshUtoP = B_FluxCT::MeshUtoP;
        pkg->BlockUtoP = B_FluxCT::BlockUtoP;
    }
    // Still need UtoP on boundaries
    pkg->BoundaryUtoP = B_FluxCT::BlockUtoP;

    // Register the other callbacks
    pkg->PostStepDiagnosticsMesh = B_FluxCT::PostStepDiagnostics;

    // The definition of MaxDivB we care about actually changes per-transport,
    // so calculating it is handled by the transport package
    // We'd only ever need to declare or calculate divB for output (getting the max is independent)

    if (KHARMA::FieldIsOutput(pin, "divB")) {
        pkg->BlockUserWorkBeforeOutput = B_FluxCT::FillOutput;
        m = Metadata({Metadata::Real, Metadata::Cell, Metadata::Derived, Metadata::OneCopy});
        pkg->AddField("divB", m);
    }

    // List (vector) of HistoryOutputVars that will all be enrolled as output variables
    parthenon::HstVar_list hst_vars = {};
    hst_vars.emplace_back(parthenon::HistoryOutputVar(UserHistoryOperation::max, B_FluxCT::MaxDivB, "MaxDivB"));
    // Event horizon magnetization.  Might be the same or different for different representations?
    if (pin->GetBoolean("coordinates", "spherical")) {
        hst_vars.emplace_back(parthenon::HistoryOutputVar(UserHistoryOperation::sum, ReducePhi0, "Phi_0"));
        hst_vars.emplace_back(parthenon::HistoryOutputVar(UserHistoryOperation::sum, ReducePhi5, "Phi_EH"));
    }
    // add callbacks for HST output to the Params struct, identified by the `hist_param_key`
    pkg->AddParam<>(parthenon::hist_param_key, hst_vars);

    return pkg;
}

// TODO template and use as a model for future
void MeshUtoP(MeshData<Real> *md, IndexDomain domain, bool coarse)
{
    auto pmb0 = md->GetBlockData(0)->GetBlockPointer();

    const auto& B_U = md->PackVariables(std::vector<std::string>{"cons.B"});
    const auto& B_P = md->PackVariables(std::vector<std::string>{"prims.B"});

    auto bounds = coarse ? pmb0->c_cellbounds : pmb0->cellbounds;
    IndexRange ib = bounds.GetBoundsI(domain);
    IndexRange jb = bounds.GetBoundsJ(domain);
    IndexRange kb = bounds.GetBoundsK(domain);
    IndexRange vec = IndexRange{0, B_U.GetDim(4)-1};
    IndexRange block = IndexRange{0, B_U.GetDim(5)-1};

    pmb0->par_for("UtoP_B", block.s, block.e, vec.s, vec.e, kb.s, kb.e, jb.s, jb.e, ib.s, ib.e,
        KOKKOS_LAMBDA (const int& b, const int &mu, const int &k, const int &j, const int &i) {
            const auto& G = B_U.GetCoords(b);
            // Update the primitive B-fields
            B_P(b, mu, k, j, i) = B_U(b, mu, k, j, i) / G.gdet(Loci::center, j, i);
        }
    );
}
TaskStatus BlockUtoP(MeshBlockData<Real> *rc, IndexDomain domain, bool coarse)
{
    auto pmb = rc->GetBlockPointer();

    auto B_U = rc->PackVariables(std::vector<std::string>{"cons.B"});
    auto B_P = rc->PackVariables(std::vector<std::string>{"prims.B"});

    const auto& G = pmb->coords;

    auto bounds = coarse ? pmb->c_cellbounds : pmb->cellbounds;
    const IndexRange ib = bounds.GetBoundsI(domain);
    const IndexRange jb = bounds.GetBoundsJ(domain);
    const IndexRange kb = bounds.GetBoundsK(domain);
    const IndexRange vec = IndexRange({0, B_U.GetDim(4)-1});

    pmb->par_for("UtoP_B", vec.s, vec.e, kb.s, kb.e, jb.s, jb.e, ib.s, ib.e,
        KOKKOS_LAMBDA (const int &mu, const int &k, const int &j, const int &i) {
            // Update the primitive B-fields
            B_P(mu, k, j, i) = B_U(mu, k, j, i) / G.gdet(Loci::center, j, i);
        }
    );
    return TaskStatus::complete;
}

void MeshPtoU(MeshData<Real> *md, IndexDomain domain, bool coarse)
{
    auto pmb0 = md->GetBlockData(0)->GetBlockPointer();

    const auto& B_U = md->PackVariables(std::vector<std::string>{"cons.B"});
    const auto& B_P = md->PackVariables(std::vector<std::string>{"prims.B"});

    auto bounds = coarse ? pmb0->c_cellbounds : pmb0->cellbounds;
    IndexRange ib = bounds.GetBoundsI(domain);
    IndexRange jb = bounds.GetBoundsJ(domain);
    IndexRange kb = bounds.GetBoundsK(domain);
    IndexRange vec = IndexRange{0, B_U.GetDim(4)-1};
    IndexRange block = IndexRange{0, B_U.GetDim(5)-1};

    pmb0->par_for("UtoP_B", block.s, block.e, vec.s, vec.e, kb.s, kb.e, jb.s, jb.e, ib.s, ib.e,
        KOKKOS_LAMBDA (const int& b, const int &mu, const int &k, const int &j, const int &i) {
            const auto& G = B_U.GetCoords(b);
            // Update the primitive B-fields
            B_U(b, mu, k, j, i) = B_P(b, mu, k, j, i) * G.gdet(Loci::center, j, i);
        }
    );
}
void BlockPtoU(MeshBlockData<Real> *rc, IndexDomain domain, bool coarse)
{
    auto pmb = rc->GetBlockPointer();

    auto B_U = rc->PackVariables(std::vector<std::string>{"cons.B"});
    auto B_P = rc->PackVariables(std::vector<std::string>{"prims.B"});

    const auto& G = pmb->coords;

    auto bounds = coarse ? pmb->c_cellbounds : pmb->cellbounds;
    const IndexRange ib = bounds.GetBoundsI(domain);
    const IndexRange jb = bounds.GetBoundsJ(domain);
    const IndexRange kb = bounds.GetBoundsK(domain);
    const IndexRange vec = IndexRange({0, B_U.GetDim(4)-1});
<<<<<<< HEAD

    pmb->par_for("UtoP_B", vec.s, vec.e, kb.s, kb.e, jb.s, jb.e, ib.s, ib.e,
        KOKKOS_LAMBDA (const int &mu, const int &k, const int &j, const int &i) {
            // Update the conserved B-fields
=======
    pmb->par_for("PtoU_B", vec.s, vec.e, kb.s, kb.e, jb.s, jb.e, ib.s, ib.e,
        KOKKOS_LAMBDA_VEC {
            // Update the primitive B-fields
>>>>>>> 8c6270c8
            B_U(mu, k, j, i) = B_P(mu, k, j, i) * G.gdet(Loci::center, j, i);
        }
    );
}

void FixFlux(MeshData<Real> *md)
{
    // TODO flags here
    auto pmb0 = md->GetBlockData(0)->GetBlockPointer();
    auto& params = pmb0->packages.Get("B_FluxCT")->AllParams();
    if (params.Get<bool>("fix_polar_flux")) {
        FixBoundaryFlux(md, IndexDomain::inner_x2, false);
        FixBoundaryFlux(md, IndexDomain::outer_x2, false);
    }
    if (params.Get<bool>("fix_flux_inner_x1")) {
        FixBoundaryFlux(md, IndexDomain::inner_x1, false);
    }
    if (params.Get<bool>("fix_flux_outer_x1")) {
        FixBoundaryFlux(md, IndexDomain::outer_x1, false);
    }
    FluxCT(md);
}

// INTERNAL

void FluxCT(MeshData<Real> *md)
{
    // Pointers
    auto pmesh = md->GetMeshPointer();
    auto pmb0 = md->GetBlockData(0)->GetBlockPointer();
    // Exit on trivial operations
    const int ndim = pmesh->ndim;
    if (ndim < 2) return;

    // Pack variables
    const auto& B_F = md->PackVariablesAndFluxes(std::vector<std::string>{"cons.B"});
    const auto& emf_pack = md->PackVariables(std::vector<std::string>{"emf"});

    // Get sizes
    const IndexRange ib = md->GetBoundsI(IndexDomain::interior);
    const IndexRange jb = md->GetBoundsJ(IndexDomain::interior);
    const IndexRange kb = md->GetBoundsK(IndexDomain::interior);
    const IndexRange block = IndexRange{0, B_F.GetDim(5)-1};
    // One zone halo on the *right only*, except for k in 2D
    const IndexRange il = IndexRange{ib.s, ib.e + 1};
    const IndexRange jl = IndexRange{jb.s, jb.e + 1};
    const IndexRange kl = (ndim > 2) ? IndexRange{kb.s, kb.e + 1} : kb;

    // Calculate emf around each face
    pmb0->par_for("flux_ct_emf", block.s, block.e, kl.s, kl.e, jl.s, jl.e, il.s, il.e,
        KOKKOS_LAMBDA (const int& b, const int &k, const int &j, const int &i) {
            if (ndim > 2) {
                emf_pack(b, V1, k, j, i) =  0.25 * (B_F(b).flux(X2DIR, V3, k, j, i) + B_F(b).flux(X2DIR, V3, k-1, j, i) -
                                            B_F(b).flux(X3DIR, V2, k, j, i) - B_F(b).flux(X3DIR, V2, k, j-1, i));
                emf_pack(b, V2, k, j, i) = 0.25 * (B_F(b).flux(X3DIR, V1, k, j, i) + B_F(b).flux(X3DIR, V1, k, j, i-1) -
                                            B_F(b).flux(X1DIR, V3, k, j, i) - B_F(b).flux(X1DIR, V3, k-1, j, i));
            }
            emf_pack(b, V3, k, j, i) =  0.25 * (B_F(b).flux(X1DIR, V2, k, j, i) + B_F(b).flux(X1DIR, V2, k, j-1, i) -
                                        B_F(b).flux(X2DIR, V1, k, j, i) - B_F(b).flux(X2DIR, V1, k, j, i-1));
        }
    );

    // Rewrite EMFs as fluxes, after Toth (2000)
    // Note that zeroing FX(BX) is *necessary* -- this flux gets filled by GetFlux
    // Note these each have different domains, eg il vs ib.  The former extends one index farther if appropriate
    pmb0->par_for("flux_ct_1", block.s, block.e, kb.s, kb.e, jb.s, jb.e, il.s, il.e,
        KOKKOS_LAMBDA (const int& b, const int &k, const int &j, const int &i) {
            B_F(b).flux(X1DIR, V1, k, j, i) =  0.0;
<<<<<<< HEAD
            B_F(b).flux(X1DIR, V2, k, j, i) =  0.5 * (emf_pack(b, V3, k, j, i) + emf_pack(b, V3, k, j+1, i));
            if (ndim > 2) B_F(b).flux(X1DIR, V3, k, j, i) = -0.5 * (emf_pack(b, V2, k, j, i) + emf_pack(b, V2, k+1, j, i));
=======
            B_F(b).flux(X1DIR, V2, k, j, i) =  0.5 * (emf3(b, k, j, i) + emf3(b, k, j+1, i));
            if (ndim > 2) B_F(b).flux(X1DIR, V3, k, j, i) = -0.5 * (emf2(b, k, j, i) + emf2(b, k+1, j, i));
            
            /*
            if (k <15 && k>13 && j>jb.s-1 && j<jb.s+2 && (i==il.s || i==il.e)) {
                printf("HYERIN: b,i,j,k = (%i %i %i %i) effective x1flux = ( %g %g %g ) \n",b, i, j, k, B_F(b).flux(X1DIR,V1,k,j,i), B_F(b).flux(X1DIR,V2,k,j,i), B_F(b).flux(X1DIR,V3,k,j,i));
                printf("HYERIN: b,i,j,k = (%i %i %i %i) effective x2flux = ( %g %g %g ) \n",b, i, j, k, B_F(b).flux(X2DIR,V1,k,j,i-1), B_F(b).flux(X2DIR,V2,k,j,i-1), B_F(b).flux(X2DIR,V3,k,j,i-1));
            }
            */
>>>>>>> 8c6270c8
        }
    );
    pmb0->par_for("flux_ct_2", block.s, block.e, kb.s, kb.e, jl.s, jl.e, ib.s, ib.e,
        KOKKOS_LAMBDA (const int& b, const int &k, const int &j, const int &i) {
            B_F(b).flux(X2DIR, V1, k, j, i) = -0.5 * (emf_pack(b, V3, k, j, i) + emf_pack(b, V3, k, j, i+1));
            B_F(b).flux(X2DIR, V2, k, j, i) =  0.0;
            if (ndim > 2) B_F(b).flux(X2DIR, V3, k, j, i) =  0.5 * (emf_pack(b, V1, k, j, i) + emf_pack(b, V1, k+1, j, i));
        }
    );
    if (ndim > 2) {
        pmb0->par_for("flux_ct_3", block.s, block.e, kl.s, kl.e, jb.s, jb.e, ib.s, ib.e,
            KOKKOS_LAMBDA (const int& b, const int &k, const int &j, const int &i) {
                B_F(b).flux(X3DIR, V1, k, j, i) =  0.5 * (emf_pack(b, V2, k, j, i) + emf_pack(b, V2, k, j, i+1));
                B_F(b).flux(X3DIR, V2, k, j, i) = -0.5 * (emf_pack(b, V1, k, j, i) + emf_pack(b, V1, k, j+1, i));
                B_F(b).flux(X3DIR, V3, k, j, i) =  0.0;
            }
        );
    }
<<<<<<< HEAD
=======
    
    Flag(md, "CT Finished");
    return TaskStatus::complete;
>>>>>>> 8c6270c8
}

void FixBoundaryFlux(MeshData<Real> *md, IndexDomain domain, bool coarse)
{
    auto pmesh = md->GetMeshPointer();
<<<<<<< HEAD
    auto pmb0 = pmesh->block_list[0];
    const int ndim = pmesh->ndim;
    if (ndim < 2) return;

    // Option for old, pre-Bflux0 
    const bool use_old_x1_fix = pmb0->packages.Get("B_FluxCT")->Param<bool>("use_old_x1_fix");
=======
    auto pmb0 = md->GetBlockData(0)->GetBlockPointer();

    const int ndim = pmesh->ndim;
    IndexRange ib_e = pmb0->cellbounds.GetBoundsI(IndexDomain::entire);
    IndexRange jb = pmb0->cellbounds.GetBoundsJ(IndexDomain::interior);
    const int js = jb.s;
    const int je = jb.e + (ndim > 1);
    IndexRange kb_e = pmb0->cellbounds.GetBoundsK(IndexDomain::entire);
>>>>>>> 8c6270c8

    auto bounds = coarse ? pmb0->c_cellbounds : pmb0->cellbounds;
    const IndexRange ib = bounds.GetBoundsI(IndexDomain::interior);
    const IndexRange jb = bounds.GetBoundsJ(IndexDomain::interior);
    const IndexRange kb = bounds.GetBoundsK(IndexDomain::interior);

    // Imagine a corner of the domain, with ghost and physical zones
    // as below, denoted w/'g' and 'p' respectively.
    //    ...
    // g | p | p
    //----------- 1
    // g | p | p ...
    //xxx-------- 0
    // g | g | g
    //-1   0   1
    // The flux through 'x' is not important for updating a physical zone,
    // as it does not border any.  However, FluxCT considers it when updating
    // nearby fluxes, two of which affect physical zones.
    // Therefore in e.g. X1 faces, we need to update fluxes on the domain:
    // [0,N1+1],[-1,N2+1],[-1,N3+1]
    // These indices arrange for that.

    // For faces
    const IndexRange ibf = IndexRange{ib.s, ib.e + 1};
    const IndexRange jbf = IndexRange{jb.s, jb.e + 1};
    // Won't need X3 faces
    //const IndexRange kbf = IndexRange{kb.s, kb.e + (ndim > 2)};
    // For sides
    const IndexRange ibs = IndexRange{ib.s - 1, ib.e + 1};
    const IndexRange jbs = IndexRange{jb.s - (ndim > 1), jb.e + (ndim > 1)};
    const IndexRange kbs = IndexRange{kb.s - (ndim > 2), kb.e + (ndim > 2)};

    // Make sure the polar EMFs are 0 when performing fluxCT
    // Compare this section with calculation of emf3 in FluxCT:
    // these changes ensure that boundary emfs emf3(i,js,k)=0, etc.
    for (auto &pmb : pmesh->block_list) {
        auto& rc = pmb->meshblock_data.Get();
        auto& B_F = rc->PackVariablesAndFluxes(std::vector<std::string>{"cons.B"});

<<<<<<< HEAD
        if (domain == IndexDomain::inner_x2 &&
            pmb->boundary_flag[BoundaryFace::inner_x2] == BoundaryFlag::user) {
            pmb->par_for("fix_flux_b_l", kbs.s, kbs.e, jbf.s, jbf.s, ibs.s, ibs.e,
                KOKKOS_LAMBDA (const int &k, const int &j, const int &i) {
                    B_F.flux(X2DIR, V1, k, j, i) = 0.;
                    B_F.flux(X2DIR, V3, k, j, i) = 0.;
                    B_F.flux(X1DIR, V2, k, j - 1, i) = -B_F.flux(X1DIR, V2, k, j, i);
                    if (ndim > 2) B_F.flux(X3DIR, V2, k, j - 1, i) = -B_F.flux(X3DIR, V2, k, j, i);
                }
            );
        }

        if (domain == IndexDomain::outer_x2 &&
            pmb->boundary_flag[BoundaryFace::outer_x2] == BoundaryFlag::user) {
            pmb->par_for("fix_flux_b_r", kbs.s, kbs.e, jbf.e, jbf.e, ibs.s, ibs.e,
                KOKKOS_LAMBDA (const int &k, const int &j, const int &i) {
                    B_F.flux(X2DIR, V1, k, j, i) = 0.;
                    B_F.flux(X2DIR, V3, k, j, i) = 0.;
                    B_F.flux(X1DIR, V2, k, j, i) = -B_F.flux(X1DIR, V2, k, j - 1, i);
                    if (ndim > 2) B_F.flux(X3DIR, V2, k, j, i) = -B_F.flux(X3DIR, V2, k, j - 1, i);
=======
        if (pmb->boundary_flag[BoundaryFace::inner_x2] == BoundaryFlag::user)
        {
            pmb->par_for("fix_flux_b_l", kb_e.s, kb_e.e, js, js, ib_e.s, ib_e.e,
                KOKKOS_LAMBDA_3D {
                    B_F.flux(X1DIR, V2, k, j-1, i) = -B_F.flux(X1DIR, V2, k, js, i);
                    if (ndim > 1) B_F.flux(X2DIR, V2, k, j, i) = 0;
                    if (ndim > 2) B_F.flux(X3DIR, V2, k, j-1, i) = -B_F.flux(X3DIR, V2, k, js, i);
                }
            );
        }
        if (pmb->boundary_flag[BoundaryFace::outer_x2] == BoundaryFlag::user)
        {
            pmb->par_for("fix_flux_b_r", kb_e.s, kb_e.e, je, je, ib_e.s, ib_e.e,
                KOKKOS_LAMBDA_3D {
                    B_F.flux(X1DIR, V2, k, j, i) = -B_F.flux(X1DIR, V2, k, jb.e, i);
                    if (ndim > 1) B_F.flux(X2DIR, V2, k, j, i) = 0;
                    if (ndim > 2) B_F.flux(X3DIR, V2, k, j, i) = -B_F.flux(X3DIR, V2, k, jb.e, i);
>>>>>>> 8c6270c8
                }
            );
        }

        // TODO(BSP) could check here we're operating with the right boundaries: Dirichlet for Bflux0,
        // reflecting/B1 reflect for old stuff
        if (!use_old_x1_fix) {
            // "Bflux0" prescription for keeping divB~=0 on zone corners of the interior & exterior X1 faces
            // Courtesy of & implemented by Hyerin Cho
            // Allows nonzero flux across X1 boundary but still keeps divB=0 (turns out effectively to have 0 flux)
            // Usable only for Dirichlet conditions
            if (domain == IndexDomain::inner_x1 &&
                pmb->boundary_flag[BoundaryFace::inner_x1] == BoundaryFlag::user)
            {
                pmb->par_for("fix_flux_b_in", kbs.s, kbs.e, jbs.s, jbs.e, ibf.s, ibf.s, // Hyerin (12/28/22) for 1st & 2nd prescription
                    KOKKOS_LAMBDA (const int &k, const int &j, const int &i) {
                        // Allows nonzero flux across X1 boundary but still keeps divB=0 (turns out effectively to have 0 flux)
                        if (ndim > 1) B_F.flux(X2DIR, V1, k, j, i-1) = -B_F.flux(X2DIR, V1, k, j, i) + B_F.flux(X1DIR, V2, k, j, i) + B_F.flux(X1DIR, V2, k, j-1, i);
                        if (ndim > 2) B_F.flux(X3DIR, V1, k, j, i-1) = -B_F.flux(X3DIR, V1, k, j, i) + B_F.flux(X1DIR, V3, k, j, i) + B_F.flux(X1DIR, V3, k-1, j, i);
                    }
                );

            }
            if (domain == IndexDomain::outer_x2 &&
                pmb->boundary_flag[BoundaryFace::outer_x1] == BoundaryFlag::user)
            {
                pmb->par_for("fix_flux_b_out", kbs.s, kbs.e, jbs.s, jbs.e, ibf.e, ibf.e, // Hyerin (12/28/22) for 1st & 2nd prescription
                    KOKKOS_LAMBDA (const int &k, const int &j, const int &i) {
                        // (02/06/23) 2nd prescription that allows nonzero flux across X1 boundary but still keeps divB=0
                        if (ndim > 1) B_F.flux(X2DIR, V1, k, j, i) = -B_F.flux(X2DIR, V1, k, j, i-1) + B_F.flux(X1DIR, V2, k, j, i) + B_F.flux(X1DIR, V2, k, j-1, i);
                        if (ndim > 2) B_F.flux(X3DIR, V1, k, j, i) = -B_F.flux(X3DIR, V1, k, j, i-1) + B_F.flux(X1DIR, V3, k, j, i) + B_F.flux(X1DIR, V3, k-1, j, i);
                    }
                );
            }
        } else {
            // These boundary conditions need to arrange for B1 to be inverted in ghost cells.
            // This is no longer pure outflow, but might be thought of as a "nicer" version of
            // reflecting conditions:
            // 1. Since B1 is inverted, B1 on the domain face will tend to 0 (it's not quite reflected, but basically)
            //    (obviously don't enable this for monopole test problems!)
            // 2. However, B2 and B3 are normal outflow conditions -- despite the fluxes here, the outflow
            //    conditions will set them equal to the last zone.
            if (domain == IndexDomain::inner_x1 &&
                pmb->boundary_flag[BoundaryFace::inner_x1] == BoundaryFlag::user) {
                pmb->par_for("fix_flux_b_in_old", kbs.s, kbs.e, jbs.s, jbs.e, ibf.s, ibf.s,
                    KOKKOS_LAMBDA (const int &k, const int &j, const int &i) {
                        B_F.flux(X1DIR, V2, k, j, i) = 0.;
                        B_F.flux(X1DIR, V3, k, j, i) = 0.;
                        B_F.flux(X2DIR, V1, k, j, i - 1) = -B_F.flux(X2DIR, V1, k, j, i);
                        if (ndim > 2) B_F.flux(X3DIR, V1, k, j, i - 1) = -B_F.flux(X3DIR, V1, k, j, i);
                    }
                );
            }

            if (domain == IndexDomain::outer_x1 &&
                pmb->boundary_flag[BoundaryFace::outer_x1] == BoundaryFlag::user) {
                pmb->par_for("fix_flux_b_out_old", kbs.s, kbs.e, jbs.s, jbs.e, ibf.e, ibf.e,
                    KOKKOS_LAMBDA (const int &k, const int &j, const int &i) {
                        B_F.flux(X1DIR, V2, k, j, i) = 0.;
                        B_F.flux(X1DIR, V3, k, j, i) = 0.;
                        B_F.flux(X2DIR, V1, k, j, i) = -B_F.flux(X2DIR, V1, k, j, i - 1);
                        if (ndim > 2) B_F.flux(X3DIR, V1, k, j, i) = -B_F.flux(X3DIR, V1, k, j, i - 1);
                    }
                );
            }
        }

    }
}

<<<<<<< HEAD
IndexRange ValidDivBX1(MeshBlock *pmb)
{
    // All user, physical (not MPI/periodic) boundary conditions in X1 will generate divB on corners
    // intersecting the interior & exterior faces. Don't report these zones, as we expect it.
    const IndexRange ibl = pmb->meshblock_data.Get()->GetBoundsI(IndexDomain::interior);
    bool avoid_inner = (!pmb->packages.Get("B_FluxCT")->Param<bool>("fix_flux_inner_x1") &&
        pmb->boundary_flag[BoundaryFace::inner_x1] == BoundaryFlag::user);
    bool avoid_outer = (!pmb->packages.Get("B_FluxCT")->Param<bool>("fix_flux_outer_x1") &&
        pmb->boundary_flag[BoundaryFace::outer_x1] == BoundaryFlag::user);
    return IndexRange{ibl.s + (avoid_inner), ibl.e + (!avoid_outer)};
=======
TaskStatus FixX1Flux(MeshData<Real> *md)
{
    Flag(md, "Fixing X1 fluxes");
    auto pmesh = md->GetMeshPointer();
    auto pmb0 = md->GetBlockData(0)->GetBlockPointer();
    
    const int ndim = pmesh->ndim;
    IndexRange ib = pmb0->cellbounds.GetBoundsI(IndexDomain::interior);
    IndexRange jb_e = pmb0->cellbounds.GetBoundsJ(IndexDomain::entire);
    IndexRange jb_l = IndexRange{jb_e.s + (ndim > 1), jb_e.e};
    IndexRange kb_e = pmb0->cellbounds.GetBoundsK(IndexDomain::entire);
    IndexRange kb_l = IndexRange{kb_e.s + (ndim > 2), kb_e.e};
    
    Real x1min = pmb0->packages.Get("GRMHD")->Param<Real>("x1min"); //Hyerin (01/31/23)

    // Assuming the fluxes through the pole are 0,
    // make sure the polar EMFs are 0 when performing fluxCT
    // TODO only invoke one kernel? We avoid invocation except on boundaries anyway
    for (auto &pmb : pmesh->block_list) {
        auto& rc = pmb->meshblock_data.Get();
        auto& B_F = rc->PackVariablesAndFluxes(std::vector<std::string>{"cons.B"});

        //added by Hyerin (12/23/22) TODO: it has to ask if x2 boundary is inner_x2 or outer_x2 and update the jj bounds
        if ((pmb->boundary_flag[BoundaryFace::inner_x1] == BoundaryFlag::user) && (x1min > 1) ) // only apply fix flux for inner bc when it is far from the EH
        {
            pmb->par_for("fix_flux_b_l", kb_l.s, kb_l.e, jb_l.s, jb_l.e, ib.s, ib.s, // Hyerin (12/28/22) for 1st & 2nd prescription
                KOKKOS_LAMBDA_3D {
                    /* 1st prescription to make the X1DIR flux = 0
                    B_F.flux(X2DIR, V1, k, j, i-1) = -B_F.flux(X2DIR, V1, k, j, is);
                    if (ndim > 1) VLOOP B_F.flux(X1DIR, V1+v, k, j, i) = 0;
                    if (ndim > 2) B_F.flux(X3DIR, V1, k, j, i-1) = -B_F.flux(X3DIR, V1, k, j, is);
                    */
                    // (02/06/23) 2nd prescription that allows nonzero flux across X1 boundary but still keeps divB=0 (turns out effectively to have 0 flux)
                    if (ndim > 1) B_F.flux(X2DIR, V1, k, j, i-1) = -B_F.flux(X2DIR, V1, k, j, i) + B_F.flux(X1DIR, V2, k, j, i) + B_F.flux(X1DIR, V2, k, j-1, i);
                    if (ndim > 2) B_F.flux(X3DIR, V1, k, j, i-1) = -B_F.flux(X3DIR, V1, k, j, i) + B_F.flux(X1DIR, V3, k, j, i) + B_F.flux(X1DIR, V3, k-1, j, i);
                }
            );

        }
        if (pmb->boundary_flag[BoundaryFace::outer_x1] == BoundaryFlag::user)
        {
            pmb->par_for("fix_flux_b_r", kb_l.s, kb_l.e, jb_l.s, jb_l.e, ib.e+1, ib.e+1, // Hyerin (12/28/22) for 1st & 2nd prescription
                KOKKOS_LAMBDA_3D {
                    /* 1st prescription to make the X1DIR flux = 0
                    B_F.flux(X2DIR, V1, k, j, i) = -B_F.flux(X2DIR, V1, k, j, ie);
                    if (ndim > 1) VLOOP B_F.flux(X1DIR, V1+v, k, j, i) = 0;
                    if (ndim > 2) B_F.flux(X3DIR, V1, k, j, i) = -B_F.flux(X3DIR, V1, k, j, ie);
                    */
                    // (02/06/23) 2nd prescription that allows nonzero flux across X1 boundary but still keeps divB=0je_all
                    if (ndim > 1) B_F.flux(X2DIR, V1, k, j, i) = -B_F.flux(X2DIR, V1, k, j, i-1) + B_F.flux(X1DIR, V2, k, j, i) + B_F.flux(X1DIR, V2, k, j-1, i);
                    if (ndim > 2) B_F.flux(X3DIR, V1, k, j, i) = -B_F.flux(X3DIR, V1, k, j, i-1) + B_F.flux(X1DIR, V3, k, j, i) + B_F.flux(X1DIR, V3, k-1, j, i);
                }
            );
        }
        
    }

    Flag(md, "Fixed X1 B");
    return TaskStatus::complete;
}

TaskStatus TransportB(MeshData<Real> *md)
{
    auto pmb0 = md->GetBlockData(0)->GetBlockPointer();
    if (pmb0->packages.Get("B_FluxCT")->Param<bool>("fix_polar_flux")
        && pmb0->coords.coords.spherical()) {
        FixPolarFlux(md);
    }
    if (pmb0->packages.Get("B_FluxCT")->Param<bool>("fix_flux_x1") // added by Hyerin
        && pmb0->coords.coords.spherical()) {
        FixX1Flux(md);
    }
    FluxCT(md);
    return TaskStatus::complete;
>>>>>>> 8c6270c8
}

double MaxDivB(MeshData<Real> *md)
{
    auto pmesh = md->GetMeshPointer();
    const int ndim = pmesh->ndim;
    if (ndim < 2) return 0.;

    // Packing out here avoids frequent per-mesh packs.  Do we need to?
    auto B_U = md->PackVariables(std::vector<std::string>{"cons.B"});

    const IndexRange jbl = md->GetBoundsJ(IndexDomain::interior);
    const IndexRange kbl = md->GetBoundsK(IndexDomain::interior);

    const IndexRange jb = IndexRange{jbl.s, jbl.e + (ndim > 1)};
    const IndexRange kb = IndexRange{kbl.s, kbl.e + (ndim > 2)};
    const IndexRange block = IndexRange{0, B_U.GetDim(5)-1};

    // TODO Keep zone of max! See timestep calc
    // Will need to translate them back to KS to make them useful though

    // This is one kernel call per block, because each block will have different bounds.
    // Could consolidate at the cost of lots of bounds checking.
    double max_divb = 0.0;
    for (int b = block.s; b <= block.e; ++b) {
        auto pmb = md->GetBlockData(b)->GetBlockPointer().get();

        const IndexRange ib = ValidDivBX1(pmb);

        double max_divb_block;
        Kokkos::Max<double> max_reducer(max_divb_block);
        pmb->par_reduce("divB_max", kb.s, kb.e, jb.s, jb.e, ib.s, ib.e,
            KOKKOS_LAMBDA (const int &k, const int &j, const int &i, double &local_result) {
                const auto& G = B_U.GetCoords(b);
                const double local_divb = m::abs(corner_div(G, B_U, b, k, j, i, ndim > 2));
                if (local_divb > local_result) local_result = local_divb;
            }
        , max_reducer);

        if (max_divb_block > max_divb) max_divb = max_divb_block;
    }

    return max_divb;
}

double GlobalMaxDivB(MeshData<Real> *md, bool all_reduce)
{
    if (all_reduce) {
        Reductions::StartToAll<Real>(md, 2, MaxDivB(md), MPI_MAX);
        return Reductions::CheckOnAll<Real>(md, 2);
    } else {
        Reductions::Start<Real>(md, 2, MaxDivB(md), MPI_MAX);
        return Reductions::Check<Real>(md, 2);
    }
}

TaskStatus PrintGlobalMaxDivB(MeshData<Real> *md, bool kill_on_large_divb)
{
    auto pmb0 = md->GetBlockData(0)->GetBlockPointer();

    // Since this is in the history file now, I don't bother printing it
    // unless we're being verbose. It's not costly to calculate though
    const bool print = pmb0->packages.Get("Globals")->Param<int>("verbose") >= 1;
    if (print || kill_on_large_divb) {
        // Calculate the maximum from/on all nodes
        const double divb_max = B_FluxCT::GlobalMaxDivB(md);
        // Print on rank zero
        if (MPIRank0() && print) {
            // someday I'll learn stream options
            // for now this is more consistent in #digits/scientific
            printf("Max DivB: %g\n", divb_max);
        }
        if (kill_on_large_divb) {
            if (divb_max > pmb0->packages.Get("B_FluxCT")->Param<Real>("kill_on_divb_over"))
                throw std::runtime_error("DivB exceeds maximum! Quitting...");
        }
    }

    return TaskStatus::complete;
}

// TODO unify these by adding FillOutputMesh option

void CalcDivB(MeshData<Real> *md, std::string divb_field_name)
{
    auto pmesh = md->GetMeshPointer();
    const int ndim = pmesh->ndim;
    if (ndim < 2) return;

    // Packing out here avoids frequent per-mesh packs.  Do we need to?
    auto B_U = md->PackVariables(std::vector<std::string>{"cons.B"});
    auto divB = md->PackVariables(std::vector<std::string>{divb_field_name});

    const IndexRange jbl = md->GetBoundsJ(IndexDomain::interior);
    const IndexRange kbl = md->GetBoundsK(IndexDomain::interior);

    const IndexRange jb = IndexRange{jbl.s, jbl.e + (ndim > 1)};
    const IndexRange kb = IndexRange{kbl.s, kbl.e + (ndim > 2)};
    const IndexRange block = IndexRange{0, B_U.GetDim(5)-1};

    // See MaxDivB for details
    for (int b = block.s; b <= block.e; ++b) {
        auto pmb = md->GetBlockData(b)->GetBlockPointer().get();

        const IndexRange ib = ValidDivBX1(pmb);

        pmb->par_for("calc_divB", kb.s, kb.e, jb.s, jb.e, ib.s, ib.e,
            KOKKOS_LAMBDA (const int &k, const int &j, const int &i) {
                const auto& G = B_U.GetCoords(b);
                divB(b, 0, k, j, i) = corner_div(G, B_U, b, k, j, i, ndim > 2);
            }
        );
    }
}
void FillOutput(MeshBlock *pmb, ParameterInput *pin)
{
    auto rc = pmb->meshblock_data.Get().get();
    const int ndim = pmb->pmy_mesh->ndim;
    if (ndim < 2) return;

    auto B_U = rc->PackVariables(std::vector<std::string>{"cons.B"});
    auto divB = rc->PackVariables(std::vector<std::string>{"divB"});

<<<<<<< HEAD
    const IndexRange jbl = rc->GetBoundsJ(IndexDomain::interior);
    const IndexRange kbl = rc->GetBoundsK(IndexDomain::interior);

    const IndexRange jb = IndexRange{jbl.s, jbl.e + (ndim > 1)};
    const IndexRange kb = IndexRange{kbl.s, kbl.e + (ndim > 2)};
    const IndexRange block = IndexRange{0, B_U.GetDim(5)-1};

    const IndexRange ib = ValidDivBX1(pmb);

    pmb->par_for("divB_output", kb.s, kb.e, jb.s, jb.e, ib.s, ib.e,
        KOKKOS_LAMBDA (const int &k, const int &j, const int &i) {
=======
    // Note this is a stencil-4 (or -8) function, which would involve zones outside the
    // domain unless we stay off the left edges.
    // However, *inside* the domain we want to catch all corners, including those at 0/N+1
    // bordering other meshblocks.
    const IndexRange ib = rc->GetBoundsI(IndexDomain::interior);
    const IndexRange jb = rc->GetBoundsJ(IndexDomain::interior);
    const IndexRange kb = rc->GetBoundsK(IndexDomain::interior);
    // changed by Hyerin (12/21/22)
    //const IndexRange ib = rc->GetBoundsI(IndexDomain::entire);
    //const IndexRange jb = rc->GetBoundsJ(IndexDomain::entire);
    //const IndexRange kb = rc->GetBoundsK(IndexDomain::entire);
    const int is = IsDomainBound(pmb, BoundaryFace::inner_x1) ? ib.s + 1 : ib.s;
    const int ie = IsDomainBound(pmb, BoundaryFace::outer_x1) ? ib.e : ib.e + 1;
    const int js = (IsDomainBound(pmb, BoundaryFace::inner_x2) && ndim > 1) ? jb.s + 1 : jb.s;
    const int je = (IsDomainBound(pmb, BoundaryFace::outer_x2) || ndim <=1) ? jb.e : jb.e + 1;
    const int ks = (IsDomainBound(pmb, BoundaryFace::inner_x3) && ndim > 2) ? kb.s + 1 : kb.s;
    const int ke = (IsDomainBound(pmb, BoundaryFace::outer_x3) || ndim <= 2) ? kb.e : kb.e + 1;
    /*
    int is = IsDomainBound(pmb, BoundaryFace::inner_x1) ? ib.s + 1 : ib.s;
    int ie = IsDomainBound(pmb, BoundaryFace::outer_x1) ? ib.e : ib.e + 1;
    int js = (IsDomainBound(pmb, BoundaryFace::inner_x2) && ndim > 1) ? jb.s + 1 : jb.s;
    int je = (IsDomainBound(pmb, BoundaryFace::outer_x2) || ndim <=1) ? jb.e : jb.e + 1;
    int ks = (IsDomainBound(pmb, BoundaryFace::inner_x3) && ndim > 2) ? kb.s + 1 : kb.s;
    int ke = (IsDomainBound(pmb, BoundaryFace::outer_x3) || ndim <= 2) ? kb.e : kb.e + 1;

    if (ndim > 2) { // modified by Hyerin (12/21/22), just to calculate at the ghost zone
        is = ib.s + 1;
        ie = ib.e;
        js = jb.s + 1;
        je = jb.e;
        ks = kb.s + 1;
        ke = kb.e;
    }
    */

    pmb->par_for("divB_output", ks, ke, js, je, is, ie,
        KOKKOS_LAMBDA_3D {
>>>>>>> 8c6270c8
            const auto& G = B_U.GetCoords();
            divB(0, k, j, i) = corner_div(G, B_U, 0, k, j, i, ndim > 2);
        }
    );
}

} // namespace B_FluxCT<|MERGE_RESOLUTION|>--- conflicted
+++ resolved
@@ -51,7 +51,6 @@
     Params &params = pkg->AllParams();
 
     // Diagnostic & inadvisable flags
-<<<<<<< HEAD
     // This enables flux corrections to ensure divB preservation even with zero flux of B2 on the polar "face."
     // It effectively makes the pole a superconducting rod
     // TODO turn into fix_flux_x2 etc.
@@ -77,14 +76,6 @@
     // KHARMA requires some kind of field transport if there is a magnetic field allocated
     // Use this if you actually want to disable all magnetic field flux corrections,
     // and allow a field divergence to grow unchecked, usually for debugging or comparison reasons
-=======
-    bool fix_flux = pin->GetOrAddBoolean("b_field", "fix_polar_flux", true);
-    params.Add("fix_polar_flux", fix_flux);
-    bool fix_flux_x1 = pin->GetOrAddBoolean("b_field", "fix_flux_x1", false);
-    params.Add("fix_flux_x1", fix_flux_x1);
-    // WARNING this disables constrained transport, so the field will quickly pick up a divergence.
-    // To use another transport, just specify it instead of this one.
->>>>>>> 8c6270c8
     bool disable_flux_ct = pin->GetOrAddBoolean("b_field", "disable_flux_ct", false);
     params.Add("disable_flux_ct", disable_flux_ct);
 
@@ -105,7 +96,6 @@
     // Vector size: 3x[grid shape]
     std::vector<int> s_vector({NVEC});
 
-<<<<<<< HEAD
     // Mark if we're evolving implicitly
     MetadataFlag areWeImplicit = (implicit_b) ? Metadata::GetUserFlag("Implicit")
                                               : Metadata::GetUserFlag("Explicit");
@@ -116,37 +106,12 @@
                                             Metadata::Cell, Metadata::GetUserFlag("MHD"), areWeImplicit, Metadata::Vector};
     std::vector<MetadataFlag> flags_cons = {Metadata::Real, Metadata::Independent, Metadata::Restart, Metadata::FillGhost, Metadata::WithFluxes, Metadata::Conserved,
                                             Metadata::Cell, Metadata::GetUserFlag("MHD"), areWeImplicit, Metadata::Vector};
-=======
-    MetadataFlag isPrimitive = packages.Get("GRMHD")->Param<MetadataFlag>("PrimitiveFlag");
-    MetadataFlag isMHD = packages.Get("GRMHD")->Param<MetadataFlag>("MHDFlag");
-
-    // B fields.  "Primitive" form is field, "conserved" is flux
-    // See notes there about changes for the Imex driver
-    std::vector<MetadataFlag> flags_prim, flags_cons;
-    if (driver_type == "harm") {
-        flags_prim = std::vector<MetadataFlag>({Metadata::Real, Metadata::Cell, Metadata::Derived,
-                                                Metadata::FillGhost, Metadata::Restart, // added by Hyerin (12/09/2022)
-                                                isPrimitive, isMHD, Metadata::Vector});
-        flags_cons = std::vector<MetadataFlag>({Metadata::Real, Metadata::Cell, Metadata::Independent, Metadata::FillGhost,
-                                    Metadata::Restart, Metadata::Conserved, isMHD, Metadata::WithFluxes, Metadata::Vector});
-    } else if (driver_type == "imex") {
-        // See grmhd.cpp for full notes on flag changes for ImEx driver
-        // Note that default for B is *explicit* evolution
-        MetadataFlag areWeImplicit = (implicit_b) ? packages.Get("Implicit")->Param<MetadataFlag>("ImplicitFlag")
-                                                  : packages.Get("Implicit")->Param<MetadataFlag>("ExplicitFlag");
-        flags_prim = std::vector<MetadataFlag>({Metadata::Real, Metadata::Cell, Metadata::Derived, Metadata::FillGhost,
-                                                Metadata::Restart, isPrimitive, isMHD, areWeImplicit, Metadata::Vector});
-        flags_cons = std::vector<MetadataFlag>({Metadata::Real, Metadata::Cell, Metadata::Independent, Metadata::Conserved,
-                                                Metadata::WithFluxes, isMHD, areWeImplicit, Metadata::Vector});
-    }
->>>>>>> 8c6270c8
 
     auto m = Metadata(flags_prim, s_vector);
     pkg->AddField("prims.B", m);
     m = Metadata(flags_cons, s_vector);
     pkg->AddField("cons.B", m);
 
-<<<<<<< HEAD
     // Declare EMF temporary variables, to avoid malloc/free during each step
     // Technically these are edge-centered but we only need the interior + 1-zone halo anyway, so we store as a vector
     std::vector<MetadataFlag> flags_emf = {Metadata::Real, Metadata::Cell, Metadata::Derived, Metadata::OneCopy};
@@ -154,13 +119,6 @@
     pkg->AddField("emf", m);
 
     // CALLBACKS
-=======
-    m = Metadata({Metadata::Real, Metadata::Cell, Metadata::Derived, Metadata::OneCopy, Metadata::Restart}); //, Metadata::FillGhost});
-    pkg->AddField("divB", m);
-    // Hyerin (12/19/22)
-    m = Metadata({Metadata::Real, Metadata::Cell, Metadata::Derived, Metadata::FillGhost, Metadata::Vector}, s_vector);
-    pkg->AddField("B_Save", m);
->>>>>>> 8c6270c8
 
     // We exist basically to do this
     pkg->FixFlux = B_FluxCT::FixFlux;
@@ -283,16 +241,10 @@
     const IndexRange jb = bounds.GetBoundsJ(domain);
     const IndexRange kb = bounds.GetBoundsK(domain);
     const IndexRange vec = IndexRange({0, B_U.GetDim(4)-1});
-<<<<<<< HEAD
 
     pmb->par_for("UtoP_B", vec.s, vec.e, kb.s, kb.e, jb.s, jb.e, ib.s, ib.e,
         KOKKOS_LAMBDA (const int &mu, const int &k, const int &j, const int &i) {
             // Update the conserved B-fields
-=======
-    pmb->par_for("PtoU_B", vec.s, vec.e, kb.s, kb.e, jb.s, jb.e, ib.s, ib.e,
-        KOKKOS_LAMBDA_VEC {
-            // Update the primitive B-fields
->>>>>>> 8c6270c8
             B_U(mu, k, j, i) = B_P(mu, k, j, i) * G.gdet(Loci::center, j, i);
         }
     );
@@ -361,20 +313,8 @@
     pmb0->par_for("flux_ct_1", block.s, block.e, kb.s, kb.e, jb.s, jb.e, il.s, il.e,
         KOKKOS_LAMBDA (const int& b, const int &k, const int &j, const int &i) {
             B_F(b).flux(X1DIR, V1, k, j, i) =  0.0;
-<<<<<<< HEAD
             B_F(b).flux(X1DIR, V2, k, j, i) =  0.5 * (emf_pack(b, V3, k, j, i) + emf_pack(b, V3, k, j+1, i));
             if (ndim > 2) B_F(b).flux(X1DIR, V3, k, j, i) = -0.5 * (emf_pack(b, V2, k, j, i) + emf_pack(b, V2, k+1, j, i));
-=======
-            B_F(b).flux(X1DIR, V2, k, j, i) =  0.5 * (emf3(b, k, j, i) + emf3(b, k, j+1, i));
-            if (ndim > 2) B_F(b).flux(X1DIR, V3, k, j, i) = -0.5 * (emf2(b, k, j, i) + emf2(b, k+1, j, i));
-            
-            /*
-            if (k <15 && k>13 && j>jb.s-1 && j<jb.s+2 && (i==il.s || i==il.e)) {
-                printf("HYERIN: b,i,j,k = (%i %i %i %i) effective x1flux = ( %g %g %g ) \n",b, i, j, k, B_F(b).flux(X1DIR,V1,k,j,i), B_F(b).flux(X1DIR,V2,k,j,i), B_F(b).flux(X1DIR,V3,k,j,i));
-                printf("HYERIN: b,i,j,k = (%i %i %i %i) effective x2flux = ( %g %g %g ) \n",b, i, j, k, B_F(b).flux(X2DIR,V1,k,j,i-1), B_F(b).flux(X2DIR,V2,k,j,i-1), B_F(b).flux(X2DIR,V3,k,j,i-1));
-            }
-            */
->>>>>>> 8c6270c8
         }
     );
     pmb0->par_for("flux_ct_2", block.s, block.e, kb.s, kb.e, jl.s, jl.e, ib.s, ib.e,
@@ -393,39 +333,24 @@
             }
         );
     }
-<<<<<<< HEAD
-=======
-    
-    Flag(md, "CT Finished");
-    return TaskStatus::complete;
->>>>>>> 8c6270c8
 }
 
 void FixBoundaryFlux(MeshData<Real> *md, IndexDomain domain, bool coarse)
 {
     auto pmesh = md->GetMeshPointer();
-<<<<<<< HEAD
     auto pmb0 = pmesh->block_list[0];
     const int ndim = pmesh->ndim;
     if (ndim < 2) return;
 
     // Option for old, pre-Bflux0 
     const bool use_old_x1_fix = pmb0->packages.Get("B_FluxCT")->Param<bool>("use_old_x1_fix");
-=======
-    auto pmb0 = md->GetBlockData(0)->GetBlockPointer();
-
-    const int ndim = pmesh->ndim;
-    IndexRange ib_e = pmb0->cellbounds.GetBoundsI(IndexDomain::entire);
-    IndexRange jb = pmb0->cellbounds.GetBoundsJ(IndexDomain::interior);
-    const int js = jb.s;
-    const int je = jb.e + (ndim > 1);
-    IndexRange kb_e = pmb0->cellbounds.GetBoundsK(IndexDomain::entire);
->>>>>>> 8c6270c8
 
     auto bounds = coarse ? pmb0->c_cellbounds : pmb0->cellbounds;
     const IndexRange ib = bounds.GetBoundsI(IndexDomain::interior);
     const IndexRange jb = bounds.GetBoundsJ(IndexDomain::interior);
     const IndexRange kb = bounds.GetBoundsK(IndexDomain::interior);
+    const IndexRange ib_e = bounds.GetBoundsI(IndexDomain::entire);
+    const IndexRange kb_e = bounds.GetBoundsK(IndexDomain::entire);
 
     // Imagine a corner of the domain, with ghost and physical zones
     // as below, denoted w/'g' and 'p' respectively.
@@ -452,6 +377,8 @@
     const IndexRange ibs = IndexRange{ib.s - 1, ib.e + 1};
     const IndexRange jbs = IndexRange{jb.s - (ndim > 1), jb.e + (ndim > 1)};
     const IndexRange kbs = IndexRange{kb.s - (ndim > 2), kb.e + (ndim > 2)};
+    const IndexRange jbes = IndexRange{jb_e.s + (ndim > 1), jb_e.e};
+    const IndexRange kbes = IndexRange{kb_e.s + (ndim > 2), kb_e.e};
 
     // Make sure the polar EMFs are 0 when performing fluxCT
     // Compare this section with calculation of emf3 in FluxCT:
@@ -460,10 +387,9 @@
         auto& rc = pmb->meshblock_data.Get();
         auto& B_F = rc->PackVariablesAndFluxes(std::vector<std::string>{"cons.B"});
 
-<<<<<<< HEAD
         if (domain == IndexDomain::inner_x2 &&
             pmb->boundary_flag[BoundaryFace::inner_x2] == BoundaryFlag::user) {
-            pmb->par_for("fix_flux_b_l", kbs.s, kbs.e, jbf.s, jbf.s, ibs.s, ibs.e,
+            pmb->par_for("fix_flux_b_l", kb_e.s, kb_e.e, jbf.s, jbf.s, ib_e.s, ib_e.e,
                 KOKKOS_LAMBDA (const int &k, const int &j, const int &i) {
                     B_F.flux(X2DIR, V1, k, j, i) = 0.;
                     B_F.flux(X2DIR, V3, k, j, i) = 0.;
@@ -475,31 +401,12 @@
 
         if (domain == IndexDomain::outer_x2 &&
             pmb->boundary_flag[BoundaryFace::outer_x2] == BoundaryFlag::user) {
-            pmb->par_for("fix_flux_b_r", kbs.s, kbs.e, jbf.e, jbf.e, ibs.s, ibs.e,
+            pmb->par_for("fix_flux_b_r", kb_e.s, kb_e.e, jbf.e, jbf.e, ib_e.s, ib_e.e,
                 KOKKOS_LAMBDA (const int &k, const int &j, const int &i) {
                     B_F.flux(X2DIR, V1, k, j, i) = 0.;
                     B_F.flux(X2DIR, V3, k, j, i) = 0.;
                     B_F.flux(X1DIR, V2, k, j, i) = -B_F.flux(X1DIR, V2, k, j - 1, i);
                     if (ndim > 2) B_F.flux(X3DIR, V2, k, j, i) = -B_F.flux(X3DIR, V2, k, j - 1, i);
-=======
-        if (pmb->boundary_flag[BoundaryFace::inner_x2] == BoundaryFlag::user)
-        {
-            pmb->par_for("fix_flux_b_l", kb_e.s, kb_e.e, js, js, ib_e.s, ib_e.e,
-                KOKKOS_LAMBDA_3D {
-                    B_F.flux(X1DIR, V2, k, j-1, i) = -B_F.flux(X1DIR, V2, k, js, i);
-                    if (ndim > 1) B_F.flux(X2DIR, V2, k, j, i) = 0;
-                    if (ndim > 2) B_F.flux(X3DIR, V2, k, j-1, i) = -B_F.flux(X3DIR, V2, k, js, i);
-                }
-            );
-        }
-        if (pmb->boundary_flag[BoundaryFace::outer_x2] == BoundaryFlag::user)
-        {
-            pmb->par_for("fix_flux_b_r", kb_e.s, kb_e.e, je, je, ib_e.s, ib_e.e,
-                KOKKOS_LAMBDA_3D {
-                    B_F.flux(X1DIR, V2, k, j, i) = -B_F.flux(X1DIR, V2, k, jb.e, i);
-                    if (ndim > 1) B_F.flux(X2DIR, V2, k, j, i) = 0;
-                    if (ndim > 2) B_F.flux(X3DIR, V2, k, j, i) = -B_F.flux(X3DIR, V2, k, jb.e, i);
->>>>>>> 8c6270c8
                 }
             );
         }
@@ -514,7 +421,7 @@
             if (domain == IndexDomain::inner_x1 &&
                 pmb->boundary_flag[BoundaryFace::inner_x1] == BoundaryFlag::user)
             {
-                pmb->par_for("fix_flux_b_in", kbs.s, kbs.e, jbs.s, jbs.e, ibf.s, ibf.s, // Hyerin (12/28/22) for 1st & 2nd prescription
+                pmb->par_for("fix_flux_b_in", kbes.s, kbes.e, jbes.s, jbes.e, ibf.s, ibf.s, // Hyerin (12/28/22) for 1st & 2nd prescription
                     KOKKOS_LAMBDA (const int &k, const int &j, const int &i) {
                         // Allows nonzero flux across X1 boundary but still keeps divB=0 (turns out effectively to have 0 flux)
                         if (ndim > 1) B_F.flux(X2DIR, V1, k, j, i-1) = -B_F.flux(X2DIR, V1, k, j, i) + B_F.flux(X1DIR, V2, k, j, i) + B_F.flux(X1DIR, V2, k, j-1, i);
@@ -526,7 +433,7 @@
             if (domain == IndexDomain::outer_x2 &&
                 pmb->boundary_flag[BoundaryFace::outer_x1] == BoundaryFlag::user)
             {
-                pmb->par_for("fix_flux_b_out", kbs.s, kbs.e, jbs.s, jbs.e, ibf.e, ibf.e, // Hyerin (12/28/22) for 1st & 2nd prescription
+                pmb->par_for("fix_flux_b_out", kbes.s, kbes.e, jbes.s, jbes.e, ibf.e, ibf.e, // Hyerin (12/28/22) for 1st & 2nd prescription
                     KOKKOS_LAMBDA (const int &k, const int &j, const int &i) {
                         // (02/06/23) 2nd prescription that allows nonzero flux across X1 boundary but still keeps divB=0
                         if (ndim > 1) B_F.flux(X2DIR, V1, k, j, i) = -B_F.flux(X2DIR, V1, k, j, i-1) + B_F.flux(X1DIR, V2, k, j, i) + B_F.flux(X1DIR, V2, k, j-1, i);
@@ -570,7 +477,6 @@
     }
 }
 
-<<<<<<< HEAD
 IndexRange ValidDivBX1(MeshBlock *pmb)
 {
     // All user, physical (not MPI/periodic) boundary conditions in X1 will generate divB on corners
@@ -581,82 +487,6 @@
     bool avoid_outer = (!pmb->packages.Get("B_FluxCT")->Param<bool>("fix_flux_outer_x1") &&
         pmb->boundary_flag[BoundaryFace::outer_x1] == BoundaryFlag::user);
     return IndexRange{ibl.s + (avoid_inner), ibl.e + (!avoid_outer)};
-=======
-TaskStatus FixX1Flux(MeshData<Real> *md)
-{
-    Flag(md, "Fixing X1 fluxes");
-    auto pmesh = md->GetMeshPointer();
-    auto pmb0 = md->GetBlockData(0)->GetBlockPointer();
-    
-    const int ndim = pmesh->ndim;
-    IndexRange ib = pmb0->cellbounds.GetBoundsI(IndexDomain::interior);
-    IndexRange jb_e = pmb0->cellbounds.GetBoundsJ(IndexDomain::entire);
-    IndexRange jb_l = IndexRange{jb_e.s + (ndim > 1), jb_e.e};
-    IndexRange kb_e = pmb0->cellbounds.GetBoundsK(IndexDomain::entire);
-    IndexRange kb_l = IndexRange{kb_e.s + (ndim > 2), kb_e.e};
-    
-    Real x1min = pmb0->packages.Get("GRMHD")->Param<Real>("x1min"); //Hyerin (01/31/23)
-
-    // Assuming the fluxes through the pole are 0,
-    // make sure the polar EMFs are 0 when performing fluxCT
-    // TODO only invoke one kernel? We avoid invocation except on boundaries anyway
-    for (auto &pmb : pmesh->block_list) {
-        auto& rc = pmb->meshblock_data.Get();
-        auto& B_F = rc->PackVariablesAndFluxes(std::vector<std::string>{"cons.B"});
-
-        //added by Hyerin (12/23/22) TODO: it has to ask if x2 boundary is inner_x2 or outer_x2 and update the jj bounds
-        if ((pmb->boundary_flag[BoundaryFace::inner_x1] == BoundaryFlag::user) && (x1min > 1) ) // only apply fix flux for inner bc when it is far from the EH
-        {
-            pmb->par_for("fix_flux_b_l", kb_l.s, kb_l.e, jb_l.s, jb_l.e, ib.s, ib.s, // Hyerin (12/28/22) for 1st & 2nd prescription
-                KOKKOS_LAMBDA_3D {
-                    /* 1st prescription to make the X1DIR flux = 0
-                    B_F.flux(X2DIR, V1, k, j, i-1) = -B_F.flux(X2DIR, V1, k, j, is);
-                    if (ndim > 1) VLOOP B_F.flux(X1DIR, V1+v, k, j, i) = 0;
-                    if (ndim > 2) B_F.flux(X3DIR, V1, k, j, i-1) = -B_F.flux(X3DIR, V1, k, j, is);
-                    */
-                    // (02/06/23) 2nd prescription that allows nonzero flux across X1 boundary but still keeps divB=0 (turns out effectively to have 0 flux)
-                    if (ndim > 1) B_F.flux(X2DIR, V1, k, j, i-1) = -B_F.flux(X2DIR, V1, k, j, i) + B_F.flux(X1DIR, V2, k, j, i) + B_F.flux(X1DIR, V2, k, j-1, i);
-                    if (ndim > 2) B_F.flux(X3DIR, V1, k, j, i-1) = -B_F.flux(X3DIR, V1, k, j, i) + B_F.flux(X1DIR, V3, k, j, i) + B_F.flux(X1DIR, V3, k-1, j, i);
-                }
-            );
-
-        }
-        if (pmb->boundary_flag[BoundaryFace::outer_x1] == BoundaryFlag::user)
-        {
-            pmb->par_for("fix_flux_b_r", kb_l.s, kb_l.e, jb_l.s, jb_l.e, ib.e+1, ib.e+1, // Hyerin (12/28/22) for 1st & 2nd prescription
-                KOKKOS_LAMBDA_3D {
-                    /* 1st prescription to make the X1DIR flux = 0
-                    B_F.flux(X2DIR, V1, k, j, i) = -B_F.flux(X2DIR, V1, k, j, ie);
-                    if (ndim > 1) VLOOP B_F.flux(X1DIR, V1+v, k, j, i) = 0;
-                    if (ndim > 2) B_F.flux(X3DIR, V1, k, j, i) = -B_F.flux(X3DIR, V1, k, j, ie);
-                    */
-                    // (02/06/23) 2nd prescription that allows nonzero flux across X1 boundary but still keeps divB=0je_all
-                    if (ndim > 1) B_F.flux(X2DIR, V1, k, j, i) = -B_F.flux(X2DIR, V1, k, j, i-1) + B_F.flux(X1DIR, V2, k, j, i) + B_F.flux(X1DIR, V2, k, j-1, i);
-                    if (ndim > 2) B_F.flux(X3DIR, V1, k, j, i) = -B_F.flux(X3DIR, V1, k, j, i-1) + B_F.flux(X1DIR, V3, k, j, i) + B_F.flux(X1DIR, V3, k-1, j, i);
-                }
-            );
-        }
-        
-    }
-
-    Flag(md, "Fixed X1 B");
-    return TaskStatus::complete;
-}
-
-TaskStatus TransportB(MeshData<Real> *md)
-{
-    auto pmb0 = md->GetBlockData(0)->GetBlockPointer();
-    if (pmb0->packages.Get("B_FluxCT")->Param<bool>("fix_polar_flux")
-        && pmb0->coords.coords.spherical()) {
-        FixPolarFlux(md);
-    }
-    if (pmb0->packages.Get("B_FluxCT")->Param<bool>("fix_flux_x1") // added by Hyerin
-        && pmb0->coords.coords.spherical()) {
-        FixX1Flux(md);
-    }
-    FluxCT(md);
-    return TaskStatus::complete;
->>>>>>> 8c6270c8
 }
 
 double MaxDivB(MeshData<Real> *md)
@@ -780,7 +610,6 @@
     auto B_U = rc->PackVariables(std::vector<std::string>{"cons.B"});
     auto divB = rc->PackVariables(std::vector<std::string>{"divB"});
 
-<<<<<<< HEAD
     const IndexRange jbl = rc->GetBoundsJ(IndexDomain::interior);
     const IndexRange kbl = rc->GetBoundsK(IndexDomain::interior);
 
@@ -792,45 +621,6 @@
 
     pmb->par_for("divB_output", kb.s, kb.e, jb.s, jb.e, ib.s, ib.e,
         KOKKOS_LAMBDA (const int &k, const int &j, const int &i) {
-=======
-    // Note this is a stencil-4 (or -8) function, which would involve zones outside the
-    // domain unless we stay off the left edges.
-    // However, *inside* the domain we want to catch all corners, including those at 0/N+1
-    // bordering other meshblocks.
-    const IndexRange ib = rc->GetBoundsI(IndexDomain::interior);
-    const IndexRange jb = rc->GetBoundsJ(IndexDomain::interior);
-    const IndexRange kb = rc->GetBoundsK(IndexDomain::interior);
-    // changed by Hyerin (12/21/22)
-    //const IndexRange ib = rc->GetBoundsI(IndexDomain::entire);
-    //const IndexRange jb = rc->GetBoundsJ(IndexDomain::entire);
-    //const IndexRange kb = rc->GetBoundsK(IndexDomain::entire);
-    const int is = IsDomainBound(pmb, BoundaryFace::inner_x1) ? ib.s + 1 : ib.s;
-    const int ie = IsDomainBound(pmb, BoundaryFace::outer_x1) ? ib.e : ib.e + 1;
-    const int js = (IsDomainBound(pmb, BoundaryFace::inner_x2) && ndim > 1) ? jb.s + 1 : jb.s;
-    const int je = (IsDomainBound(pmb, BoundaryFace::outer_x2) || ndim <=1) ? jb.e : jb.e + 1;
-    const int ks = (IsDomainBound(pmb, BoundaryFace::inner_x3) && ndim > 2) ? kb.s + 1 : kb.s;
-    const int ke = (IsDomainBound(pmb, BoundaryFace::outer_x3) || ndim <= 2) ? kb.e : kb.e + 1;
-    /*
-    int is = IsDomainBound(pmb, BoundaryFace::inner_x1) ? ib.s + 1 : ib.s;
-    int ie = IsDomainBound(pmb, BoundaryFace::outer_x1) ? ib.e : ib.e + 1;
-    int js = (IsDomainBound(pmb, BoundaryFace::inner_x2) && ndim > 1) ? jb.s + 1 : jb.s;
-    int je = (IsDomainBound(pmb, BoundaryFace::outer_x2) || ndim <=1) ? jb.e : jb.e + 1;
-    int ks = (IsDomainBound(pmb, BoundaryFace::inner_x3) && ndim > 2) ? kb.s + 1 : kb.s;
-    int ke = (IsDomainBound(pmb, BoundaryFace::outer_x3) || ndim <= 2) ? kb.e : kb.e + 1;
-
-    if (ndim > 2) { // modified by Hyerin (12/21/22), just to calculate at the ghost zone
-        is = ib.s + 1;
-        ie = ib.e;
-        js = jb.s + 1;
-        je = jb.e;
-        ks = kb.s + 1;
-        ke = kb.e;
-    }
-    */
-
-    pmb->par_for("divB_output", ks, ke, js, je, is, ie,
-        KOKKOS_LAMBDA_3D {
->>>>>>> 8c6270c8
             const auto& G = B_U.GetCoords();
             divB(0, k, j, i) = corner_div(G, B_U, 0, k, j, i, ndim > 2);
         }
