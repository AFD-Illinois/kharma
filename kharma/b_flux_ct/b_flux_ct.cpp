/* 
 *  File: b_flux_ct.cpp
 *  
 *  BSD 3-Clause License
 *  
 *  Copyright (c) 2020, AFD Group at UIUC
 *  All rights reserved.
 *  
 *  Redistribution and use in source and binary forms, with or without
 *  modification, are permitted provided that the following conditions are met:
 *  
 *  1. Redistributions of source code must retain the above copyright notice, this
 *     list of conditions and the following disclaimer.
 *  
 *  2. Redistributions in binary form must reproduce the above copyright notice,
 *     this list of conditions and the following disclaimer in the documentation
 *     and/or other materials provided with the distribution.
 *  
 *  3. Neither the name of the copyright holder nor the names of its
 *     contributors may be used to endorse or promote products derived from
 *     this software without specific prior written permission.
 *  
 *  THIS SOFTWARE IS PROVIDED BY THE COPYRIGHT HOLDERS AND CONTRIBUTORS "AS IS"
 *  AND ANY EXPRESS OR IMPLIED WARRANTIES, INCLUDING, BUT NOT LIMITED TO, THE
 *  IMPLIED WARRANTIES OF MERCHANTABILITY AND FITNESS FOR A PARTICULAR PURPOSE ARE
 *  DISCLAIMED. IN NO EVENT SHALL THE COPYRIGHT HOLDER OR CONTRIBUTORS BE LIABLE
 *  FOR ANY DIRECT, INDIRECT, INCIDENTAL, SPECIAL, EXEMPLARY, OR CONSEQUENTIAL
 *  DAMAGES (INCLUDING, BUT NOT LIMITED TO, PROCUREMENT OF SUBSTITUTE GOODS OR
 *  SERVICES; LOSS OF USE, DATA, OR PROFITS; OR BUSINESS INTERRUPTION) HOWEVER
 *  CAUSED AND ON ANY THEORY OF LIABILITY, WHETHER IN CONTRACT, STRICT LIABILITY,
 *  OR TORT (INCLUDING NEGLIGENCE OR OTHERWISE) ARISING IN ANY WAY OUT OF THE USE
 *  OF THIS SOFTWARE, EVEN IF ADVISED OF THE POSSIBILITY OF SUCH DAMAGE.
 */

#include <parthenon/parthenon.hpp>

#include "b_flux_ct.hpp"

#include "decs.hpp"
#include "grmhd.hpp"
#include "kharma.hpp"
#include "mpi.hpp"

using namespace parthenon;

namespace B_FluxCT
{

std::shared_ptr<StateDescriptor> Initialize(ParameterInput *pin, Packages_t packages)
{
    auto pkg = std::make_shared<StateDescriptor>("B_FluxCT");
    Params &params = pkg->AllParams();

    // OPTIONS
    // Diagnostic data
    int verbose = pin->GetOrAddInteger("debug", "verbose", 0);
    params.Add("verbose", verbose);
    int flag_verbose = pin->GetOrAddInteger("debug", "flag_verbose", 0);
    params.Add("flag_verbose", flag_verbose);
    int extra_checks = pin->GetOrAddInteger("debug", "extra_checks", 0);
    params.Add("extra_checks", extra_checks);

    // Diagnostic & inadvisable flags
    bool fix_flux = pin->GetOrAddBoolean("b_field", "fix_polar_flux", true);
    params.Add("fix_polar_flux", fix_flux);
    // WARNING this disables constrained transport, so the field will quickly pick up a divergence.
    // To use another transport, just specify it instead of this one.
    bool disable_flux_ct = pin->GetOrAddBoolean("b_field", "disable_flux_ct", false);
    params.Add("disable_flux_ct", disable_flux_ct);

    // Driver type & implicit marker
    // By default, solve B implicitly if GRMHD is
    auto driver_type = pin->GetString("driver", "type");
    bool grmhd_implicit = packages.Get("GRMHD")->Param<bool>("implicit");
    bool implicit_b = (driver_type == "imex" && pin->GetOrAddBoolean("b_field", "implicit", grmhd_implicit));
    params.Add("implicit", implicit_b);

    // FIELDS

    std::vector<int> s_vector({NVEC});

    MetadataFlag isPrimitive = packages.Get("GRMHD")->Param<MetadataFlag>("PrimitiveFlag");
    MetadataFlag isMHD = packages.Get("GRMHD")->Param<MetadataFlag>("MHDFlag");

    // B fields.  "Primitive" form is field, "conserved" is flux
    // See notes there about changes for the Imex driver
    std::vector<MetadataFlag> flags_prim, flags_cons;
    if (driver_type == "harm") {
        flags_prim = std::vector<MetadataFlag>({Metadata::Real, Metadata::Cell, Metadata::Derived,
                                                isPrimitive, isMHD, Metadata::Vector});
        flags_cons = std::vector<MetadataFlag>({Metadata::Real, Metadata::Cell, Metadata::Independent, Metadata::FillGhost,
                                    Metadata::Restart, Metadata::Conserved, isMHD, Metadata::WithFluxes, Metadata::Vector});
    } else if (driver_type == "imex") {
        // See grmhd.cpp for full notes on flag changes for ImEx driver
        // Note that default for B is *explicit* evolution
        MetadataFlag areWeImplicit = (implicit_b) ? packages.Get("Implicit")->Param<MetadataFlag>("ImplicitFlag")
                                                  : packages.Get("Implicit")->Param<MetadataFlag>("ExplicitFlag");
        flags_prim = std::vector<MetadataFlag>({Metadata::Real, Metadata::Cell, Metadata::Derived, Metadata::FillGhost,
                                                Metadata::Restart, isPrimitive, isMHD, areWeImplicit, Metadata::Vector});
        flags_cons = std::vector<MetadataFlag>({Metadata::Real, Metadata::Cell, Metadata::Independent, Metadata::Conserved,
                                                Metadata::WithFluxes, isMHD, areWeImplicit, Metadata::Vector});
    }

    auto m = Metadata(flags_prim, s_vector);
    pkg->AddField("prims.B", m);
    m = Metadata(flags_cons, s_vector);
    pkg->AddField("cons.B", m);

    m = Metadata({Metadata::Real, Metadata::Cell, Metadata::Derived, Metadata::OneCopy});
    pkg->AddField("divB", m);

    // Ensure that prims get filled
    if (!implicit_b) {
        //pkg->FillDerivedMesh = B_FluxCT::FillDerivedMesh;
        pkg->FillDerivedBlock = B_FluxCT::FillDerivedBlock;
    }

    // Register the other callbacks
    pkg->PostStepDiagnosticsMesh = B_FluxCT::PostStepDiagnostics;

    // List (vector) of HistoryOutputVars that will all be enrolled as output variables
    parthenon::HstVar_list hst_vars = {};
    // The definition of MaxDivB we care about actually changes per-transport. Use our function,
    // which calculates divB at cell corners
    hst_vars.emplace_back(parthenon::HistoryOutputVar(UserHistoryOperation::max, B_FluxCT::MaxDivB, "MaxDivB"));
    // add callbacks for HST output to the Params struct, identified by the `hist_param_key`
    pkg->AddParam<>(parthenon::hist_param_key, hst_vars);

    return pkg;
}

void UtoP(MeshData<Real> *md, IndexDomain domain, bool coarse)
{
    Flag(md, "B UtoP Mesh");
    auto pmb0 = md->GetBlockData(0)->GetBlockPointer();

    const auto& B_U = md->PackVariables(std::vector<std::string>{"cons.B"});
    const auto& B_P = md->PackVariables(std::vector<std::string>{"prims.B"});

    auto bounds = coarse ? pmb0->c_cellbounds : pmb0->cellbounds;
    IndexRange ib = bounds.GetBoundsI(domain);
    IndexRange jb = bounds.GetBoundsJ(domain);
    IndexRange kb = bounds.GetBoundsK(domain);
    IndexRange vec = IndexRange{0, B_U.GetDim(4)-1};
    IndexRange block = IndexRange{0, B_U.GetDim(5)-1};

    pmb0->par_for("UtoP_B", block.s, block.e, vec.s, vec.e, kb.s, kb.e, jb.s, jb.e, ib.s, ib.e,
        KOKKOS_LAMBDA_MESH_VEC {
            const auto& G = B_U.GetCoords(b);
            // Update the primitive B-fields
            B_P(b, mu, k, j, i) = B_U(b, mu, k, j, i) / G.gdet(Loci::center, j, i);
        }
    );
}
void UtoP(MeshBlockData<Real> *rc, IndexDomain domain, bool coarse)
{
    Flag(rc, "B UtoP Block");
    auto pmb = rc->GetBlockPointer();

    auto B_U = rc->PackVariables(std::vector<std::string>{"cons.B"});
    auto B_P = rc->PackVariables(std::vector<std::string>{"prims.B"});

    const auto& G = pmb->coords;

    auto bounds = coarse ? pmb->c_cellbounds : pmb->cellbounds;
    const IndexRange ib = bounds.GetBoundsI(domain);
    const IndexRange jb = bounds.GetBoundsJ(domain);
    const IndexRange kb = bounds.GetBoundsK(domain);
    const IndexRange vec = IndexRange({0, B_U.GetDim(4)-1});
    pmb->par_for("UtoP_B", vec.s, vec.e, kb.s, kb.e, jb.s, jb.e, ib.s, ib.e,
        KOKKOS_LAMBDA_VEC {
            // Update the primitive B-fields
            B_P(mu, k, j, i) = B_U(mu, k, j, i) / G.gdet(Loci::center, j, i);
        }
    );
}

void PtoU(MeshBlockData<Real> *rc, IndexDomain domain, bool coarse)
{
    Flag(rc, "B PtoU Block");
    auto pmb = rc->GetBlockPointer();

    auto B_U = rc->PackVariables(std::vector<std::string>{"cons.B"});
    auto B_P = rc->PackVariables(std::vector<std::string>{"prims.B"});

    const auto& G = pmb->coords;

    auto bounds = coarse ? pmb->c_cellbounds : pmb->cellbounds;
    const IndexRange ib = bounds.GetBoundsI(domain);
    const IndexRange jb = bounds.GetBoundsJ(domain);
    const IndexRange kb = bounds.GetBoundsK(domain);
    const IndexRange vec = IndexRange({0, B_U.GetDim(4)-1});
    pmb->par_for("UtoP_B", vec.s, vec.e, kb.s, kb.e, jb.s, jb.e, ib.s, ib.e,
        KOKKOS_LAMBDA_VEC {
            // Update the primitive B-fields
            B_U(mu, k, j, i) = B_P(mu, k, j, i) * G.gdet(Loci::center, j, i);
        }
    );
}

TaskStatus FluxCT(MeshData<Real> *md)
{
    Flag(md, "Flux CT");
    // Pointers
    auto pmesh = md->GetMeshPointer();
    auto pmb0 = md->GetBlockData(0)->GetBlockPointer();
    // Exit on trivial operations
    const int ndim = pmesh->ndim;
    if (ndim < 2) return TaskStatus::complete;

    // Pack variables
    const auto& B_F = md->PackVariablesAndFluxes(std::vector<std::string>{"cons.B"});

    // Get sizes
    const IndexRange ib = md->GetBoundsI(IndexDomain::interior);
    const IndexRange jb = md->GetBoundsJ(IndexDomain::interior);
    const IndexRange kb = md->GetBoundsK(IndexDomain::interior);
    const IndexRange block = IndexRange{0, B_F.GetDim(5)-1};
    // One zone halo on the *right only*, except for k in 2D
    const IndexRange il = IndexRange{ib.s, ib.e + 1};
    const IndexRange jl = IndexRange{jb.s, jb.e + 1};
    const IndexRange kl = (ndim > 2) ? IndexRange{kb.s, kb.e + 1} : kb;

    // Declare temporaries
    // TODO make these a true Edge field of B_FluxCT? Could then output, use elsewhere, skip re-declaring
    const int n1 = pmb0->cellbounds.ncellsi(IndexDomain::entire);
    const int n2 = pmb0->cellbounds.ncellsj(IndexDomain::entire);
    const int n3 = pmb0->cellbounds.ncellsk(IndexDomain::entire);
    const int nb = md->NumBlocks();
    GridScalar emf1("emf1", nb, n3, n2, n1);
    GridScalar emf2("emf2", nb, n3, n2, n1);
    GridScalar emf3("emf3", nb, n3, n2, n1);

    // Calculate emf around each face
    Flag(md, "Calc EMFs");
    pmb0->par_for("flux_ct_emf", block.s, block.e, kl.s, kl.e, jl.s, jl.e, il.s, il.e,
        KOKKOS_LAMBDA_MESH_3D {
            emf3(b, k, j, i) =  0.25 * (B_F(b).flux(X1DIR, V2, k, j, i) + B_F(b).flux(X1DIR, V2, k, j-1, i) -
                                        B_F(b).flux(X2DIR, V1, k, j, i) - B_F(b).flux(X2DIR, V1, k, j, i-1));
            if (ndim > 2) {
                emf2(b, k, j, i) = -0.25 * (B_F(b).flux(X1DIR, V3, k, j, i) + B_F(b).flux(X1DIR, V3, k-1, j, i) -
                                            B_F(b).flux(X3DIR, V1, k, j, i) - B_F(b).flux(X3DIR, V1, k, j, i-1));
                emf1(b, k, j, i) =  0.25 * (B_F(b).flux(X2DIR, V3, k, j, i) + B_F(b).flux(X2DIR, V3, k-1, j, i) -
                                            B_F(b).flux(X3DIR, V2, k, j, i) - B_F(b).flux(X3DIR, V2, k, j-1, i));
            }
        }
    );

    // Rewrite EMFs as fluxes, after Toth (2000)
    // Note that zeroing FX(BX) is *necessary* -- this flux gets filled by GetFlux
    Flag(md, "Calc Fluxes");

    // Note these each have different domains, eg il vs ib.  The former extends one index farther if appropriate
    pmb0->par_for("flux_ct_1", block.s, block.e, kb.s, kb.e, jb.s, jb.e, il.s, il.e,
        KOKKOS_LAMBDA_MESH_3D {
            B_F(b).flux(X1DIR, V1, k, j, i) =  0.0;
            B_F(b).flux(X1DIR, V2, k, j, i) =  0.5 * (emf3(b, k, j, i) + emf3(b, k, j+1, i));
            if (ndim > 2) B_F(b).flux(X1DIR, V3, k, j, i) = -0.5 * (emf2(b, k, j, i) + emf2(b, k+1, j, i));
        }
    );
    pmb0->par_for("flux_ct_2", block.s, block.e, kb.s, kb.e, jl.s, jl.e, ib.s, ib.e,
        KOKKOS_LAMBDA_MESH_3D {
            B_F(b).flux(X2DIR, V1, k, j, i) = -0.5 * (emf3(b, k, j, i) + emf3(b, k, j, i+1));
            B_F(b).flux(X2DIR, V2, k, j, i) =  0.0;
            if (ndim > 2) B_F(b).flux(X2DIR, V3, k, j, i) =  0.5 * (emf1(b, k, j, i) + emf1(b, k+1, j, i));
        }
    );
    if (ndim > 2) {
        pmb0->par_for("flux_ct_3", block.s, block.e, kl.s, kl.e, jb.s, jb.e, ib.s, ib.e,
            KOKKOS_LAMBDA_MESH_3D {
                B_F(b).flux(X3DIR, V1, k, j, i) =  0.5 * (emf2(b, k, j, i) + emf2(b, k, j, i+1));
                B_F(b).flux(X3DIR, V2, k, j, i) = -0.5 * (emf1(b, k, j, i) + emf1(b, k, j+1, i));
                B_F(b).flux(X3DIR, V3, k, j, i) =  0.0;
            }
        );
    }

    Flag(md, "CT Finished");
    return TaskStatus::complete;
}

TaskStatus FixPolarFlux(MeshData<Real> *md)
{
    Flag(md, "Fixing polar B fluxes");
    auto pmesh = md->GetMeshPointer();
    auto pmb0 = md->GetBlockData(0)->GetBlockPointer();
    
    IndexDomain domain = IndexDomain::interior;
    int is = pmb0->cellbounds.is(domain), ie = pmb0->cellbounds.ie(domain);
    int js = pmb0->cellbounds.js(domain), je = pmb0->cellbounds.je(domain);
    int ks = pmb0->cellbounds.ks(domain), ke = pmb0->cellbounds.ke(domain);
    const int ndim = pmesh->ndim;

    int je_e = (ndim > 1) ? je + 1 : je;
    int ke_e = (ndim > 2) ? ke + 1 : ke;

    // Assuming the fluxes through the pole are 0,
    // make sure the polar EMFs are 0 when performing fluxCT
    // TODO only invoke one kernel? We avoid invocation except on boundaries anyway
    for (auto &pmb : pmesh->block_list) {
        auto& rc = pmb->meshblock_data.Get();
        auto& B_F = rc->PackVariablesAndFluxes(std::vector<std::string>{"cons.B"});

        if (pmb->boundary_flag[BoundaryFace::inner_x2] == BoundaryFlag::user)
        {
            pmb->par_for("fix_flux_b_l", ks, ke_e, js, js, is, ie+1,
                KOKKOS_LAMBDA_3D {
                    B_F.flux(X1DIR, V2, k, j-1, i) = -B_F.flux(X1DIR, V2, k, js, i);
                    if (ndim > 1) B_F.flux(X2DIR, V2, k, j, i) = 0;
                    if (ndim > 2) B_F.flux(X3DIR, V2, k, j-1, i) = -B_F.flux(X3DIR, V2, k, js, i);
                }
            );
        }
        if (pmb->boundary_flag[BoundaryFace::outer_x2] == BoundaryFlag::user)
        {
            pmb->par_for("fix_flux_b_r", ks, ke_e, je_e, je_e, is, ie+1,
                KOKKOS_LAMBDA_3D {
                    B_F.flux(X1DIR, V2, k, j, i) = -B_F.flux(X1DIR, V2, k, je, i);
                    if (ndim > 1) B_F.flux(X2DIR, V2, k, j, i) = 0;
                    if (ndim > 2) B_F.flux(X3DIR, V2, k, j, i) = -B_F.flux(X3DIR, V2, k, je, i);
                }
            );
        }
    }

    Flag(md, "Fixed polar B");
    return TaskStatus::complete;
}

TaskStatus TransportB(MeshData<Real> *md)
{
    auto pmb0 = md->GetBlockData(0)->GetBlockPointer();
    if (pmb0->packages.Get("B_FluxCT")->Param<bool>("fix_polar_flux")) {
        FixPolarFlux(md);
    }
    FluxCT(md);
    return TaskStatus::complete;
}

double MaxDivB(MeshData<Real> *md)
{
    Flag(md, "Calculating divB Mesh");
    auto pmesh = md->GetMeshPointer();
    const int ndim = pmesh->ndim;

    // Packing out here avoids frequent per-mesh packs.  Do we need to?
    auto B_U = md->PackVariables(std::vector<std::string>{"cons.B"});

    const IndexRange ib = md->GetBoundsI(IndexDomain::interior);
    const IndexRange jb = md->GetBoundsJ(IndexDomain::interior);
    const IndexRange kb = md->GetBoundsK(IndexDomain::interior);
    const IndexRange block = IndexRange{0, B_U.GetDim(5)-1};

    // This is one kernel call per block, because each block will have different bounds.
    // Could consolidate at the cost of lots of bounds checking.
    // TODO redo as nested parallel like Parthenon sparse vars?
    double max_divb = 0.0;
    for (int b = block.s; b <= block.e; ++b) {
        auto pmb = md->GetBlockData(b)->GetBlockPointer().get();

        // Note this is a stencil-4 (or -8) function, which would involve zones outside the
        // domain unless we stay off the left edges.
        // However, *inside* the domain we want to catch all corners, including those at 0/N+1
        // bordering other meshblocks.
        const int is = IsDomainBound(pmb, BoundaryFace::inner_x1) ? ib.s + 1 : ib.s;
        const int ie = IsDomainBound(pmb, BoundaryFace::outer_x1) ? ib.e : ib.e + 1;
        const int js = (IsDomainBound(pmb, BoundaryFace::inner_x2) && ndim > 1) ? jb.s + 1 : jb.s;
        const int je = (IsDomainBound(pmb, BoundaryFace::outer_x2) || ndim <=1) ? jb.e : jb.e + 1;
        const int ks = (IsDomainBound(pmb, BoundaryFace::inner_x3) && ndim > 2) ? kb.s + 1 : kb.s;
        const int ke = (IsDomainBound(pmb, BoundaryFace::outer_x3) || ndim <= 2) ? kb.e : kb.e + 1;

        double max_divb_block;
        Kokkos::Max<double> max_reducer(max_divb_block);
        pmb->par_reduce("divB_max", ks, ke, js, je, is, ie,
            KOKKOS_LAMBDA_3D_REDUCE {
                const auto& G = B_U.GetCoords(b);
<<<<<<< HEAD
                const double local_divb = fabs(corner_div(G, B_U, b, k, j, i, ndim > 2, ndim > 1));
=======
                const double local_divb = m::abs(corner_div(G, B_U, b, k, j, i, ndim > 2));
>>>>>>> ab5d1f2f
                if (local_divb > local_result) local_result = local_divb;
            }
        , max_reducer);

        if (max_divb_block > max_divb) max_divb = max_divb_block;
    }

    Flag("Calculated");
    return max_divb;
}

TaskStatus PrintGlobalMaxDivB(MeshData<Real> *md)
{
    Flag(md, "Printing B field diagnostics");
    auto pmb0 = md->GetBlockData(0)->GetBlockPointer();

    // Since this is in the history file now, I don't bother printing it
    // unless we're being verbose. It's not costly to calculate though
    if (pmb0->packages.Get("B_FluxCT")->Param<int>("verbose") >= 1) {
        Flag(md, "Printing divB");
        Reduce<Real> max_divb;
        max_divb.val = B_FluxCT::MaxDivB(md);
        max_divb.StartReduce(0, MPI_MAX);
        while (max_divb.CheckReduce() == TaskStatus::incomplete);

        if(MPIRank0()) {
            std::cout << "Max DivB: " << max_divb.val << std::endl;
        }

    }

    Flag(md, "Printed B field diagnostics");
    return TaskStatus::complete;
}

void CalcDivB(MeshData<Real> *md, std::string divb_field_name)
{
    Flag(md, "Calculating divB for output");
    auto pmesh = md->GetMeshPointer();
    const int ndim = pmesh->ndim;

    // Packing out here avoids frequent per-mesh packs.  Do we need to?
    auto B_U = md->PackVariables(std::vector<std::string>{"cons.B"});
    auto divB = md->PackVariables(std::vector<std::string>{divb_field_name});

    const IndexRange ib = md->GetBoundsI(IndexDomain::interior);
    const IndexRange jb = md->GetBoundsJ(IndexDomain::interior);
    const IndexRange kb = md->GetBoundsK(IndexDomain::interior);
    const IndexRange block = IndexRange{0, B_U.GetDim(5)-1};

    // See MaxDivB for details
    for (int b = block.s; b <= block.e; ++b) {
        auto pmb = md->GetBlockData(b)->GetBlockPointer().get();

        const int is = IsDomainBound(pmb, BoundaryFace::inner_x1) ? ib.s + 1 : ib.s;
        const int ie = IsDomainBound(pmb, BoundaryFace::outer_x1) ? ib.e : ib.e + 1;
        const int js = IsDomainBound(pmb, BoundaryFace::inner_x2) ? jb.s + 1 : jb.s;
        const int je = IsDomainBound(pmb, BoundaryFace::outer_x2) ? jb.e : jb.e + 1;
        const int ks = (IsDomainBound(pmb, BoundaryFace::inner_x3) && ndim > 2) ? kb.s + 1 : kb.s;
        const int ke = (IsDomainBound(pmb, BoundaryFace::outer_x3) || ndim <= 2) ? kb.e : kb.e + 1;

        pmb->par_for("calc_divB", ks, ke, js, je, is, ie,
            KOKKOS_LAMBDA_3D {
                const auto& G = B_U.GetCoords(b);
                divB(b, 0, k, j, i) = corner_div(G, B_U, b, k, j, i, ndim > 2);
            }
        );
    }

    Flag("Calculated");
}
void FillOutput(MeshBlock *pmb, ParameterInput *pin)
{
    auto rc = pmb->meshblock_data.Get().get();
    Flag(rc, "Calculating divB for output");
    const int ndim = pmb->pmy_mesh->ndim;
    if (ndim < 2) return;

    auto B_U = rc->PackVariables(std::vector<std::string>{"cons.B"});
    auto divB = rc->PackVariables(std::vector<std::string>{"divB"});

    // Note this is a stencil-4 (or -8) function, which would involve zones outside the
    // domain unless we stay off the left edges.
    // However, *inside* the domain we want to catch all corners, including those at 0/N+1
    // bordering other meshblocks.
    const IndexRange ib = rc->GetBoundsI(IndexDomain::interior);
    const IndexRange jb = rc->GetBoundsJ(IndexDomain::interior);
    const IndexRange kb = rc->GetBoundsK(IndexDomain::interior);
    const int is = IsDomainBound(pmb, BoundaryFace::inner_x1) ? ib.s + 1 : ib.s;
    const int ie = IsDomainBound(pmb, BoundaryFace::outer_x1) ? ib.e : ib.e + 1;
    const int js = (IsDomainBound(pmb, BoundaryFace::inner_x2) && ndim > 1) ? jb.s + 1 : jb.s;
    const int je = (IsDomainBound(pmb, BoundaryFace::outer_x2) || ndim <=1) ? jb.e : jb.e + 1;
    const int ks = (IsDomainBound(pmb, BoundaryFace::inner_x3) && ndim > 2) ? kb.s + 1 : kb.s;
    const int ke = (IsDomainBound(pmb, BoundaryFace::outer_x3) || ndim <= 2) ? kb.e : kb.e + 1;

    pmb->par_for("divB_output", ks, ke, js, je, is, ie,
        KOKKOS_LAMBDA_3D {
            const auto& G = B_U.GetCoords();
            divB(0, k, j, i) = corner_div(G, B_U, 0, k, j, i, ndim > 2, ndim > 1);
        }
    );

    Flag(rc, "Output divB");
}

} // namespace B_FluxCT<|MERGE_RESOLUTION|>--- conflicted
+++ resolved
@@ -374,11 +374,7 @@
         pmb->par_reduce("divB_max", ks, ke, js, je, is, ie,
             KOKKOS_LAMBDA_3D_REDUCE {
                 const auto& G = B_U.GetCoords(b);
-<<<<<<< HEAD
-                const double local_divb = fabs(corner_div(G, B_U, b, k, j, i, ndim > 2, ndim > 1));
-=======
                 const double local_divb = m::abs(corner_div(G, B_U, b, k, j, i, ndim > 2));
->>>>>>> ab5d1f2f
                 if (local_divb > local_result) local_result = local_divb;
             }
         , max_reducer);
