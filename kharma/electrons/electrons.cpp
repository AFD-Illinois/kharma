--- conflicted
+++ resolved
@@ -125,7 +125,6 @@
                                               : Metadata::GetUserFlag("Explicit");
     std::vector<MetadataFlag> flags_elec = {Metadata::Cell, areWeImplicit, Metadata::GetUserFlag("Elec")};
 
-<<<<<<< HEAD
     std::vector<MetadataFlag> flags_prim = {Metadata::Real, Metadata::Cell, Metadata::Derived, Metadata::GetUserFlag("Primitive"),
                                             Metadata::Restart, areWeImplicit, Metadata::GetUserFlag("Electrons")};
     std::vector<MetadataFlag> flags_cons = {Metadata::Real, Metadata::Cell, Metadata::Independent, Metadata::Conserved,
@@ -146,12 +145,6 @@
         // primitive variable inputs and produces primitive variable results.
         flags_prim.push_back(Metadata::FillGhost);
     }
-=======
-    auto flags_prim = packages->Get("Driver")->Param<std::vector<MetadataFlag>>("prim_flags");
-    flags_prim.insert(flags_prim.end(), flags_elec.begin(), flags_elec.end());
-    auto flags_cons = packages->Get("Driver")->Param<std::vector<MetadataFlag>>("cons_flags");
-    flags_cons.insert(flags_cons.end(), flags_elec.begin(), flags_elec.end());
->>>>>>> 30c53a2b
 
     // Total entropy, used to track changes
     int nKs = 1;
