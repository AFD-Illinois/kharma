--- conflicted
+++ resolved
@@ -257,36 +257,6 @@
 
     auto P = msolve->PackVariables(std::vector<std::string>{"p"});
     auto B = md->PackVariables(std::vector<std::string>{"cons.B"});
-<<<<<<< HEAD
-    auto divB = md->PackVariables(std::vector<std::string>{"divB"});
-
-    const int ndim = B.GetNdim();
-
-    // Total divB.
-    Real divB_total;
-    pmb0->par_reduce("SumDivB", 0, B.GetDim(5) - 1, kb.s, kb.e, jb.s, jb.e, ib.s, ib.e,
-        KOKKOS_LAMBDA_MESH_3D_REDUCE {
-            const auto& G = B.GetCoords(b);
-            divB(b, 0, k, j, i) = B_FluxCT::corner_div(G, B, b, k, j, i, ndim > 2, ndim > 1);
-            local_result += abs(divB(b, 0, k, j, i));
-        }
-    , Kokkos::Sum<Real>(divB_total));
-
-    // Parthenon/caller will take care of MPI reduction
-    reduce_sum += divB_total;
-    return TaskStatus::complete;
-}
-
-TaskStatus InitP(MeshData<Real> *md)
-{
-    Flag(md, "Initializing P");
-    auto pm = md->GetParentPointer();
-    IndexRange ib = md->GetBoundsI(IndexDomain::interior);
-    IndexRange jb = md->GetBoundsJ(IndexDomain::interior);
-    IndexRange kb = md->GetBoundsK(IndexDomain::interior);
-    auto pmb0 = md->GetBlockData(0)->GetBlockPointer();
-=======
->>>>>>> ab5d1f2f
 
     const int ndim = P.GetNdim();
 
@@ -348,145 +318,11 @@
         KOKKOS_LAMBDA_MESH_3D {
             const auto& G = lap.GetCoords(b);
             // This is the inverse diagonal element of a fictional a_ij Laplacian operator
-<<<<<<< HEAD
-            // denoted D^-1 below. Note it's not quite what a_ij might work out to for our "laplacian"
-            const double dt = (ndim > 2) ? (-1./6) * G.dx1v(i) * G.dx2v(j) * G.dx3v(k) : (-1./4) * G.dx1v(i) * G.dx2v(j);
-            lap(b, 0, k, j, i) = B_FluxCT::corner_div(G, dB, b, k, j, i, ndim > 2, ndim > 1);
-            // In matrix notation the following would be:
-            // x^k+1 = omega*D^-1*(b - (L + U) x^k) + (1-omega)*x^k
-            // But since we can't actually calculate L+U, we use A*x-D*x
-            //P(b, 0, k, j, i) = omega*dt*(divB(b, 0, k, j, i) - (lap(b, 0, k, j, i) - 1/dt*P(b, 0, k, j, i)))
-            //                    + (1 - omega)*P(b, 0, k, j, i);
-            // ...or more simply...
-            P(b, 0, k, j, i) += omega*dt*(divB(b, 0, k, j, i) - lap(b, 0, k, j, i));
-
+            lap(b, 0, k, j, i) = B_FluxCT::corner_div(G, dB, b, k, j, i, ndim > 2);
         }
     );
 
-    Flag("Updated");
     return TaskStatus::complete;
 }
 
-TaskStatus SumError(MeshData<Real> *md, Real& reduce_sum)
-{
-    Flag(md, "Summing remaining error term");
-    auto pm = md->GetParentPointer();
-    IndexRange ib = md->GetBoundsI(IndexDomain::interior);
-    IndexRange jb = md->GetBoundsJ(IndexDomain::interior);
-    IndexRange kb = md->GetBoundsK(IndexDomain::interior);
-    auto pmb0 = md->GetBlockData(0)->GetBlockPointer();
-
-    // Get variables
-    auto lap = md->PackVariables(std::vector<std::string>{"lap"});
-    auto divB = md->PackVariables(std::vector<std::string>{"divB"});
-
-    // TODO this can be done as
-    // 1. (K*lap - divB) as here
-    // 2. (div of (B - dB)), simulating the actual result
-    // The latter would require a full/scratch vector temporary, and
-    // setting FillGhost on dB, but the sync is in the right spot
-    Real err_total;
-    pmb0->par_reduce("SumError", 0, lap.GetDim(5) - 1, kb.s, kb.e, jb.s, jb.e, ib.s, ib.e,
-        KOKKOS_LAMBDA_MESH_3D_REDUCE {
-            local_result += abs(lap(b, 0, k, j, i) - divB(b, 0, k, j, i));
-        }
-    , Kokkos::Sum<Real>(err_total));
-
-    // Parthenon/caller will take care of MPI reduction
-    reduce_sum += err_total;
-    return TaskStatus::complete;
-}
-
-TaskStatus MaxError(MeshData<Real> *md, Real& reduce_max)
-{
-    Flag(md, "Max new divB");
-    auto pm = md->GetParentPointer();
-    IndexRange ib = md->GetBoundsI(IndexDomain::interior);
-    IndexRange jb = md->GetBoundsJ(IndexDomain::interior);
-    IndexRange kb = md->GetBoundsK(IndexDomain::interior);
-    auto pmb0 = md->GetBlockData(0)->GetBlockPointer();
-
-    // Get variables
-    auto lap = md->PackVariables(std::vector<std::string>{"lap"});
-    auto divB = md->PackVariables(std::vector<std::string>{"divB"});
-
-    // TODO this can be done as
-    // 1. (K*lap - divB) as here
-    // 2. (div of (B - dB)), simulating the actual result
-    // The latter would require a full/scratch vector temporary, and
-    // setting FillGhost on dB, but the sync is in the right spot
-    Real err_max;
-    pmb0->par_reduce("SumError", 0, lap.GetDim(5) - 1, kb.s, kb.e, jb.s, jb.e, ib.s, ib.e,
-        KOKKOS_LAMBDA_MESH_3D_REDUCE {
-            const double new_err = abs(lap(b, 0, k, j, i) - divB(b, 0, k, j, i));
-            if (new_err > local_result) local_result = new_err;
-        }
-    , Kokkos::Max<Real>(err_max));
-
-    // Parthenon/caller will take care of MPI reduction
-    reduce_max += err_max;
-    return TaskStatus::complete;
-}
-
-TaskStatus SumP(MeshData<Real> *md, Real& reduce_sum)
-{
-    Flag(md, "Summing P");
-    auto pm = md->GetParentPointer();
-    IndexRange ib = md->GetBoundsI(IndexDomain::interior);
-    IndexRange jb = md->GetBoundsJ(IndexDomain::interior);
-    IndexRange kb = md->GetBoundsK(IndexDomain::interior);
-    auto pmb0 = md->GetBlockData(0)->GetBlockPointer();
-
-    // Get variables
-    auto P = md->PackVariables(std::vector<std::string>{"p"});
-
-    Real P_total;
-    pmb0->par_reduce("SumError", 0, P.GetDim(5) - 1, kb.s, kb.e, jb.s, jb.e, ib.s, ib.e,
-        KOKKOS_LAMBDA_MESH_3D_REDUCE {
-            local_result += abs(P(b, 0, k, j, i));
-        }
-    , Kokkos::Sum<Real>(P_total));
-
-    // Parthenon/caller will take care of MPI reduction
-    reduce_sum += P_total;
-    return TaskStatus::complete;
-}
-
-TaskStatus ApplyP(MeshData<Real> *md)
-{
-    Flag(md, "Applying divB correction");
-    auto pm = md->GetParentPointer();
-    IndexRange ib = md->GetBoundsI(IndexDomain::interior);
-    IndexRange jb = md->GetBoundsJ(IndexDomain::interior);
-    IndexRange kb = md->GetBoundsK(IndexDomain::interior);
-    auto pmb0 = md->GetBlockData(0)->GetBlockPointer();
-
-    // Pack variables
-    auto P = md->PackVariables(std::vector<std::string>{"p"});
-    auto B = md->PackVariables(std::vector<std::string>{"cons.B"});
-
-    const int ndim = B.GetNdim();
-
-    // Apply B -= grad(p) to actually remove divergence
-    pmb0->par_for("apply_dp", 0, P.GetDim(5) - 1, kb.s, kb.e, jb.s, jb.e, ib.s, ib.e,
-        KOKKOS_LAMBDA_MESH_3D {
-            const auto& G = P.GetCoords(b);
-            double b1, b2, b3;
-            B_FluxCT::center_grad(G, P, b, k, j, i, ndim > 2, b1, b2, b3);
-            B(b, V1, k, j, i) -= b1;
-            B(b, V2, k, j, i) -= b2;
-            if (ndim > 2) {
-                B(b, V3, k, j, i) -= b3;
-            } else {
-                B(b, V3, k, j, i) = 0;
-            }
-=======
-            lap(b, 0, k, j, i) = B_FluxCT::corner_div(G, dB, b, k, j, i, ndim > 2);
->>>>>>> ab5d1f2f
-        }
-    );
-
-    return TaskStatus::complete;
-}
-
 } // namespace B_Cleanup