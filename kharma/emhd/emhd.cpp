/* 
 *  File: emhd.cpp
 *  
 *  BSD 3-Clause License
 *  
 *  Copyright (c) 2020, AFD Group at UIUC
 *  All rights reserved.
 *  
 *  Redistribution and use in source and binary forms, with or without
 *  modification, are permitted provided that the following conditions are met:
 *  
 *  1. Redistributions of source code must retain the above copyright notice, this
 *     list of conditions and the following disclaimer.
 *  
 *  2. Redistributions in binary form must reproduce the above copyright notice,
 *     this list of conditions and the following disclaimer in the documentation
 *     and/or other materials provided with the distribution.
 *  
 *  3. Neither the name of the copyright holder nor the names of its
 *     contributors may be used to endorse or promote products derived from
 *     this software without specific prior written permission.
 *  
 *  THIS SOFTWARE IS PROVIDED BY THE COPYRIGHT HOLDERS AND CONTRIBUTORS "AS IS"
 *  AND ANY EXPRESS OR IMPLIED WARRANTIES, INCLUDING, BUT NOT LIMITED TO, THE
 *  IMPLIED WARRANTIES OF MERCHANTABILITY AND FITNESS FOR A PARTICULAR PURPOSE ARE
 *  DISCLAIMED. IN NO EVENT SHALL THE COPYRIGHT HOLDER OR CONTRIBUTORS BE LIABLE
 *  FOR ANY DIRECT, INDIRECT, INCIDENTAL, SPECIAL, EXEMPLARY, OR CONSEQUENTIAL
 *  DAMAGES (INCLUDING, BUT NOT LIMITED TO, PROCUREMENT OF SUBSTITUTE GOODS OR
 *  SERVICES; LOSS OF USE, DATA, OR PROFITS; OR BUSINESS INTERRUPTION) HOWEVER
 *  CAUSED AND ON ANY THEORY OF LIABILITY, WHETHER IN CONTRACT, STRICT LIABILITY,
 *  OR TORT (INCLUDING NEGLIGENCE OR OTHERWISE) ARISING IN ANY WAY OUT OF THE USE
 *  OF THIS SOFTWARE, EVEN IF ADVISED OF THE POSSIBILITY OF SUCH DAMAGE.
 */
#include "emhd.hpp"

#include "emhd_limits.hpp"
#include "emhd_sources.hpp"
#include "emhd_utils.hpp"

#include "decs.hpp"
#include "grmhd.hpp"
#include "kharma.hpp"

#include <parthenon/parthenon.hpp>

using namespace parthenon;

namespace EMHD
{

std::shared_ptr<KHARMAPackage> Initialize(ParameterInput *pin, std::shared_ptr<Packages_t>& packages)
{
    auto pkg = std::make_shared<KHARMAPackage>("EMHD");
    Params &params = pkg->AllParams();

    // EMHD Problem/Closure parameters
    // GRIM uses a callback to a problem-specific implementation which sets these
    // We share implementations in one function, controlled by these parameters
    // These are always necessary for performing EGRMHD.

    bool higher_order_terms  = pin->GetOrAddBoolean("emhd", "higher_order_terms", false);
<<<<<<< HEAD
=======
    params.Add("higher_order_terms", higher_order_terms);
>>>>>>> 47d23c34
    std::string closure_type = pin->GetOrAddString("emhd", "closure_type", "torus");
    params.Add("closure_type", closure_type);

    // Should the EMHD sector feedback onto the ideal MHD variables? The default is 'yes'.
    // So far it's just the viscous Bondi problem that doesn't require feedback
    bool feedback = pin->GetOrAddBoolean("emhd", "feedback", true);
    params.Add("feedback", feedback);

    bool conduction = pin->GetOrAddBoolean("emhd", "conduction", true);
    params.Add("conduction", conduction);
    bool viscosity = pin->GetOrAddBoolean("emhd", "viscosity", true);
    params.Add("viscosity", viscosity);

<<<<<<< HEAD
    // Should the EMHD sector feedback onto the ideal MHD variables? The default is 'yes'.
    // So far it's just the viscous Bondi problem that doesn't require feedback
    bool feedback = pin->GetOrAddBoolean("emhd", "feedback", true);

    Real tau              = pin->GetOrAddReal("emhd", "tau", 1.0);
    Real conduction_alpha = pin->GetOrAddReal("emhd", "conduction_alpha", 1.0);
    Real viscosity_alpha  = pin->GetOrAddReal("emhd", "viscosity_alpha", 1.0);
=======
    Real tau              = pin->GetOrAddReal("emhd", "tau", 1.0);
    Real conduction_alpha = pin->GetOrAddReal("emhd", "conduction_alpha", 1.0);
    params.Add("conduction_alpha", conduction_alpha);
    Real viscosity_alpha  = pin->GetOrAddReal("emhd", "viscosity_alpha", 1.0);
    params.Add("viscosity_alpha", viscosity_alpha);
>>>>>>> 47d23c34
    
    Real kappa = pin->GetOrAddReal("emhd", "kappa", 1.0);
    params.Add("kappa", kappa);
    Real eta   = pin->GetOrAddReal("emhd", "eta", 1.0);
    params.Add("eta", eta);

    EMHD_parameters emhd_params;
    emhd_params.higher_order_terms = higher_order_terms;
    emhd_params.feedback           = feedback;
    if (closure_type == "constant") { 
        emhd_params.type = ClosureType::constant;
    } else if (closure_type == "sound_speed" || closure_type == "soundspeed") {
        emhd_params.type = ClosureType::soundspeed;
    } else if (closure_type == "kappa_eta") {
        emhd_params.type = ClosureType::kappa_eta;
    } else if (closure_type == "torus") {
        emhd_params.type = ClosureType::torus;
    } else {
        throw std::invalid_argument("Invalid Closure type: "+closure_type+". Use constant, sound_speed, or torus");
    }
    emhd_params.conduction       = conduction;
    emhd_params.viscosity        = viscosity;
    emhd_params.tau              = tau;
    emhd_params.conduction_alpha = conduction_alpha;
    emhd_params.viscosity_alpha  = viscosity_alpha;
    emhd_params.kappa            = kappa;
    emhd_params.eta              = eta;
    params.Add("emhd_params", emhd_params);

    // Slope reconstruction on faces. Always linear: default to MC unless we're using VL everywhere
    if (packages->Get("Driver")->Param<KReconstruction::Type>("recon") == KReconstruction::Type::linear_vl) {
        params.Add("slope_recon", KReconstruction::Type::linear_vl);
    } else {
        params.Add("slope_recon", KReconstruction::Type::linear_mc);
    }

    // Apply limits on heat flux and pressure anisotropy from velocity space instabilities?
    // We would want this for the torus runs but not for the test problems. 
    // For eg: we know that this affects the viscous bondi problem
    bool enable_emhd_limits = pin->GetOrAddBoolean("floors", "emhd_limits", false) ||
                                pin->GetOrAddBoolean("emhd", "limits", false);
    // Only enable limits internally if we're actually doing EMHD
    params.Add("enable_emhd_limits", enable_emhd_limits);

    // Update variable numbers
    auto& driver = packages->Get("Driver")->AllParams();
    int n_current = driver.Get<int>("n_implicit_vars");
    driver.Update("n_implicit_vars", n_current+2);

<<<<<<< HEAD
    Metadata::AddUserFlag("EMHD");
=======
    MetadataFlag isPrimitive = packages.Get("GRMHD")->Param<MetadataFlag>("PrimitiveFlag");
    MetadataFlag isEMHD      = Metadata::AllocateNewFlag("EMHDFlag");
    params.Add("EMHDFlag", isEMHD);
>>>>>>> 47d23c34

    // General options for primitive and conserved scalar variables in ImEx driver
    // EMHD is supported only with imex driver and implicit evolution
    MetadataFlag isImplicit = packages->Get("Driver")->Param<MetadataFlag>("ImplicitFlag");
    Metadata m_con  = Metadata({Metadata::Real, Metadata::Cell, Metadata::Independent, isImplicit,
                                Metadata::Conserved, Metadata::WithFluxes, Metadata::GetUserFlag("EMHD")});
    Metadata m_prim = Metadata({Metadata::Real, Metadata::Cell, Metadata::Derived, isImplicit,
                                Metadata::FillGhost, Metadata::Restart, Metadata::GetUserFlag("Primitive"), Metadata::GetUserFlag("EMHD")});

    // Heat conduction
    if (conduction) {
        pkg->AddField("cons.q", m_con);
        pkg->AddField("prims.q", m_prim);
    }
    // Pressure anisotropy
    if (viscosity) {
        pkg->AddField("cons.dP", m_con);
        pkg->AddField("prims.dP", m_prim);
    }

    // 4vel ucov and temperature Theta are needed as temporaries, but need to be grid-sized anyway.
    // Allow keeping/saving them.
    Metadata::AddUserFlag("EMHDTemporary");
    Metadata m_temp = Metadata({Metadata::Real, Metadata::Cell, Metadata::Derived, Metadata::OneCopy, Metadata::GetUserFlag("EMHDTemporary")});
    pkg->AddField("Theta", m_temp);
    std::vector<int> fourv = {GR_DIM};
    Metadata m_temp_vec = Metadata({Metadata::Real, Metadata::Cell, Metadata::Derived, Metadata::OneCopy, Metadata::GetUserFlag("EMHDTemporary")}, fourv);
    pkg->AddField("ucov", m_temp_vec);

    // This works similarly to the fflag --
    // we register zones where limits on q and dP are hit
    Metadata m = Metadata({Metadata::Real, Metadata::Cell, Metadata::Derived, Metadata::OneCopy});
    pkg->AddField("eflag", m);

    pkg->AddSource = EMHD::AddSource;

    if (enable_emhd_limits) {
        pkg->BlockApplyFloors = EMHD::ApplyEMHDLimits;
    }

    return pkg;
}

void InitEMHDVariables(std::shared_ptr<MeshBlockData<Real>>& rc, ParameterInput *pin)
{
    // Do we actually need anything here?
}

TaskStatus AddSource(MeshData<Real> *md, MeshData<Real> *mdudt)
{
    Flag(mdudt, "Adding EMHD Explicit Sources");
    // Pointers
    auto pmesh = mdudt->GetMeshPointer();
    auto pmb0  = mdudt->GetBlockData(0)->GetBlockPointer();
    // Options: Global
    const auto& gpars = pmb0->packages.Get("GRMHD")->AllParams();
    const Real gam    = gpars.Get<Real>("gamma");
    const int ndim    = pmesh->ndim;
    // Options: Local
    const auto& pars                   = pmb0->packages.Get("EMHD")->AllParams();
    const EMHD_parameters& emhd_params = pars.Get<EMHD_parameters>("emhd_params");

    // Pack variables
    PackIndexMap prims_map, cons_map;
    auto P    = md->PackVariables(std::vector<MetadataFlag>{Metadata::GetUserFlag("Primitive")}, prims_map);
    auto U    = md->PackVariables(std::vector<MetadataFlag>{Metadata::Conserved}, cons_map);
    auto dUdt = mdudt->PackVariables(std::vector<MetadataFlag>{Metadata::Conserved});
    const VarMap m_p(prims_map, false), m_u(cons_map, true);

    // Get temporary ucov, Theta for gradients
    PackIndexMap temps_map;
    auto Temps = md->PackVariables(std::vector<MetadataFlag>{Metadata::GetUserFlag("EMHDTemp")}, temps_map);
    int m_ucov = temps_map["ucov"].first;
    int m_theta = temps_map["Theta"].first;

    // Get ranges
    const IndexRange ib = mdudt->GetBoundsI(IndexDomain::interior);
    const IndexRange jb = mdudt->GetBoundsJ(IndexDomain::interior);
    const IndexRange kb = mdudt->GetBoundsK(IndexDomain::interior);
    const IndexRange block = IndexRange{0, dUdt.GetDim(5) - 1};
    // 1-zone halo in nontrivial dimensions
    const IndexRange il = IndexRange{ib.s-1, ib.e+1};
    const IndexRange jl = (ndim > 1) ? IndexRange{jb.s-1, jb.e+1} : jb;
    const IndexRange kl = (ndim > 2) ? IndexRange{kb.s-1, kb.e+1} : kb;

    // Calculate & apply source terms
    pmb0->par_for("emhd_sources_pre", block.s, block.e, kl.s, kl.e, jl.s, jl.e, il.s, il.e,
        KOKKOS_LAMBDA (const int& b, const int &k, const int &j, const int &i) {
            const auto& G    = dUdt.GetCoords(b);
            // ucon
            Real ucon[GR_DIM], ucov[GR_DIM];
            GRMHD::calc_ucon(G, P(b), m_p, k, j, i, Loci::center, ucon);
            G.lower(ucon, ucov, k, j, i, Loci::center);
            DLOOP1 Temps(b, m_ucov + mu, k, j, i) = ucov[mu];
            // theta
            Temps(b, m_theta, k, j, i) = m::max((gam - 1) * P(b)(m_p.UU, k, j, i) / P(b)(m_p.RHO, k, j, i), SMALL);
        }
    );

    // Calculate & apply source terms
    pmb0->par_for("emhd_sources", block.s, block.e, kb.s, kb.e, jb.s, jb.e, ib.s, ib.e,
        KOKKOS_LAMBDA (const int& b, const int &k, const int &j, const int &i) {
            const auto& G = dUdt.GetCoords(b);

            // Get the EGRMHD parameters
            Real tau, chi_e, nu_e;
            EMHD::set_parameters(G, P(b), m_p, emhd_params, gam, k, j, i, tau, chi_e, nu_e);

            // and the 4-vectors
            FourVectors D;
            GRMHD::calc_4vecs(G, P(b), m_p, k, j, i, Loci::center, D);
            double bsq = m::max(dot(D.bcon, D.bcov), SMALL);

            // Compute gradient of ucov and Theta
            Real grad_ucov[GR_DIM][GR_DIM], grad_Theta[GR_DIM];
            // TODO thread the limiter selection through to call
            EMHD::gradient_calc<KReconstruction::Type::linear_mc>(G, Temps(b), m_ucov, m_theta, b, k, j, i, (ndim > 2), (ndim > 1), grad_ucov, grad_Theta);

            // Compute div of ucon (all terms but the time-derivative ones are nonzero)
            Real div_ucon    = 0;
            DLOOP2 div_ucon += G.gcon(Loci::center, j, i, mu, nu) * grad_ucov[mu][nu];

            // Compute+add explicit source terms (conduction and viscosity)
<<<<<<< HEAD
            const Real& rho     = P(b)(m_p.RHO, k, j, i);
            const Real& qtilde  = P(b)(m_p.Q, k, j, i);
            const Real& dPtilde = P(b)(m_p.DP, k, j, i);
            const Real& Theta   = Temps(b)(m_theta, k, j, i);

            Real q0    = 0;
            DLOOP1 q0 -= rho * chi_e * (D.bcon[mu] / m::sqrt(bsq)) * grad_Theta[mu];
            DLOOP2 q0 -= rho * chi_e * (D.bcon[mu] / m::sqrt(bsq)) * Theta * D.ucon[nu] * grad_ucov[nu][mu];

            Real dP0     = -rho * nu_e * div_ucon;
            DLOOP2  dP0 += 3. * rho * nu_e * (D.bcon[mu] * D.bcon[nu] / bsq) * grad_ucov[mu][nu];

            Real q0_tilde  = q0; 
            Real dP0_tilde = dP0;
            if (emhd_params.higher_order_terms) {
                q0_tilde  *= (chi_e != 0) ? m::sqrt(tau / (chi_e * rho * Theta * Theta)) : 0.;
                dP0_tilde *= (nu_e  != 0) ? m::sqrt(tau / (nu_e * rho * Theta) ) : 0.;
=======
            const Real& rho = P(b)(m_p.RHO, k, j, i);

            if (emhd_params.conduction) {
                const Real& qtilde = P(b)(m_p.Q, k, j, i);
                Real q0            = 0;
                DLOOP1 q0         -= rho * chi_e * (D.bcon[mu] / m::sqrt(bsq)) * grad_Theta[mu];
                DLOOP2 q0         -= rho * chi_e * (D.bcon[mu] / m::sqrt(bsq)) * theta_s(b, k, j, i) * D.ucon[nu] * grad_ucov[nu][mu];
                Real q0_tilde      = q0; 
                if (emhd_params.higher_order_terms)
                    q0_tilde *= (chi_e != 0) ? sqrt(tau / (chi_e * rho * pow(theta_s(b, k, j, i), 2)) ) : 0.;

                dUdt(b, m_u.Q, k, j, i)  += G.gdet(Loci::center, j, i) * q0_tilde / tau;
                if (emhd_params.higher_order_terms)
                    dUdt(b, m_u.Q, k, j, i)  += G.gdet(Loci::center, j, i) * (qtilde / 2.) * div_ucon;
>>>>>>> 47d23c34
            }

            if (emhd_params.viscosity) {
                const Real& dPtilde = P(b)(m_p.DP, k, j, i);
                Real dP0            = -rho * nu_e * div_ucon;
                DLOOP2  dP0        += 3. * rho * nu_e * (D.bcon[mu] * D.bcon[nu] / bsq) * grad_ucov[mu][nu];
                Real dP0_tilde      = dP0;
                if (emhd_params.higher_order_terms)
                    dP0_tilde *= (nu_e != 0) ? sqrt(tau / (nu_e * rho * theta_s(b, k, j, i)) ) : 0.;

                dUdt(b, m_u.DP, k, j, i) += G.gdet(Loci::center, j, i) * dP0_tilde / tau;
                if (emhd_params.higher_order_terms)
                    dUdt(b, m_u.DP, k, j, i) += G.gdet(Loci::center, j, i) * (dPtilde / 2.) * div_ucon;
            }
        }
    );

    Flag(mdudt, "Added");
    return TaskStatus::complete;
}

} // namespace EMHD<|MERGE_RESOLUTION|>--- conflicted
+++ resolved
@@ -59,10 +59,7 @@
     // These are always necessary for performing EGRMHD.
 
     bool higher_order_terms  = pin->GetOrAddBoolean("emhd", "higher_order_terms", false);
-<<<<<<< HEAD
-=======
     params.Add("higher_order_terms", higher_order_terms);
->>>>>>> 47d23c34
     std::string closure_type = pin->GetOrAddString("emhd", "closure_type", "torus");
     params.Add("closure_type", closure_type);
 
@@ -76,21 +73,11 @@
     bool viscosity = pin->GetOrAddBoolean("emhd", "viscosity", true);
     params.Add("viscosity", viscosity);
 
-<<<<<<< HEAD
-    // Should the EMHD sector feedback onto the ideal MHD variables? The default is 'yes'.
-    // So far it's just the viscous Bondi problem that doesn't require feedback
-    bool feedback = pin->GetOrAddBoolean("emhd", "feedback", true);
-
-    Real tau              = pin->GetOrAddReal("emhd", "tau", 1.0);
-    Real conduction_alpha = pin->GetOrAddReal("emhd", "conduction_alpha", 1.0);
-    Real viscosity_alpha  = pin->GetOrAddReal("emhd", "viscosity_alpha", 1.0);
-=======
     Real tau              = pin->GetOrAddReal("emhd", "tau", 1.0);
     Real conduction_alpha = pin->GetOrAddReal("emhd", "conduction_alpha", 1.0);
     params.Add("conduction_alpha", conduction_alpha);
     Real viscosity_alpha  = pin->GetOrAddReal("emhd", "viscosity_alpha", 1.0);
     params.Add("viscosity_alpha", viscosity_alpha);
->>>>>>> 47d23c34
     
     Real kappa = pin->GetOrAddReal("emhd", "kappa", 1.0);
     params.Add("kappa", kappa);
@@ -140,13 +127,7 @@
     int n_current = driver.Get<int>("n_implicit_vars");
     driver.Update("n_implicit_vars", n_current+2);
 
-<<<<<<< HEAD
     Metadata::AddUserFlag("EMHD");
-=======
-    MetadataFlag isPrimitive = packages.Get("GRMHD")->Param<MetadataFlag>("PrimitiveFlag");
-    MetadataFlag isEMHD      = Metadata::AllocateNewFlag("EMHDFlag");
-    params.Add("EMHDFlag", isEMHD);
->>>>>>> 47d23c34
 
     // General options for primitive and conserved scalar variables in ImEx driver
     // EMHD is supported only with imex driver and implicit evolution
@@ -258,7 +239,8 @@
             // and the 4-vectors
             FourVectors D;
             GRMHD::calc_4vecs(G, P(b), m_p, k, j, i, Loci::center, D);
-            double bsq = m::max(dot(D.bcon, D.bcov), SMALL);
+            const double bsq = m::max(dot(D.bcon, D.bcov), SMALL);
+            const double mag_b = m::sqrt(bsq);
 
             // Compute gradient of ucov and Theta
             Real grad_ucov[GR_DIM][GR_DIM], grad_Theta[GR_DIM];
@@ -270,40 +252,22 @@
             DLOOP2 div_ucon += G.gcon(Loci::center, j, i, mu, nu) * grad_ucov[mu][nu];
 
             // Compute+add explicit source terms (conduction and viscosity)
-<<<<<<< HEAD
-            const Real& rho     = P(b)(m_p.RHO, k, j, i);
-            const Real& qtilde  = P(b)(m_p.Q, k, j, i);
-            const Real& dPtilde = P(b)(m_p.DP, k, j, i);
+            const Real& rho = P(b)(m_p.RHO, k, j, i);
             const Real& Theta   = Temps(b)(m_theta, k, j, i);
 
-            Real q0    = 0;
-            DLOOP1 q0 -= rho * chi_e * (D.bcon[mu] / m::sqrt(bsq)) * grad_Theta[mu];
-            DLOOP2 q0 -= rho * chi_e * (D.bcon[mu] / m::sqrt(bsq)) * Theta * D.ucon[nu] * grad_ucov[nu][mu];
-
-            Real dP0     = -rho * nu_e * div_ucon;
-            DLOOP2  dP0 += 3. * rho * nu_e * (D.bcon[mu] * D.bcon[nu] / bsq) * grad_ucov[mu][nu];
-
-            Real q0_tilde  = q0; 
-            Real dP0_tilde = dP0;
-            if (emhd_params.higher_order_terms) {
-                q0_tilde  *= (chi_e != 0) ? m::sqrt(tau / (chi_e * rho * Theta * Theta)) : 0.;
-                dP0_tilde *= (nu_e  != 0) ? m::sqrt(tau / (nu_e * rho * Theta) ) : 0.;
-=======
-            const Real& rho = P(b)(m_p.RHO, k, j, i);
 
             if (emhd_params.conduction) {
                 const Real& qtilde = P(b)(m_p.Q, k, j, i);
                 Real q0            = 0;
-                DLOOP1 q0         -= rho * chi_e * (D.bcon[mu] / m::sqrt(bsq)) * grad_Theta[mu];
-                DLOOP2 q0         -= rho * chi_e * (D.bcon[mu] / m::sqrt(bsq)) * theta_s(b, k, j, i) * D.ucon[nu] * grad_ucov[nu][mu];
+                DLOOP1 q0         -= rho * chi_e * (D.bcon[mu] / mag_b) * grad_Theta[mu];
+                DLOOP2 q0         -= rho * chi_e * (D.bcon[mu] / mag_b) * Theta * D.ucon[nu] * grad_ucov[nu][mu];
                 Real q0_tilde      = q0; 
                 if (emhd_params.higher_order_terms)
-                    q0_tilde *= (chi_e != 0) ? sqrt(tau / (chi_e * rho * pow(theta_s(b, k, j, i), 2)) ) : 0.;
+                    q0_tilde *= (chi_e != 0) * m::sqrt(tau / (chi_e * rho * Theta * Theta) );
 
                 dUdt(b, m_u.Q, k, j, i)  += G.gdet(Loci::center, j, i) * q0_tilde / tau;
                 if (emhd_params.higher_order_terms)
                     dUdt(b, m_u.Q, k, j, i)  += G.gdet(Loci::center, j, i) * (qtilde / 2.) * div_ucon;
->>>>>>> 47d23c34
             }
 
             if (emhd_params.viscosity) {
@@ -312,7 +276,7 @@
                 DLOOP2  dP0        += 3. * rho * nu_e * (D.bcon[mu] * D.bcon[nu] / bsq) * grad_ucov[mu][nu];
                 Real dP0_tilde      = dP0;
                 if (emhd_params.higher_order_terms)
-                    dP0_tilde *= (nu_e != 0) ? sqrt(tau / (nu_e * rho * theta_s(b, k, j, i)) ) : 0.;
+                    dP0_tilde *= (nu_e != 0) * m::sqrt(tau / (nu_e * rho * Theta) );
 
                 dUdt(b, m_u.DP, k, j, i) += G.gdet(Loci::center, j, i) * dP0_tilde / tau;
                 if (emhd_params.higher_order_terms)
