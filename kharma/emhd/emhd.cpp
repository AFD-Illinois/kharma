--- conflicted
+++ resolved
@@ -208,20 +208,13 @@
             DLOOP2 div_ucon += G.gcon(Loci::center, j, i, mu, nu) * grad_ucov[mu][nu];
 
             // Compute+add explicit source terms (conduction and viscosity)
-<<<<<<< HEAD
             const Real& rho     = P(b)(m_p.RHO, k, j, i);
             const Real& qtilde  = P(b)(m_p.Q, k, j, i);
             const Real& dPtilde = P(b)(m_p.DP, k, j, i);
 
             Real q0    = 0;
-            DLOOP1 q0 -= rho * chi_e * (D.bcon[mu] / sqrt(bsq)) * grad_Theta[mu];
-            DLOOP2 q0 -= rho * chi_e * (D.bcon[mu] / sqrt(bsq)) * theta_s(b, k, j, i) * D.ucon[nu] * grad_ucov[nu][mu];
-=======
-            const Real& rho = P(b)(m_p.RHO, k, j, i);
-            Real q0 = 0;
             DLOOP1 q0 -= rho * chi_e * (D.bcon[mu] / m::sqrt(bsq)) * grad_Theta[mu];
             DLOOP2 q0 -= rho * chi_e * (D.bcon[mu] / m::sqrt(bsq)) * theta_s(b, k, j, i) * D.ucon[nu] * grad_ucov[nu][mu];
->>>>>>> ab5d1f2f
 
             Real dP0     = -rho * nu_e * div_ucon;
             DLOOP2  dP0 += 3. * rho * nu_e * (D.bcon[mu] * D.bcon[nu] / bsq) * grad_ucov[mu][nu];
