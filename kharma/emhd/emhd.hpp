--- conflicted
+++ resolved
@@ -163,37 +163,6 @@
         Real f_fmin    = 0.;
 
         // Correction due to heat conduction
-<<<<<<< HEAD
-        Real q = P(m_p.Q);
-        if (emhd_params.higher_order_terms)
-            q *= m::sqrt(P(m_p.RHO) * emhd_params.conduction_alpha * cs * cs * Theta * Theta);
-        Real q_max   = emhd_params.conduction_alpha * P(m_p.RHO) * cs * cs * cs;
-        Real q_ratio = m::abs(q) / q_max;
-        inv_exp_g    = m::exp(-(q_ratio - 1.) / lambda);
-        f_fmin       = inv_exp_g / (inv_exp_g + 1.) + 1.e-5;
-
-        tau = m::min(tau_dyn, f_fmin * tau_dyn);
-
-        // Correction due to pressure anisotropy
-        const Real dP = (emhd_params.higher_order_terms) ? P(m_p.DP) * sqrt(P(m_p.RHO) * emhd_params.viscosity_alpha * cs * cs * Theta) : P(m_p.DP);
-        // TODO does this need first max()?
-        const Real dP_comp_ratio = m::max(pg - 2./3. * dP, SMALL) / m::max(pg  + 1./3. * dP, SMALL);
-        const Real dP_plus       = m::min(0.5 * bsq * dP_comp_ratio, 1.49 * pg / 1.07);
-        const Real dP_minus      = m::max(-bsq, -2.99 * pg / 1.07);
-
-        const Real dP_max = (dP > 0.) ? dP_plus : dP_minus;
-
-        Real dP_ratio = m::abs(dP) / (m::abs(dP_max) + SMALL);
-        inv_exp_g     = m::exp(-(dP_comp_ratio - 1.) / lambda);
-        f_fmin        = inv_exp_g / (inv_exp_g + 1.) + 1.e-5;
-
-        tau = m::min(tau, f_fmin * tau_dyn);
-
-        // Update thermal diffusivity and kinematic viscosity
-        Real max_alpha = (1 - cs * cs) / (2 * cs * cs + 1.e-12);
-        chi_e = m::min(max_alpha, emhd_params.conduction_alpha) * cs * cs * tau;
-        nu_e  = m::min(max_alpha, emhd_params.viscosity_alpha) * cs * cs * tau;
-=======
         if (emhd_params.conduction) {
             Real q = P(m_p.Q);
             if (emhd_params.higher_order_terms)
@@ -234,7 +203,6 @@
             chi_e = m::min(max_alpha, emhd_params.conduction_alpha) * m::pow(cs, 2.) * tau;
         if (emhd_params.viscosity)
             nu_e = m::min(max_alpha, emhd_params.viscosity_alpha) * m::pow(cs, 2.) * tau;
->>>>>>> 47d23c34
     } // else yell?
 }
 
@@ -297,38 +265,6 @@
         Real f_fmin    = 0.;
 
         // Correction due to heat conduction
-<<<<<<< HEAD
-        Real q = qtilde;
-        if (emhd_params.higher_order_terms)
-            q *= (rho * emhd_params.conduction_alpha * pow(cs, 2.) * pow(Theta, 2.));
-        Real q_max   = emhd_params.conduction_alpha * rho * pow(cs, 3.);
-        Real q_ratio = fabs(q) / q_max;
-        inv_exp_g    = m::exp(-(q_ratio - 1.) / lambda);
-        f_fmin       = inv_exp_g / (inv_exp_g + 1.) + 1.e-5;
-
-        tau = m::min(tau, f_fmin * tau_dyn);
-
-        // Correction due to pressure anisotropy
-        Real dP = dPtilde;
-        if (emhd_params.higher_order_terms)
-            dP *= sqrt(rho * emhd_params.viscosity_alpha * pow(cs, 2.) * Theta);
-        Real dP_comp_ratio = m::max(pg - 2./3. * dP, SMALL) / m::max(pg  + 1./3. * dP, SMALL);
-        Real dP_plus       = m::min(0.5 * bsq * dP_comp_ratio, 1.49 * pg / 1.07);
-        Real dP_minus      = m::max(-bsq, -2.99 * pg / 1.07);
-
-        const Real dP_max = (dP > 0.) ? dP_plus : dP_minus;
-
-        Real dP_ratio = m::abs(dP) / (m::abs(dP_max) + SMALL);
-        inv_exp_g     = m::exp(-(dP_comp_ratio - 1.) / lambda);
-        f_fmin        = inv_exp_g / (inv_exp_g + 1.) + 1.e-5;
-
-        tau = m::min(tau, f_fmin * tau_dyn);
-
-        // Update thermal diffusivity and kinematic viscosity
-        Real max_alpha = (1 - cs * cs) / (2 * cs * cs + 1.e-12);
-        chi_e = m::min(max_alpha, emhd_params.conduction_alpha) * cs * cs * tau;
-        nu_e  = m::min(max_alpha, emhd_params.viscosity_alpha) * cs * cs * tau;
-=======
         if (emhd_params.conduction) {
             Real qtilde  = P(m_p.Q, k, j, i);
             Real q       = qtilde;
@@ -371,7 +307,6 @@
             chi_e = m::min(max_alpha, emhd_params.conduction_alpha) * m::pow(cs, 2.) * tau;
         if (emhd_params.viscosity)
             nu_e = m::min(max_alpha, emhd_params.viscosity_alpha) * m::pow(cs, 2.) * tau;
->>>>>>> 47d23c34
     } // else yell?
 }
 
@@ -426,22 +361,6 @@
     const Real eta  = pgas + rho + u + bsq;
     const Real ptot = pgas + 0.5 * bsq;
 
-<<<<<<< HEAD
-    if (!emhd_params.feedback) {
-        DLOOP1 {
-            emhd[mu] = eta * D.ucon[dir] * D.ucov[mu]
-                        + ptot * (dir == mu)
-                        - D.bcon[dir] * D.bcov[mu];
-        }
-    } else {
-        DLOOP1 {
-            emhd[mu] = eta * D.ucon[dir] * D.ucov[mu]
-                        + ptot * (dir == mu)
-                        - D.bcon[dir] * D.bcov[mu]
-                        + (q / m::sqrt(bsq)) * ((D.ucon[dir] * D.bcov[mu]) + (D.bcon[dir] * D.ucov[mu]))
-                        - dP * ((D.bcon[dir] * D.bcov[mu] / bsq) - (1./3) * ((dir == mu) + D.ucon[dir] * D.ucov[mu]));
-        }
-=======
     DLOOP1 emhd[mu] = eta * D.ucon[dir] * D.ucov[mu] + ptot * (dir == mu) - D.bcon[dir] * D.bcov[mu];
     
     if (emhd_params.feedback) {
@@ -451,7 +370,6 @@
         if (emhd_params.viscosity)                
             DLOOP1
                 emhd[mu] -= dP * ((D.bcon[dir] * D.bcov[mu] / bsq) - (1./3) * ((dir == mu) + D.ucon[dir] * D.ucov[mu]));
->>>>>>> 47d23c34
     }
 }
 
@@ -471,15 +389,6 @@
         }
     }
 
-<<<<<<< HEAD
-    if (emhd_params.higher_order_terms) {
-        if (emhd_params.type == ClosureType::kappa_eta) {
-            q  *= m::sqrt(emhd_params.kappa * m::pow(Theta, 2) / emhd_params.tau);
-            dP *= m::sqrt(emhd_params.eta * Theta / emhd_params.tau);
-        } else {
-            q  *= m::sqrt(rho * emhd_params.conduction_alpha * cs2 * m::pow(Theta, 2));
-            dP *= m::sqrt(rho * emhd_params.viscosity_alpha * cs2 * Theta);
-=======
     if (emhd_params.viscosity) {
         dP = dP_tilde;
         if (emhd_params.higher_order_terms) {
@@ -487,7 +396,6 @@
                 dP *= m::sqrt(emhd_params.eta * Theta / emhd_params.tau);
             else
                 dP *= m::sqrt(rho * emhd_params.viscosity_alpha * cs2 * Theta);
->>>>>>> 47d23c34
         }
     }
 }
