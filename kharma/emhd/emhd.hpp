/* 
 *  File: emhd.hpp
 *  
 *  BSD 3-Clause License
 *  
 *  Copyright (c) 2020, AFD Group at UIUC
 *  All rights reserved.
 *  
 *  Redistribution and use in source and binary forms, with or without
 *  modification, are permitted provided that the following conditions are met:
 *  
 *  1. Redistributions of source code must retain the above copyright notice, this
 *     list of conditions and the following disclaimer.
 *  
 *  2. Redistributions in binary form must reproduce the above copyright notice,
 *     this list of conditions and the following disclaimer in the documentation
 *     and/or other materials provided with the distribution.
 *  
 *  3. Neither the name of the copyright holder nor the names of its
 *     contributors may be used to endorse or promote products derived from
 *     this software without specific prior written permission.
 *  
 *  THIS SOFTWARE IS PROVIDED BY THE COPYRIGHT HOLDERS AND CONTRIBUTORS "AS IS"
 *  AND ANY EXPRESS OR IMPLIED WARRANTIES, INCLUDING, BUT NOT LIMITED TO, THE
 *  IMPLIED WARRANTIES OF MERCHANTABILITY AND FITNESS FOR A PARTICULAR PURPOSE ARE
 *  DISCLAIMED. IN NO EVENT SHALL THE COPYRIGHT HOLDER OR CONTRIBUTORS BE LIABLE
 *  FOR ANY DIRECT, INDIRECT, INCIDENTAL, SPECIAL, EXEMPLARY, OR CONSEQUENTIAL
 *  DAMAGES (INCLUDING, BUT NOT LIMITED TO, PROCUREMENT OF SUBSTITUTE GOODS OR
 *  SERVICES; LOSS OF USE, DATA, OR PROFITS; OR BUSINESS INTERRUPTION) HOWEVER
 *  CAUSED AND ON ANY THEORY OF LIABILITY, WHETHER IN CONTRACT, STRICT LIABILITY,
 *  OR TORT (INCLUDING NEGLIGENCE OR OTHERWISE) ARISING IN ANY WAY OUT OF THE USE
 *  OF THIS SOFTWARE, EVEN IF ADVISED OF THE POSSIBILITY OF SUCH DAMAGE.
 */
#pragma once

#include <parthenon/parthenon.hpp>

#include "grmhd_functions.hpp"

using namespace parthenon;

// Always disabled when implicit solver is disabled
#if DISABLE_IMPLICIT
#define DISABLE_EMHD 1
#endif

/**
 * This physics package implements the Extended GRMHD "EGRMHD" scheme of Chandra et al. 2015,
 * First implemented in GRIM, of Chandra et al. 2017.
 * 
 * It adds variables representing viscosity and heat conduction, with a combination of explicit
 * and implicit source terms; thus it requires a semi-implicit scheme for evolution,
 * implemented in KHARMA as ImexDriver.
 */
namespace EMHD {

enum ClosureType{constant=0, soundspeed, kappa_eta, torus};

class EMHD_parameters {
    public:

        bool higher_order_terms;
        bool feedback;
        ClosureType type;
        Real tau;

        bool conduction;
        bool viscosity;

        Real conduction_alpha;
        Real viscosity_alpha;

        Real kappa;
        Real eta;

};

/**
 * Initialization: handle parameters, 
 */
std::shared_ptr<KHARMAPackage> Initialize(ParameterInput *pin, std::shared_ptr<Packages_t>& packages);

/**
 * Add EGRMHD explicit source terms: anything which can be calculated once
 * and added to the general dU/dt term along with e.g. GRMHD source, wind, etc
 */
TaskStatus AddSource(MeshData<Real> *md, MeshData<Real> *mdudt);

/**
 * Set q and dP to sensible starting values if they are not initialized by the problem.
 * Currently a no-op as sensible values are zeros.
 */
void InitEMHDVariables(std::shared_ptr<MeshBlockData<Real>>& rc, ParameterInput *pin);

/**
 * Recover primitive qtilde, dPtilde from "conserved" forms {qtilde,dPtilde}*u^0*gdet.
 * Since the implicit step does this for us, this is only needed for boundaries,
 * which sync/set conserved forms.
 */
void BlockUtoP(MeshBlockData<Real> *rc, IndexDomain domain, bool coarse);

/**
 * Get the EMHD parameters needed on the device side.
 * This function exists to be able to easily return a null
 * EMHD_parameters object even if the "EMHD" package is not loaded.
 */
inline EMHD_parameters GetEMHDParameters(Packages_t& packages)
{
    EMHD::EMHD_parameters emhd_params_tmp;
    if (packages.AllPackages().count("EMHD")) {
        emhd_params_tmp = packages.Get("EMHD")->Param<EMHD::EMHD_parameters>("emhd_params");
    }
    return emhd_params_tmp;
}

/**
<<<<<<< HEAD
 * Add EGRMHD explicit source terms: anything which can be calculated once
 * and added to the general dU/dt term along with e.g. GRMHD source, wind, etc
 */
TaskStatus AddSource(MeshData<Real> *md, MeshData<Real> *mdudt);

/**
 * Set q and dP to sensible starting values if they are not initialized by the problem.
 * Currently a no-op as sensible values are zeros.
 */
void InitEMHDVariables(std::shared_ptr<MeshBlockData<Real>>& rc, ParameterInput *pin);

#if DISABLE_EMHD

template<typename Local>
KOKKOS_INLINE_FUNCTION void set_parameters(const GRCoordinates& G, const Local& P, const VarMap& m_p,
                                           const EMHD_parameters& emhd_params, const Real& gam,
                                           const int& j, const int& i,
                                           Real& tau, Real& chi_e, Real& nu_e) {}

KOKKOS_INLINE_FUNCTION void set_parameters(const GRCoordinates& G, const VariablePack<Real>& P, const VarMap& m_p,
                                           const EMHD_parameters& emhd_params, const Real& gam,
                                           const int& k, const int& j, const int& i,
                                           Real& tau, Real& chi_e, Real& nu_e) {}

KOKKOS_INLINE_FUNCTION void set_parameters_init(const GRCoordinates& G, const Real& rho, const Real& u,
                                           const EMHD_parameters& emhd_params, const Real& gam,
                                           const int& k, const int& j, const int& i,
                                           Real& tau, Real& chi_e, Real& nu_e) {}

KOKKOS_INLINE_FUNCTION void calc_tensor(const Real& rho, const Real& u, const Real& pgas,
                                        const EMHD::EMHD_parameters& emhd_params, 
                                        const Real& q, const Real& dP,
                                        const FourVectors& D, const int& dir,
                                        Real emhd[GR_DIM]) {}

KOKKOS_INLINE_FUNCTION void convert_prims_to_q_dP(const Real& q_tilde, const Real& dP_tilde,
                                        const Real& rho, const Real& Theta, const Real& cs2, 
                                        const EMHD_parameters& emhd_params, Real& q, Real& dP) {}

#else

/**
=======
>>>>>>> 0c89229b
 * Set chi, nu, tau. Problem dependent
 */
template<typename Local>
KOKKOS_INLINE_FUNCTION void set_parameters(const GRCoordinates& G, const Local& P, const VarMap& m_p,
                                           const EMHD_parameters& emhd_params, const Real& gam,
                                           const int& j, const int& i,
                                           Real& tau, Real& chi_e, Real& nu_e)
{
    if (emhd_params.type == ClosureType::constant) {
        // Set tau, nu, chi to constants

        tau = emhd_params.tau;
        if (emhd_params.conduction)
            chi_e = emhd_params.conduction_alpha;
        if (emhd_params.viscosity)
            nu_e = emhd_params.viscosity_alpha;

    } else if (emhd_params.type == ClosureType::soundspeed) {
        // Set tau=const, chi/nu prop. to sound speed squared
        Real cs2 = (gam * (gam - 1.) * P(m_p.UU)) / (P(m_p.RHO) + (gam * P(m_p.UU)));

        tau = emhd_params.tau;
        if (emhd_params.conduction)
            chi_e = emhd_params.conduction_alpha * cs2 * tau;
        if (emhd_params.viscosity)
            nu_e = emhd_params.viscosity_alpha * cs2 * tau;

    } else if (emhd_params.type == ClosureType::kappa_eta) {
        // Set tau = const, chi = kappa / rho, nu = eta / rho

        tau = emhd_params.tau;
        if (emhd_params.conduction)
            chi_e = emhd_params.kappa / m::max(P(m_p.RHO), SMALL);
        if (emhd_params.viscosity)
            nu_e = emhd_params.eta / m::max(P(m_p.RHO), SMALL);

    } else if (emhd_params.type == ClosureType::torus) {
        FourVectors Dtmp;
        GRMHD::calc_4vecs(G, P, m_p, j, i, Loci::center, Dtmp);
        // TODO need this max() if we're correcting later?
        double bsq = m::max(dot(Dtmp.bcon, Dtmp.bcov), SMALL);

        GReal Xembed[GR_DIM];
        G.coord_embed(0, j, i, Loci::center, Xembed);
        const GReal r = Xembed[1];

        // Compute dynamical time scale
        const Real tau_dyn = m::sqrt(r*r*r);

        const Real pg    = (gam - 1.) * P(m_p.UU);
        const Real Theta = pg / P(m_p.RHO);
        // Compute local sound speed
        const Real cs2    = gam * pg / (P(m_p.RHO) + (gam * P(m_p.UU)));

        Real lambda    = 0.01;
        Real inv_exp_g = 0.;
        Real f_fmin    = 0.;

        // Correction due to heat conduction
        if (emhd_params.conduction) {
            Real q = P(m_p.Q);
            if (emhd_params.higher_order_terms)
                q *= m::sqrt(P(m_p.RHO) * emhd_params.conduction_alpha * cs2 * Theta * Theta);
            Real q_max   = emhd_params.conduction_alpha * P(m_p.RHO) * cs2 * m::sqrt(cs2);
            Real q_ratio = m::abs(q) / q_max;
            inv_exp_g    = m::exp(-(q_ratio - 1.) / lambda);
            f_fmin       = inv_exp_g / (inv_exp_g + 1.) + 1.e-5;

            tau = m::min(tau, f_fmin * tau_dyn);
        }

        // Correction due to pressure anisotropy
        if (emhd_params.viscosity) {
            Real dP = P(m_p.DP);
            if (emhd_params.higher_order_terms)
                dP *= sqrt(P(m_p.RHO) * emhd_params.viscosity_alpha * cs2 * Theta);
            Real dP_comp_ratio = m::max(pg - 2./3. * dP, SMALL) / m::max(pg  + 1./3. * dP, SMALL);
            Real dP_plus       = m::min(0.5 * bsq * dP_comp_ratio, 1.49 * pg / 1.07);
            Real dP_minus      = m::max(-bsq, -2.99 * pg / 1.07);

            Real dP_max = (dP > 0.) ? dP_plus : dP_minus;

            Real dP_ratio = m::abs(dP) / (m::abs(dP_max) + SMALL);
            inv_exp_g     = m::exp(-(dP_comp_ratio - 1.) / lambda);
            f_fmin        = inv_exp_g / (inv_exp_g + 1.) + 1.e-5;

            tau = m::min(tau, f_fmin * tau_dyn);
        }

        // Update thermal diffusivity and kinematic viscosity
        Real max_alpha = (1 - cs2) / (2 * cs2 + 1.e-12);
        if (emhd_params.conduction)
            chi_e = m::min(max_alpha, emhd_params.conduction_alpha) * cs2 * tau;
        if (emhd_params.viscosity)
            nu_e = m::min(max_alpha, emhd_params.viscosity_alpha) * cs2 * tau;
    } // else yell?
}

KOKKOS_INLINE_FUNCTION void set_parameters(const GRCoordinates& G, const VariablePack<Real>& P, const VarMap& m_p,
                                           const EMHD_parameters& emhd_params, const Real& gam,
                                           const int& k, const int& j, const int& i,
                                           Real& tau, Real& chi_e, Real& nu_e)
{
    if (emhd_params.type == ClosureType::constant) {
        // Set tau, nu, chi to constants
        // So far none of our problems use this. Also, the expressions are not quite right based on dimensional analysis.
        tau = emhd_params.tau;
        if (emhd_params.conduction)
            chi_e = emhd_params.conduction_alpha;
        if (emhd_params.viscosity)
            nu_e = emhd_params.viscosity_alpha;

    } else if (emhd_params.type == ClosureType::soundspeed) {
        // Set tau=const, chi/nu prop. to sound speed squared
        const Real cs2 = (gam * (gam - 1.) * P(m_p.UU, k, j, i)) /
                            (P(m_p.RHO, k, j, i) + (gam * P(m_p.UU, k, j, i)));

        tau = emhd_params.tau;
        if (emhd_params.conduction)
            chi_e = emhd_params.conduction_alpha * cs2 * tau;
        if (emhd_params.viscosity)
            nu_e = emhd_params.viscosity_alpha * cs2 * tau;

    } else if (emhd_params.type == ClosureType::kappa_eta) {
        // Set tau = const, chi = kappa / rho, nu = eta / rho

        tau = emhd_params.tau;
        if (emhd_params.conduction)
            chi_e = emhd_params.kappa / m::max(P(m_p.RHO, k, j, i), SMALL);
        if (emhd_params.viscosity)
            nu_e = emhd_params.eta / m::max(P(m_p.RHO, k, j, i), SMALL);

    } else if (emhd_params.type == ClosureType::torus) {
        FourVectors Dtmp;
        GRMHD::calc_4vecs(G, P, m_p, k, j, i, Loci::center, Dtmp);
        // TODO need this max() if we're correcting later?
        double bsq = m::max(dot(Dtmp.bcon, Dtmp.bcov), SMALL);

        GReal Xembed[GR_DIM];
        G.coord_embed(k, j, i, Loci::center, Xembed);
        const GReal r = Xembed[1];

        // Compute dynamical time scale
        const Real tau_dyn = m::sqrt(r*r*r);

        const Real pg    = (gam - 1.) * P(m_p.UU, k, j, i);
        const Real Theta = pg / P(m_p.RHO, k, j, i);
        // Compute local sound speed
        const Real cs2    = gam * pg / (P(m_p.RHO, k, j, i) + (gam * P(m_p.UU, k, j, i)));

        Real lambda    = 0.01;
        Real inv_exp_g = 0.;
        Real f_fmin    = 0.;

        // Correction due to heat conduction
        if (emhd_params.conduction) {
            Real q = P(m_p.Q, k, j, i);
            if (emhd_params.higher_order_terms)
                q *= m::sqrt(P(m_p.RHO, k, j, i) * emhd_params.conduction_alpha * cs2 * Theta * Theta);
            Real q_max   = emhd_params.conduction_alpha * P(m_p.RHO, k, j, i) * cs2 * m::sqrt(cs2);
            Real q_ratio = m::abs(q) / q_max;
            inv_exp_g    = m::exp(-(q_ratio - 1.) / lambda);
            f_fmin       = inv_exp_g / (inv_exp_g + 1.) + 1.e-5;

            tau = m::min(tau, f_fmin * tau_dyn);
        }

        // Correction due to pressure anisotropy
        if (emhd_params.viscosity) {
            Real dP = P(m_p.DP, k, j, i);
            if (emhd_params.higher_order_terms)
                dP *= m::sqrt(P(m_p.RHO, k, j, i) * emhd_params.viscosity_alpha * cs2 * Theta);
            Real dP_comp_ratio = m::max(pg - 2./3. * dP, SMALL) / m::max(pg  + 1./3. * dP, SMALL);
            Real dP_plus       = m::min(0.5 * bsq * dP_comp_ratio, 1.49 * pg / 1.07);
            Real dP_minus      = m::max(-bsq, -2.99 * pg / 1.07);

            Real dP_max = (dP > 0.) ? dP_plus : dP_minus;

            Real dP_ratio = m::abs(dP) / (m::abs(dP_max) + SMALL);
            inv_exp_g     = m::exp(-(dP_comp_ratio - 1.) / lambda);
            f_fmin        = inv_exp_g / (inv_exp_g + 1.) + 1.e-5;

            tau = m::min(tau, f_fmin * tau_dyn);
        }

        // Update thermal diffusivity and kinematic viscosity
        Real max_alpha = (1 - cs2) / (2 * cs2 + 1.e-12);
        if (emhd_params.conduction)
            chi_e = m::min(max_alpha, emhd_params.conduction_alpha) * cs2 * tau;
        if (emhd_params.viscosity)
            nu_e = m::min(max_alpha, emhd_params.viscosity_alpha) * cs2 * tau;
    } // else yell?
}

// ONLY FOR TEST PROBLEMS INITIALIZATION (local version)
KOKKOS_INLINE_FUNCTION void set_parameters_init(const GRCoordinates& G, const Real& rho, const Real& u,
                                           const EMHD_parameters& emhd_params, const Real& gam,
                                           const int& k, const int& j, const int& i,
                                           Real& tau, Real& chi_e, Real& nu_e)
{
    if (emhd_params.type == ClosureType::constant) {
        // Set tau, nu, chi to constants
        tau = emhd_params.tau;
        if (emhd_params.conduction)
            chi_e = emhd_params.conduction_alpha;
        if (emhd_params.viscosity)
            nu_e = emhd_params.viscosity_alpha;

    } else if (emhd_params.type == ClosureType::soundspeed) {
        // Set tau=const, chi/nu prop. to sound speed squared
        const Real cs2 = (gam * (gam - 1.) * u) / (rho + (gam * u));
        tau = emhd_params.tau;
        if (emhd_params.conduction)
            chi_e = emhd_params.conduction_alpha * cs2 * tau;
        if (emhd_params.viscosity)
            nu_e = emhd_params.viscosity_alpha * cs2 * tau;

    } else if (emhd_params.type == ClosureType::kappa_eta){
        // Set tau = const, chi = kappa / rho, nu = eta / rho
        tau = emhd_params.tau;
        if (emhd_params.conduction)
            chi_e = emhd_params.kappa / m::max(rho, SMALL);
        if (emhd_params.viscosity)
            nu_e = emhd_params.eta / m::max(rho, SMALL);

    } // else yell?
}

/**
 * Get a row of the EMHD stress-energy tensor with first index up, second index down.
 * A factor of m::sqrt(4 pi) is absorbed into the definition of b.
 * Note this must be passed the full q, dP, not the primitive prims.q, usually denote qtilde
 *
 * Entirely local!
 */
KOKKOS_INLINE_FUNCTION void calc_tensor(const Real& rho, const Real& u, const Real& pgas,
                                        const EMHD::EMHD_parameters& emhd_params, 
                                        const Real& q, const Real& dP,
                                        const FourVectors& D, const int& dir,
                                        Real emhd[GR_DIM])
{
    const Real bsq  = m::max(dot(D.bcon, D.bcov), SMALL);
    const Real b_mag = m::sqrt(bsq);
    const Real eta  = pgas + rho + u + bsq;
    const Real ptot = pgas + 0.5 * bsq;

    DLOOP1 emhd[mu] = eta * D.ucon[dir] * D.ucov[mu] + ptot * (dir == mu) - D.bcon[dir] * D.bcov[mu];

    if (emhd_params.feedback) {
        if (emhd_params.conduction)
            DLOOP1
                emhd[mu] += (q / b_mag) * ((D.ucon[dir] * D.bcov[mu]) + (D.bcon[dir] * D.ucov[mu]));
        if (emhd_params.viscosity)                
            DLOOP1
                emhd[mu] -= dP * ((D.bcon[dir] * D.bcov[mu] / bsq) - (1./3.) * ((dir == mu) + D.ucon[dir] * D.ucov[mu]));
    }
}

// Convert q_tilde and dP_tilde (which are primitives) to q and dP
// This is required because the stress-energy tensor depends on q and dP
KOKKOS_INLINE_FUNCTION void convert_prims_to_q_dP(const Real& q_tilde, const Real& dP_tilde,
                                        const Real& rho, const Real& Theta, const Real& cs2, 
                                        const EMHD_parameters& emhd_params, Real& q, Real& dP)
{
    if (emhd_params.conduction) {
        q = q_tilde;
        if (emhd_params.higher_order_terms) {
            if (emhd_params.type == ClosureType::kappa_eta)
                q *= m::sqrt(emhd_params.kappa * Theta * Theta / emhd_params.tau);
            else
                q *= m::sqrt(rho * emhd_params.conduction_alpha * cs2 * Theta * Theta);
        }
    } else {
        q = 0.;
    }

    if (emhd_params.viscosity) {
        dP = dP_tilde;
        if (emhd_params.higher_order_terms) {
            if (emhd_params.type == ClosureType::kappa_eta)
                dP *= m::sqrt(emhd_params.eta * Theta / emhd_params.tau);
            else
                dP *= m::sqrt(rho * emhd_params.viscosity_alpha * cs2 * Theta);
        }
    } else {
        dP = 0.;
    }
}
#endif

} // namespace EMHD<|MERGE_RESOLUTION|>--- conflicted
+++ resolved
@@ -40,6 +40,7 @@
 using namespace parthenon;
 
 // Always disabled when implicit solver is disabled
+// TODO separate flag, also error properly at runtime
 #if DISABLE_IMPLICIT
 #define DISABLE_EMHD 1
 #endif
@@ -114,7 +115,6 @@
 }
 
 /**
-<<<<<<< HEAD
  * Add EGRMHD explicit source terms: anything which can be calculated once
  * and added to the general dU/dt term along with e.g. GRMHD source, wind, etc
  */
@@ -157,8 +157,6 @@
 #else
 
 /**
-=======
->>>>>>> 0c89229b
  * Set chi, nu, tau. Problem dependent
  */
 template<typename Local>
