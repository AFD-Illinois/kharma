--- conflicted
+++ resolved
@@ -326,32 +326,9 @@
     dP = dP_tilde;
 
     if (emhd_params.higher_order_terms) {
-<<<<<<< HEAD
-        q  *= sqrt(rho * emhd_params.conduction_alpha * cs2 * pow(Theta, 2));
-        dP *= sqrt(rho * emhd_params.viscosity_alpha * cs2 * Theta);
-=======
-        q  *= m::sqrt(chi_e * rho * m::pow(Theta, 2) /tau);
-        dP *= m::sqrt(chi_e * rho * Theta /tau);
+        q  *= m::sqrt(rho * emhd_params.conduction_alpha * cs2 * m::pow(Theta, 2));
+        dP *= m::sqrt(rho * emhd_params.viscosity_alpha * cs2 * Theta);
     }
 }
 
-// Convert q and dP to q_tilde and dP_tilde (which are primitives)
-// This is required because,
-//          1. The source terms contain q0_tilde and dP0_tilde
-//          2. Initializations MAY require converting q and dP to q_tilde and dP_tilde
-KOKKOS_INLINE_FUNCTION void convert_q_dP_to_prims(const Real& q, const Real& dP,
-                                        const Real& rho, const Real& Theta, 
-                                        const Real& tau, const Real& chi_e, const Real& nu_e,
-                                        const EMHD_parameters& emhd_params, Real& q_tilde, Real& dP_tilde)
-{
-    q_tilde  = q;
-    dP_tilde = dP;
-
-    if (emhd_params.higher_order_terms) {
-        q_tilde  *= m::sqrt(tau / (chi_e * rho * m::pow(Theta, 2)) );
-        dP_tilde *= m::sqrt(tau / (nu_e * rho * Theta /tau) );
->>>>>>> ab5d1f2f
-    }
-}
-
 } // namespace EMHD