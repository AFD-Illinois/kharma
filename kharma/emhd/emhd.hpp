/* 
 *  File: emhd.hpp
 *  
 *  BSD 3-Clause License
 *  
 *  Copyright (c) 2020, AFD Group at UIUC
 *  All rights reserved.
 *  
 *  Redistribution and use in source and binary forms, with or without
 *  modification, are permitted provided that the following conditions are met:
 *  
 *  1. Redistributions of source code must retain the above copyright notice, this
 *     list of conditions and the following disclaimer.
 *  
 *  2. Redistributions in binary form must reproduce the above copyright notice,
 *     this list of conditions and the following disclaimer in the documentation
 *     and/or other materials provided with the distribution.
 *  
 *  3. Neither the name of the copyright holder nor the names of its
 *     contributors may be used to endorse or promote products derived from
 *     this software without specific prior written permission.
 *  
 *  THIS SOFTWARE IS PROVIDED BY THE COPYRIGHT HOLDERS AND CONTRIBUTORS "AS IS"
 *  AND ANY EXPRESS OR IMPLIED WARRANTIES, INCLUDING, BUT NOT LIMITED TO, THE
 *  IMPLIED WARRANTIES OF MERCHANTABILITY AND FITNESS FOR A PARTICULAR PURPOSE ARE
 *  DISCLAIMED. IN NO EVENT SHALL THE COPYRIGHT HOLDER OR CONTRIBUTORS BE LIABLE
 *  FOR ANY DIRECT, INDIRECT, INCIDENTAL, SPECIAL, EXEMPLARY, OR CONSEQUENTIAL
 *  DAMAGES (INCLUDING, BUT NOT LIMITED TO, PROCUREMENT OF SUBSTITUTE GOODS OR
 *  SERVICES; LOSS OF USE, DATA, OR PROFITS; OR BUSINESS INTERRUPTION) HOWEVER
 *  CAUSED AND ON ANY THEORY OF LIABILITY, WHETHER IN CONTRACT, STRICT LIABILITY,
 *  OR TORT (INCLUDING NEGLIGENCE OR OTHERWISE) ARISING IN ANY WAY OUT OF THE USE
 *  OF THIS SOFTWARE, EVEN IF ADVISED OF THE POSSIBILITY OF SUCH DAMAGE.
 */
#pragma once

#include <parthenon/parthenon.hpp>

#include "grmhd_functions.hpp"

using namespace parthenon;

// Always disabled when implicit solver is disabled
// TODO separate flag, also error properly at runtime
#if DISABLE_IMPLICIT
#define DISABLE_EMHD 1
#endif

/**
 * This physics package implements the Extended GRMHD "EGRMHD" scheme of Chandra et al. 2015,
 * First implemented in GRIM, of Chandra et al. 2017.
 * 
 * It adds variables representing viscosity and heat conduction, with a combination of explicit
 * and implicit source terms; thus it requires a semi-implicit scheme for evolution,
 * implemented in KHARMA as ImexDriver.
 */
namespace EMHD {

enum ClosureType{constant=0, soundspeed, kappa_eta, torus};

class EMHD_parameters {
    public:

        bool higher_order_terms;
        bool feedback;
        ClosureType type;
        Real tau;

        Real conduction_alpha;
        Real viscosity_alpha;

        Real kappa;
        Real eta;

        void print() const
        {
            printf("EMHD Parameters:\n");
            printf("higher order: %d feedback: %d \n",
                    higher_order_terms, feedback);
            printf("kappa: %g eta: %g tau: %g conduction_a: %g viscosity_a: %g \n",
                    kappa, eta, tau, conduction_alpha, viscosity_alpha);
            // TODO closuretype
        }

};

/**
 * Initialization: handle parameters, 
 */
std::shared_ptr<KHARMAPackage> Initialize(ParameterInput *pin, std::shared_ptr<Packages_t>& packages);

/**
 * Add EGRMHD explicit source terms: anything which can be calculated once
 * and added to the general dU/dt term along with e.g. GRMHD source, wind, etc
 */
TaskStatus AddSource(MeshData<Real> *md, MeshData<Real> *mdudt, IndexDomain domain);

/**
 * Set q and dP to sensible starting values if they are not initialized by the problem.
 * Currently a no-op as sensible values are zeros.
 */
void InitEMHDVariables(std::shared_ptr<MeshBlockData<Real>>& rc, ParameterInput *pin);

/**
 * Recover primitive qtilde, dPtilde from "conserved" forms {qtilde,dPtilde}*u^0*gdet,
 * and vice versa.
 * These are *not* called in the usual places for explicitly-evolved variables, but instead
 * only on boundaries in order to sync the primitive/conserved variables specifically.
 */
void BlockUtoP(MeshBlockData<Real> *rc, IndexDomain domain, bool coarse);
void MeshUtoP(MeshData<Real> *md, IndexDomain domain, bool coarse=false);
void BlockPtoU(MeshBlockData<Real> *rc, IndexDomain domain, bool coarse);

/**
 * Get the EMHD parameters needed on the device side.
 * This function exists to be able to easily return a null
 * EMHD_parameters object even if the "EMHD" package is not loaded.
 */
inline EMHD_parameters GetEMHDParameters(Packages_t& packages)
{
    EMHD::EMHD_parameters emhd_params_tmp = {0};
    if (packages.AllPackages().count("EMHD")) {
        emhd_params_tmp = packages.Get("EMHD")->Param<EMHD::EMHD_parameters>("emhd_params");
    }
    return emhd_params_tmp;
}

/**
 * Add EGRMHD explicit source terms: anything which can be calculated once
 * and added to the general dU/dt term along with e.g. GRMHD source, wind, etc
 */
TaskStatus AddSource(MeshData<Real> *md, MeshData<Real> *mdudt, IndexDomain domain);

/**
 * Set q and dP to sensible starting values if they are not initialized by the problem.
 * Currently a no-op as sensible values are zeros.
 */
void InitEMHDVariables(std::shared_ptr<MeshBlockData<Real>>& rc, ParameterInput *pin);

#if DISABLE_EMHD

template<typename Local>
KOKKOS_INLINE_FUNCTION void set_parameters(const GRCoordinates& G, const Local& P, const VarMap& m_p,
                                           const EMHD_parameters& emhd_params, const Real& gam,
                                           const int& j, const int& i,
                                           Real& tau, Real& chi_e, Real& nu_e) {}

KOKKOS_INLINE_FUNCTION void set_parameters(const GRCoordinates& G, const VariablePack<Real>& P, const VarMap& m_p,
                                           const EMHD_parameters& emhd_params, const Real& gam,
                                           const int& k, const int& j, const int& i,
                                           Real& tau, Real& chi_e, Real& nu_e) {}

KOKKOS_INLINE_FUNCTION void set_parameters_init(const GRCoordinates& G, const Real& rho, const Real& u,
                                           const EMHD_parameters& emhd_params, const Real& gam,
                                           const int& k, const int& j, const int& i,
                                           Real& tau, Real& chi_e, Real& nu_e) {}

KOKKOS_INLINE_FUNCTION void calc_tensor(const Real& rho, const Real& u, const Real& pgas,
                                        const EMHD::EMHD_parameters& emhd_params, 
                                        const Real& q, const Real& dP,
                                        const FourVectors& D, const int& dir,
                                        Real emhd[GR_DIM]) {}

KOKKOS_INLINE_FUNCTION void convert_prims_to_q_dP(const Real& q_tilde, const Real& dP_tilde,
                                        const Real& rho, const Real& Theta, const Real& cs2, 
                                        const EMHD_parameters& emhd_params, Real& q, Real& dP) {}

#else

/**
 * Set chi, nu, tau. Problem dependent
 */
KOKKOS_INLINE_FUNCTION void set_parameters(const GRCoordinates& G, const Real& rho, const Real& u,
                                            const Real& qtilde, const Real& dPtilde, const Real& bsq,
                                            const EMHD_parameters& emhd_params, const Real& gam,
                                            const int& j, const int& i,
                                            Real& tau, Real& chi_e, Real& nu_e)
{
    // Formerly chi_e was only set if conduction was present, nu_e only if viscosity
    // Now assumes these will simply be unused if set when these effects are disabled
    if (emhd_params.type == ClosureType::constant) {
        // Set tau, nu, chi to constants
        tau = emhd_params.tau;
        chi_e = emhd_params.conduction_alpha;
        nu_e = emhd_params.viscosity_alpha;

    } else if (emhd_params.type == ClosureType::soundspeed) {
        // Set tau=const, chi/nu prop. to sound speed squared
        const Real cs2 = (gam * (gam - 1.) * u) / (rho + (gam * u));
        tau = emhd_params.tau;
        chi_e = emhd_params.conduction_alpha * cs2 * tau;
        nu_e = emhd_params.viscosity_alpha * cs2 * tau;

    } else if (emhd_params.type == ClosureType::kappa_eta){
        // Set tau = const, chi = kappa / rho, nu = eta / rho
        tau = emhd_params.tau;
<<<<<<< HEAD
        if (emhd_params.conduction)
            chi_e = emhd_params.kappa / m::max(rho, SMALL_NUM);
        if (emhd_params.viscosity)
            nu_e = emhd_params.eta / m::max(rho, SMALL_NUM);
=======
        chi_e = emhd_params.kappa / m::max(rho, SMALL);
        nu_e = emhd_params.eta / m::max(rho, SMALL);
>>>>>>> 16f3871f

    } else if (emhd_params.type == ClosureType::torus) {
        GReal Xembed[GR_DIM];
        G.coord_embed(0, j, i, Loci::center, Xembed);
        const GReal r = Xembed[1];

        // Compute dynamical time scale
        const Real tau_dyn = m::sqrt(r*r*r);
        tau = tau_dyn;

        const Real pg    = (gam - 1.) * u;
        const Real Theta = pg / rho;
        // Compute local sound speed, ensure it is defined and >0
        // Passing NaN disables an upper bound (TODO should we have one?)
        const Real cs2 = clip(gam * pg / (rho + (gam * u)), SMALL_NUM, 0./0.);

        constexpr Real lambda = 0.01;

        // Correction due to heat conduction
        {
            const Real q = (emhd_params.higher_order_terms)
                        ? qtilde * m::sqrt(rho * emhd_params.conduction_alpha * cs2 * Theta * Theta)
                        : qtilde;
            const Real q_max   = emhd_params.conduction_alpha * rho * cs2 * m::sqrt(cs2);
            const Real q_ratio = m::abs(q) / q_max;
            const Real inv_exp_g = m::exp(-(q_ratio - 1.) / lambda);
            const Real f_fmin    = inv_exp_g / (inv_exp_g + 1.) + 1.e-5;

            tau = m::min(tau, f_fmin * tau_dyn);
        }

        // Correction due to pressure anisotropy
        {
            const Real dP = (emhd_params.higher_order_terms)
                        ? dPtilde * sqrt(rho * emhd_params.viscosity_alpha * cs2 * Theta)
                        : dPtilde;
            const Real dP_comp_ratio = m::max(pg - 2./3. * dP, SMALL_NUM) /
                                       m::max(pg + 1./3. * dP, SMALL_NUM);
            const Real dP_max = (dP > 0.)
                              ? m::min(0.5 * bsq * dP_comp_ratio, 1.49 * pg / 1.07)
                              : m::max(-bsq, -2.99 * pg / 1.07);

            const Real dP_ratio = m::abs(dP) / (m::abs(dP_max) + SMALL_NUM);
            const Real inv_exp_g = m::exp((1. - dP_ratio) / lambda);
            const Real f_fmin    = inv_exp_g / (inv_exp_g + 1.) + 1.e-5;

            tau = m::min(tau, f_fmin * tau_dyn);
        }

        // Update thermal diffusivity and kinematic viscosity
        Real max_alpha = (1 - cs2) / (2 * cs2 + 1.e-12);
        chi_e = m::min(max_alpha, emhd_params.conduction_alpha) * cs2 * tau;
        nu_e = m::min(max_alpha, emhd_params.viscosity_alpha) * cs2 * tau;
    }
}
template<typename Local>
KOKKOS_INLINE_FUNCTION void set_parameters(const GRCoordinates& G, const Local& P, const VarMap& m_p,
                                           const EMHD_parameters& emhd_params, const Real& gam,
                                           const int& j, const int& i,
                                           Real& tau, Real& chi_e, Real& nu_e)
{
    FourVectors Dtmp;
    GRMHD::calc_4vecs(G, P, m_p, j, i, Loci::center, Dtmp);
    double bsq = m::max(dot(Dtmp.bcon, Dtmp.bcov), SMALL_NUM);
    Real qtilde = (m_p.Q >= 0) ? P(m_p.Q) : 0.;
    Real dPtilde = (m_p.DP >= 0) ? P(m_p.DP) : 0.;
    set_parameters(G, P(m_p.RHO), P(m_p.UU), qtilde, dPtilde,
                    bsq, emhd_params, gam, j, i, tau, chi_e, nu_e);
}

KOKKOS_INLINE_FUNCTION void set_parameters(const GRCoordinates& G, const VariablePack<Real>& P, const VarMap& m_p,
                                           const EMHD_parameters& emhd_params, const Real& gam,
                                           const int& k, const int& j, const int& i,
                                           Real& tau, Real& chi_e, Real& nu_e)
{
    FourVectors Dtmp;
    GRMHD::calc_4vecs(G, P, m_p, k, j, i, Loci::center, Dtmp);
    double bsq = m::max(dot(Dtmp.bcon, Dtmp.bcov), SMALL_NUM);
    Real qtilde = (m_p.Q >= 0) ? P(m_p.Q, k, j, i) : 0.;
    Real dPtilde = (m_p.DP >= 0) ? P(m_p.DP, k, j, i) : 0.;
    set_parameters(G, P(m_p.RHO, k, j, i), P(m_p.UU, k, j, i), qtilde, dPtilde,
                    bsq, emhd_params, gam, j, i, tau, chi_e, nu_e);
}

/**
 * Get a row of the EMHD stress-energy tensor with first index up, second index down.
 * A factor of m::sqrt(4 pi) is absorbed into the definition of b.
 * Note this must be passed the full q, dP, not the primitive prims.q, usually denote qtilde
 *
 * Entirely local!
 */
KOKKOS_INLINE_FUNCTION void calc_tensor(const Real& rho, const Real& u, const Real& pgas,
                                        const Real& q, const Real& dP,
                                        const FourVectors& D, const int& dir,
                                        Real emhd[GR_DIM])
{
    const Real bsq  = m::max(dot(D.bcon, D.bcov), SMALL_NUM);
    const Real b_mag = m::sqrt(bsq);
    const Real eta  = pgas + rho + u + bsq;
    const Real ptot = pgas + 0.5 * bsq;

    DLOOP1 emhd[mu] = eta * D.ucon[dir] * D.ucov[mu] + ptot * (dir == mu) - D.bcon[dir] * D.bcov[mu]
                    + (q / b_mag) * ((D.ucon[dir] * D.bcov[mu]) + (D.bcon[dir] * D.ucov[mu]))
                    - dP * ((D.bcon[dir] * D.bcov[mu] / bsq) - (1./3.) * ((dir == mu) + D.ucon[dir] * D.ucov[mu]));
}

// Convert q_tilde and dP_tilde (which are primitives) to q and dP
// This is required because the stress-energy tensor depends on q and dP
KOKKOS_INLINE_FUNCTION void convert_prims_to_q_dP(const Real& q_tilde, const Real& dP_tilde,
                                        const Real& rho, const Real& Theta, const Real& cs2, 
                                        const EMHD_parameters& emhd_params, Real& q, Real& dP)
{
    q = q_tilde;
    if (emhd_params.higher_order_terms) {
        if (emhd_params.type == ClosureType::kappa_eta)
            q *= m::sqrt(emhd_params.kappa * Theta * Theta / emhd_params.tau);
        else
            q *= m::sqrt(rho * emhd_params.conduction_alpha * cs2 * Theta * Theta);
    }

    dP = dP_tilde;
    if (emhd_params.higher_order_terms) {
        if (emhd_params.type == ClosureType::kappa_eta)
            dP *= m::sqrt(emhd_params.eta * Theta / emhd_params.tau);
        else
            dP *= m::sqrt(rho * emhd_params.viscosity_alpha * cs2 * Theta);
    }
}
#endif

} // namespace EMHD<|MERGE_RESOLUTION|>--- conflicted
+++ resolved
@@ -193,15 +193,8 @@
     } else if (emhd_params.type == ClosureType::kappa_eta){
         // Set tau = const, chi = kappa / rho, nu = eta / rho
         tau = emhd_params.tau;
-<<<<<<< HEAD
-        if (emhd_params.conduction)
-            chi_e = emhd_params.kappa / m::max(rho, SMALL_NUM);
-        if (emhd_params.viscosity)
-            nu_e = emhd_params.eta / m::max(rho, SMALL_NUM);
-=======
-        chi_e = emhd_params.kappa / m::max(rho, SMALL);
-        nu_e = emhd_params.eta / m::max(rho, SMALL);
->>>>>>> 16f3871f
+        chi_e = emhd_params.kappa / m::max(rho, SMALL_NUM);
+        nu_e = emhd_params.eta / m::max(rho, SMALL_NUM);
 
     } else if (emhd_params.type == ClosureType::torus) {
         GReal Xembed[GR_DIM];
