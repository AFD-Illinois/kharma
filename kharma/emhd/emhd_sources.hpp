--- conflicted
+++ resolved
@@ -57,17 +57,11 @@
 {
     // These are intentionally the tilde versions!
     Real tau, chi_e, nu_e;
-<<<<<<< HEAD
     EMHD::set_parameters(G, P_tau, m_p, emhd_params_tau, gam, j, i, tau, chi_e, nu_e);
-    dUq  = -G.gdet(Loci::center, j, i) * (P(m_p.Q) / tau);
-    dUdP = -G.gdet(Loci::center, j, i) * (P(m_p.DP) / tau);
-=======
-    EMHD::set_parameters(G, P_tau, m_p, emhd_params_tau, gam, k, j, i, tau, chi_e, nu_e);
     if (emhd_params_tau.conduction)
         dUq = -G.gdet(Loci::center, j, i) * (P(m_p.Q) / tau);
     if (emhd_params_tau.viscosity)
         dUdP = -G.gdet(Loci::center, j, i) * (P(m_p.DP) / tau);
->>>>>>> 47d23c34
 }
 
 /**
@@ -111,31 +105,17 @@
     const Real& rho     = P(m_p.RHO);
     const Real& Theta   = (gam-1) * P(m_p.UU) / P(m_p.RHO);
 
-<<<<<<< HEAD
-    Real q0    = -rho * chi_e * (Dtmp.bcon[0] / m::sqrt(bsq)) * dt_Theta;
-    DLOOP1 q0 -= rho * chi_e * (Dtmp.bcon[mu] / m::sqrt(bsq)) * Theta * Dtmp.ucon[0] * dt_ucov[mu];
-
-    Real dP0    = -rho * nu_e * div_ucon;
-    DLOOP1 dP0 += 3. * rho * nu_e * (Dtmp.bcon[0] * Dtmp.bcon[mu] / bsq) * dt_ucov[mu];
-
-    Real q0_tilde  = q0; 
-    Real dP0_tilde = dP0;
-    if (emhd_params.higher_order_terms) {
-        q0_tilde  *= (chi_e != 0) ? sqrt(tau / (chi_e * rho * pow(Theta, 2)) ) : 0.;
-        dP0_tilde *= (nu_e  != 0) ? sqrt(tau / (nu_e * rho * Theta) ) : 0.;
-=======
     if (emhd_params.conduction) {
         const Real& qtilde  = P(m_p.Q);
         Real q0             = -rho * chi_e * (Dtmp.bcon[0] / m::sqrt(bsq)) * dt_Theta;
         DLOOP1 q0          -= rho * chi_e * (Dtmp.bcon[mu] / m::sqrt(bsq)) * Theta * Dtmp.ucon[0] * dt_ucov[mu];
         Real q0_tilde       = q0;
         if (emhd_params.higher_order_terms)
-            q0_tilde *= (chi_e != 0) ? sqrt(tau / (chi_e * rho * pow(Theta, 2)) ) : 0.;
+            q0_tilde *= (chi_e != 0) ? m::sqrt(tau / (chi_e * rho * m::pow(Theta, 2)) ) : 0.;
 
         dUq  = G.gdet(Loci::center, j, i) * (q0_tilde / tau);
         if (emhd_params.higher_order_terms)
             dUq += G.gdet(Loci::center, j, i) * (qtilde / 2.) * div_ucon;
->>>>>>> 47d23c34
     }
 
     if (emhd_params.viscosity) {
