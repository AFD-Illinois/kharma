/* 
 *  File: floors.cpp
 *  
 *  BSD 3-Clause License
 *  
 *  Copyright (c) 2020, AFD Group at UIUC
 *  All rights reserved.
 *  
 *  Redistribution and use in source and binary forms, with or without
 *  modification, are permitted provided that the following conditions are met:
 *  
 *  1. Redistributions of source code must retain the above copyright notice, this
 *     list of conditions and the following disclaimer.
 *  
 *  2. Redistributions in binary form must reproduce the above copyright notice,
 *     this list of conditions and the following disclaimer in the documentation
 *     and/or other materials provided with the distribution.
 *  
 *  3. Neither the name of the copyright holder nor the names of its
 *     contributors may be used to endorse or promote products derived from
 *     this software without specific prior written permission.
 *  
 *  THIS SOFTWARE IS PROVIDED BY THE COPYRIGHT HOLDERS AND CONTRIBUTORS "AS IS"
 *  AND ANY EXPRESS OR IMPLIED WARRANTIES, INCLUDING, BUT NOT LIMITED TO, THE
 *  IMPLIED WARRANTIES OF MERCHANTABILITY AND FITNESS FOR A PARTICULAR PURPOSE ARE
 *  DISCLAIMED. IN NO EVENT SHALL THE COPYRIGHT HOLDER OR CONTRIBUTORS BE LIABLE
 *  FOR ANY DIRECT, INDIRECT, INCIDENTAL, SPECIAL, EXEMPLARY, OR CONSEQUENTIAL
 *  DAMAGES (INCLUDING, BUT NOT LIMITED TO, PROCUREMENT OF SUBSTITUTE GOODS OR
 *  SERVICES; LOSS OF USE, DATA, OR PROFITS; OR BUSINESS INTERRUPTION) HOWEVER
 *  CAUSED AND ON ANY THEORY OF LIABILITY, WHETHER IN CONTRACT, STRICT LIABILITY,
 *  OR TORT (INCLUDING NEGLIGENCE OR OTHERWISE) ARISING IN ANY WAY OUT OF THE USE
 *  OF THIS SOFTWARE, EVEN IF ADVISED OF THE POSSIBILITY OF SUCH DAMAGE.
 */

// Floors.  Apply limits to fluid values to maintain integrable state

#include "floors.hpp"

#include "debug.hpp"
#include "grmhd.hpp"
#include "grmhd_functions.hpp"
#include "pack.hpp"

namespace Floors
{

std::shared_ptr<StateDescriptor> Initialize(ParameterInput *pin)
{
    // TODO can I just build/add/use a Prescription here, rather than building one
    // before each call?
    auto pkg = std::make_shared<StateDescriptor>("Floors");
    Params &params = pkg->AllParams();

    // Floor parameters
    double rho_min_geom, u_min_geom;
    if (pin->GetBoolean("coordinates", "spherical")) {
        // In spherical systems, floors drop as r^2, so set them higher by default
        rho_min_geom = pin->GetOrAddReal("floors", "rho_min_geom", 1.e-6);
        u_min_geom = pin->GetOrAddReal("floors", "u_min_geom", 1.e-8);
    } else {
        rho_min_geom = pin->GetOrAddReal("floors", "rho_min_geom", 1.e-8);
        u_min_geom = pin->GetOrAddReal("floors", "u_min_geom", 1.e-10);
    }
    params.Add("rho_min_geom", rho_min_geom);
    params.Add("u_min_geom", u_min_geom);

    // In iharm3d, overdensities would run away; one proposed solution was
    // to decrease the density floor more with radius.  However, in practice
    // 1. This proved to be a result of the floor vs bsq, not the geometric one
    // 2. interior density floors are dominated by the floor vs bsq
    // Also, this changes the internal energy floor pretty drastically --
    // newly interesting in light of increases to the UU floors
    bool use_r_char = pin->GetOrAddBoolean("floors", "use_r_char", false);
    params.Add("use_r_char", use_r_char);
    double r_char = pin->GetOrAddReal("floors", "r_char", 10);
    params.Add("r_char", r_char);

    // Floors vs magnetic field.  Most commonly hit & most temperamental
    double bsq_over_rho_max = pin->GetOrAddReal("floors", "bsq_over_rho_max", 1e20);
    params.Add("bsq_over_rho_max", bsq_over_rho_max);
    double bsq_over_u_max = pin->GetOrAddReal("floors", "bsq_over_u_max", 1e20);
    params.Add("bsq_over_u_max", bsq_over_u_max);

    // Limit temperature or entropy, optionally by siphoning off extra rather
    // than by adding material.
    double u_over_rho_max = pin->GetOrAddReal("floors", "u_over_rho_max", 1e20);
    params.Add("u_over_rho_max", u_over_rho_max);
    double ktot_max = pin->GetOrAddReal("floors", "ktot_max", 1e20);
    params.Add("ktot_max", ktot_max);
    bool temp_adjust_u = pin->GetOrAddBoolean("floors", "temp_adjust_u", false);
    params.Add("temp_adjust_u", temp_adjust_u);
    // Adjust electron entropy values when applying density floors to conserve
    // internal energy, as in Ressler+ but not more recent implementations
    bool adjust_k = pin->GetOrAddBoolean("floors", "adjust_k", true);
    params.Add("adjust_k", adjust_k);

    // Limit 
    double gamma_max = pin->GetOrAddReal("floors", "gamma_max", 50.);
    params.Add("gamma_max", gamma_max);

    // Frame to apply floors: usually we use normal observer frame, but
    // the option exists to use the fluid frame exclusively or outside a
    // certain radius.  This option adds fluid at speed, making results
    // less reliable but velocity reconstructions potentially more robust
    std::string frame = pin->GetOrAddString("floors", "frame", "normal");
    params.Add("frame", frame);
    if (frame == "normal" || frame == "nof") {
        params.Add("fluid_frame", false);
        params.Add("mixed_frame", false);
    } else if (frame == "fluid" || frame == "ff") {
        params.Add("fluid_frame", true);
        params.Add("mixed_frame", false);
    } else if (frame == "mixed") {
        params.Add("fluid_frame", false);
        params.Add("mixed_frame", true);
    } else {
        throw std::invalid_argument("Floor frame "+frame+" not supported");
    }
    // We initialize this even if not using mixed frame, for constructing Prescription objs
    Real frame_switch = pin->GetOrAddReal("floors", "frame_switch", 50.);
    params.Add("frame_switch", frame_switch);
    

    // Disable all floors.  It is obviously tremendously inadvisable to
    // set this option to true
    bool disable_floors = pin->GetOrAddBoolean("floors", "disable_floors", false);
    params.Add("disable_floors", disable_floors);

    // Temporary fix just for being able to save field values
    // Should switch these to "Integer" fields when Parthenon supports it
    Metadata m = Metadata({Metadata::Real, Metadata::Cell, Metadata::Derived, Metadata::OneCopy});
    pkg->AddField("fflag", m);

    // Floors should be applied to primitive ("Derived") variables just after they are calculated.
    pkg->PostFillDerivedBlock = Floors::PostFillDerivedBlock;
    // Could print floor flags using this package, but they're very similar to pflag
    // so I'm leaving them together
    //pkg->PostStepDiagnosticsMesh = GRMHD::PostStepDiagnostics;

    return pkg;
}

TaskStatus PostFillDerivedBlock(MeshBlockData<Real> *rc)
{
    if (rc->GetBlockPointer()->packages.Get("Floors")->Param<bool>("disable_floors")
        || !rc->GetBlockPointer()->packages.Get("Globals")->Param<bool>("in_loop")) {
        return TaskStatus::complete;
    } else {
        return ApplyFloors(rc);
    }
}

TaskStatus ApplyFloors(MeshBlockData<Real> *rc, IndexDomain domain)
{
    Flag(rc, "Apply floors");
    auto pmb = rc->GetBlockPointer();

    PackIndexMap prims_map, cons_map;
    auto P = GRMHD::PackMHDPrims(rc, prims_map);
    auto U = GRMHD::PackMHDCons(rc, cons_map);
    const VarMap m_u(cons_map, true), m_p(prims_map, false);

    const auto& G = pmb->coords;

    GridScalar pflag = rc->Get("pflag").data;
    GridScalar fflag = rc->Get("fflag").data;

    const Real gam = pmb->packages.Get("GRMHD")->Param<Real>("gamma");
    const Floors::Prescription floors(pmb->packages.Get("Floors")->AllParams());

    // Apply floors over the same zones we just updated with UtoP
    // This selects the entire domain, but we then require pflag >= 0,
    // which keeps us from covering completely uninitialized zones
    // (but still applies to failed UtoP!)
    const IndexRange ib = rc->GetBoundsI(domain);
    const IndexRange jb = rc->GetBoundsJ(domain);
    const IndexRange kb = rc->GetBoundsK(domain);
    pmb->par_for("apply_floors", kb.s, kb.e, jb.s, jb.e, ib.s, ib.e,
        KOKKOS_LAMBDA_3D {
            if (((int) pflag(k, j, i)) >= InversionStatus::success) {
                // apply_floors can involve another U_to_P call.  Hide the pflag in bottom 5 bits and retrieve both
                int comboflag = apply_floors(G, P, m_p, gam, k, j, i, floors, U, m_u);
                fflag(k, j, i) = (comboflag / HIT_FLOOR_GEOM_RHO) * HIT_FLOOR_GEOM_RHO;

                // Record the pflag as well.  KHARMA did not traditionally do this,
<<<<<<< HEAD
                // as it ran floors over uninitialized zones.  We do better now.
                // This both saves time and is more correct, as it reflects the *current*
                // invertibility/physicality of U, not the version before floor applications
                pflag(k, j, i) = comboflag % HIT_FLOOR_GEOM_RHO;
=======
                // because floors were run over uninitialized zones, and thus wrote
                // garbage pflags.  We now prevent this.
                // Note that the pflag is recorded only if inversion failed --
                // floors can paper over zones that really *should* be discarded,
                // even if they now technically correspond to a physical state.
                // Zones next to the sharp edge of the initial torus, for example,
                // can produce negative u when inverted, then magically stay invertible
                // after floors when they should be diffused.
                if (comboflag % HIT_FLOOR_GEOM_RHO) {
                    pflag(k, j, i) = comboflag % HIT_FLOOR_GEOM_RHO;
                }
>>>>>>> 85e17855

#if !FUSE_FLOOR_KERNELS
            }
        }
    );
    pmb->par_for("apply_ceilings", kb.s, kb.e, jb.s, jb.e, ib.s, ib.e,
        KOKKOS_LAMBDA_3D {
            if (((int) pflag(k, j, i)) >= InversionStatus::success) {
#endif
                // Apply ceilings *after* floors, to make the temperature ceiling better-behaved
                // Ceilings never involve a U_to_P call
                int addflag = fflag(k, j, i);
                addflag |= apply_ceilings(G, P, m_p, gam, k, j, i, floors, U, m_u);
                fflag(k, j, i) = addflag;
            }
        }
    );

    Flag(rc, "Applied");
    return TaskStatus::complete;
}

} // namespace Floors<|MERGE_RESOLUTION|>--- conflicted
+++ resolved
@@ -183,12 +183,6 @@
                 fflag(k, j, i) = (comboflag / HIT_FLOOR_GEOM_RHO) * HIT_FLOOR_GEOM_RHO;
 
                 // Record the pflag as well.  KHARMA did not traditionally do this,
-<<<<<<< HEAD
-                // as it ran floors over uninitialized zones.  We do better now.
-                // This both saves time and is more correct, as it reflects the *current*
-                // invertibility/physicality of U, not the version before floor applications
-                pflag(k, j, i) = comboflag % HIT_FLOOR_GEOM_RHO;
-=======
                 // because floors were run over uninitialized zones, and thus wrote
                 // garbage pflags.  We now prevent this.
                 // Note that the pflag is recorded only if inversion failed --
@@ -200,7 +194,6 @@
                 if (comboflag % HIT_FLOOR_GEOM_RHO) {
                     pflag(k, j, i) = comboflag % HIT_FLOOR_GEOM_RHO;
                 }
->>>>>>> 85e17855
 
 #if !FUSE_FLOOR_KERNELS
             }
