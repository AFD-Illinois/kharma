--- conflicted
+++ resolved
@@ -174,11 +174,7 @@
     }
 }
 
-<<<<<<< HEAD
-TaskStatus ApplyFloors(MeshBlockData<Real> *mbd)
-=======
-TaskStatus ApplyFloors(MeshBlockData<Real> *rc, IndexDomain domain)
->>>>>>> ab5d1f2f
+TaskStatus ApplyFloors(MeshBlockData<Real> *mbd, IndexDomain domain)
 {
     Flag(mbd, "Apply floors");
 
@@ -211,15 +207,9 @@
     // This selects the entire domain, but we then require pflag >= 0,
     // which keeps us from covering completely uninitialized zones
     // (but still applies to failed UtoP!)
-<<<<<<< HEAD
-    const IndexRange ib = mbd->GetBoundsI(IndexDomain::entire);
-    const IndexRange jb = mbd->GetBoundsJ(IndexDomain::entire);
-    const IndexRange kb = mbd->GetBoundsK(IndexDomain::entire);
-=======
-    const IndexRange ib = rc->GetBoundsI(domain);
-    const IndexRange jb = rc->GetBoundsJ(domain);
-    const IndexRange kb = rc->GetBoundsK(domain);
->>>>>>> ab5d1f2f
+    const IndexRange ib = mbd->GetBoundsI(domain);
+    const IndexRange jb = mbd->GetBoundsJ(domain);
+    const IndexRange kb = mbd->GetBoundsK(domain);
     pmb->par_for("apply_floors", kb.s, kb.e, jb.s, jb.e, ib.s, ib.e,
         KOKKOS_LAMBDA_3D {
             if (((int) pflag(k, j, i)) >= InversionStatus::success) {
