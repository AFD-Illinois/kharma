--- conflicted
+++ resolved
@@ -141,223 +141,7 @@
  * 
  * LOCKSTEP: this function respects P and returns consistent P<->U
  */
-<<<<<<< HEAD
 TaskStatus ApplyGRMHDFloors(MeshBlockData<Real> *rc, IndexDomain domain);
-=======
-KOKKOS_INLINE_FUNCTION int apply_floors(const GRCoordinates& G, const VariablePack<Real>& P, const VarMap& m_p,
-                                        const Real& gam, const EMHD::EMHD_parameters& emhd_params,
-                                        const int& k, const int& j, const int& i, const Floors::Prescription& floors,
-                                        const VariablePack<Real>& U, const VarMap& m_u, const Loci loc=Loci::center)
-{
-    int fflag = 0;
-    InversionStatus pflag = InversionStatus::success;
-    // Then apply floors:
-    // 1. Geometric hard floors, not based on fluid relationships
-    Real rhoflr_geom, uflr_geom;
-    bool use_ff, use_df;
-    if(G.coords.spherical()) {
-        GReal Xembed[GR_DIM];
-        G.coord_embed(k, j, i, loc, Xembed);
-        GReal r = Xembed[1];
-        // TODO measure whether this/if 1 is really faster
-        // GReal r = exp(G.x1v(i));
-
-        // Use the fluid frame if specified, or in outer domain
-        use_ff = floors.fluid_frame || (floors.mixed_frame && r > floors.frame_switch);
-        // Use the drift frame if specified
-        use_df = floors.drift_frame;
-
-        if (floors.use_r_char) {
-            // Steeper floor from iharm3d
-            Real rhoscal = m::pow(r, -2.) * 1 / (1 + r / floors.r_char);
-            rhoflr_geom  = floors.rho_min_geom * rhoscal;
-            uflr_geom    = floors.u_min_geom * m::pow(rhoscal, gam);
-        } else {
-            // Original floors from iharm2d
-            rhoflr_geom = floors.rho_min_geom * m::pow(r, -1.5);
-            uflr_geom   = floors.u_min_geom * m::pow(r, -1.5); //rhoscal/r as in iharm2d
-        }
-    } else {
-        rhoflr_geom = floors.rho_min_geom;
-        uflr_geom   = floors.u_min_geom;
-        use_ff      = floors.fluid_frame;
-        use_df      = floors.drift_frame;
-    }
-    Real rho = P(m_p.RHO, k, j, i);
-    Real u   = P(m_p.UU, k, j, i);
-
-    // 2. Magnetization ceilings: impose maximum magnetization sigma = bsq/rho, and inverse beta prop. to bsq/U
-    FourVectors Dtmp;
-    // TODO is there a more efficient way to calculate just bsq?
-    GRMHD::calc_4vecs(G, P, m_p, k, j, i, loc, Dtmp);
-    double bsq      = dot(Dtmp.bcon, Dtmp.bcov);
-    double rhoflr_b = bsq / floors.bsq_over_rho_max;
-    double uflr_b   = bsq / floors.bsq_over_u_max;
-
-    // Evaluate max U floor, needed for temp ceiling below
-    double uflr_max = m::max(uflr_geom, uflr_b);
-
-    double rhoflr_max;
-    if (!floors.temp_adjust_u) {
-        // 3. Temperature ceiling: impose maximum temperature u/rho
-        // Take floors on U into account
-        double rhoflr_temp = m::max(u, uflr_max) / floors.u_over_rho_max;
-        // Record hitting temperature ceiling
-        fflag |= (rhoflr_temp > rho) * HIT_FLOOR_TEMP; // Misnomer for consistency
-
-        // Evaluate max rho floor
-        rhoflr_max = m::max(m::max(rhoflr_geom, rhoflr_b), rhoflr_temp);
-    } else {
-        // Evaluate max rho floor
-        rhoflr_max = m::max(rhoflr_geom, rhoflr_b);
-    }
-
-    // If we need to do anything...
-    if (rhoflr_max > rho || uflr_max > u) {
-
-        // Record all the floors that were hit, using bitflags
-        // Record Geometric floor hits
-        fflag |= (rhoflr_geom > rho) * HIT_FLOOR_GEOM_RHO;
-        fflag |= (uflr_geom > u) * HIT_FLOOR_GEOM_U;
-        // Record Magnetic floor hits
-        fflag |= (rhoflr_b > rho) * HIT_FLOOR_B_RHO;
-        fflag |= (uflr_b > u) * HIT_FLOOR_B_U;
-
-        if (use_ff) {
-            P(m_p.RHO, k, j, i) += m::max(0., rhoflr_max - rho);
-            P(m_p.UU, k, j, i)  += m::max(0., uflr_max - u);
-            // TODO should be all Flux
-            GRMHD::p_to_u(G, P, m_p, gam, k, j, i, U, m_u, loc);
-
-        } else if (use_df) {
-            // Drift frame floors. Refer to Appendix B3 in https://doi.org/10.1093/mnras/stx364 (hereafter R17)
-            const Real gdet     = G.gdet(Loci::center, j, i);
-            const Real lapse    = 1./m::sqrt(-G.gcon(Loci::center, j, i, 0, 0));
-            double beta[GR_DIM] = {0};
-
-            beta[1] = lapse * lapse * G.gcon(Loci::center, j, i, 0, 1);
-            beta[2] = lapse * lapse * G.gcon(Loci::center, j, i, 0, 2);
-            beta[3] = lapse * lapse * G.gcon(Loci::center, j, i, 0, 3);
-
-            // Fluid quantities (four velocities have been computed above)
-            const Real rho   = P(m_p.RHO, k, j, i);
-            const Real uu    = P(m_p.UU, k, j, i);
-            const Real pg    = (gam - 1.) * uu;
-            const Real w_old = m::max(rho + uu + pg, SMALL);
-
-            // Normal observer magnetic field
-            Real Bcon[GR_DIM] = {0};
-            Real Bcov[GR_DIM] = {0};
-            Bcon[0] = 0;
-            Bcon[1] = P(m_p.B1, k, j, i);
-            Bcon[2] = P(m_p.B2, k, j, i);
-            Bcon[3] = P(m_p.B3, k, j, i);
-            DLOOP2 Bcov[mu] += G.gcov(Loci::center, j, i, mu, nu) * Bcon[nu];
-            const Real Bsq   = m::max(dot(Bcon, Bcov), SMALL);
-
-            // Normal observer fluid momentum
-            Real Qcov[GR_DIM] = {0};
-            Qcov[0] = w_old * Dtmp.ucon[0] * Dtmp.ucov[0] + pg;
-            Qcov[1] = w_old * Dtmp.ucon[0] * Dtmp.ucov[1];
-            Qcov[2] = w_old * Dtmp.ucon[0] * Dtmp.ucov[2];
-            Qcov[3] = w_old * Dtmp.ucon[0] * Dtmp.ucov[3];
-
-            // Momentum along magnetic field lines (must be held constant)
-            double QdotB = dot(Bcon, Qcov);
-
-            // Initial parallel velocity (refer R17 Eqn B10)
-            Real vpar = QdotB / (sqrt(Bsq) * w_old * pow(Dtmp.ucon[0], 2.));
-
-            Real ucon_dr[GR_DIM] = {0};
-            // t-component of drift velocity (refer R17 Eqn B13)
-            ucon_dr[0] = 1. / sqrt(pow(Dtmp.ucon[0], -2.) + pow(vpar, 2.));
-            // spatial components of drift velocity (refer R17 Eqn B11)
-            for (int mu = 1; mu < GR_DIM; mu++) {
-                ucon_dr[mu] = Dtmp.ucon[mu] * (ucon_dr[0] / Dtmp.ucon[0]) - (vpar * Bcon[mu] * ucon_dr[0] / sqrt(Bsq));
-            }
-
-            // Update rho, uu and compute new enthalpy
-            P(m_p.RHO, k, j, i) = m::max(rho, rhoflr_max);
-            P(m_p.UU, k, j, i)  = m::max(uu, uflr_max);
-            const Real pg_new   = (gam - 1.) * P(m_p.UU, k, j, i);
-            const Real w_new    = P(m_p.RHO, k, j, i) + P(m_p.UU, k, j, i) + pg_new;
-
-            // New parallel velocity (refer R17 Eqn B14)
-            const Real x = (2. * QdotB) / (sqrt(Bsq) * w_new * ucon_dr[0]);
-            vpar = x / (1 + sqrt(1 + x*x)) * (1. / ucon_dr[0]);
-
-            // New fluid four velocity (refer R17 Eqns B13 and B11)
-            Dtmp.ucon[0] = 1. / sqrt(pow(ucon_dr[0], -2.) - pow(vpar, 2.));
-            for (int mu = 1; mu < GR_DIM; mu++) {
-                Dtmp.ucon[mu] = ucon_dr[mu] * (Dtmp.ucon[0] / ucon_dr[0]) + (vpar * Bcon[mu] * Dtmp.ucon[0] / sqrt(Bsq));
-            }
-            G.lower(Dtmp.ucon, Dtmp.ucov, k, j, i, Loci::center);
-
-            // New Lorentz factor
-            const Real gamma = Dtmp.ucon[0] * lapse;
-
-            // New velocity primitives
-            P(m_p.U1, k, j, i) = Dtmp.ucon[1] + (beta[1] * gamma/lapse);
-            P(m_p.U2, k, j, i) = Dtmp.ucon[2] + (beta[2] * gamma/lapse);
-            P(m_p.U3, k, j, i) = Dtmp.ucon[3] + (beta[3] * gamma/lapse);
-
-            // Update the conserved variables
-            Flux::p_to_u(G, P, m_p, emhd_params, gam, k, j, i, U, m_u);
-
-        } else {
-            // Add the material in the normal observer frame, by:
-            // Adding the floors to the primitive variables
-            const Real rho_add    = m::max(0., rhoflr_max - rho);
-            const Real u_add      = m::max(0., uflr_max - u);
-            const Real uvec[NVEC] = {0}, B[NVEC] = {0};
-
-            // Calculating the corresponding conserved variables
-            Real rho_ut, T[GR_DIM];
-            GRMHD::p_to_u_mhd(G, rho_add, u_add, uvec, B, gam, k, j, i, rho_ut, T, loc);
-
-            // Add new conserved mass/energy to the current "conserved" state,
-            // and to the local primitives as a guess
-            P(m_p.RHO, k, j, i) += rho_add;
-            P(m_p.UU, k, j, i)  += u_add;
-            // Add any velocity here
-            U(m_u.RHO, k, j, i) += rho_ut;
-            U(m_u.UU, k, j, i)  += T[0]; // Note this shouldn't be a single loop: m_u.U1 != m_u.UU + 1 necessarily
-            U(m_u.U1, k, j, i)  += T[1];
-            U(m_u.U2, k, j, i)  += T[2];
-            U(m_u.U3, k, j, i)  += T[3];
-            
-            // Recover primitive variables from conserved versions
-            pflag = GRMHD::u_to_p(G, U, m_u, gam, k, j, i, loc, P, m_p);
-            // If that fails, we've effectively already applied the floors in fluid-frame to the prims,
-            // so we just formalize that
-            if (pflag) {
-                // TODO should be all Flux
-                GRMHD::p_to_u(G, P, m_p, gam, k, j, i, U, m_u, loc);
-            }
-        }
-    }
-
-    // Ressler adjusts KTOT & KEL to conserve u whenever adjusting rho
-    // but does *not* recommend adjusting them when u hits floors/ceilings
-    // This is in contrast to ebhlight, which heats electrons before applying *any* floors,
-    // and resets KTOT during floor application without touching KEL
-    // TODO move to another loop/function, over electrons.  Have to preserve rho/rho_old ratio tho
-    if (floors.adjust_k && (fflag & HIT_FLOOR_GEOM_RHO || fflag & HIT_FLOOR_B_RHO)) {
-        const Real reduce   = m::pow(rho / P(m_p.RHO, k, j, i), gam);
-        const Real reduce_e = m::pow(rho / P(m_p.RHO, k, j, i), 4./3); // TODO pipe in real gam_e
-        if (m_p.KTOT >= 0) P(m_p.KTOT, k, j, i) *= reduce;
-        if (m_p.K_CONSTANT >= 0) P(m_p.K_CONSTANT, k, j, i) *= reduce_e;
-        if (m_p.K_HOWES >= 0)    P(m_p.K_HOWES, k, j, i)    *= reduce_e;
-        if (m_p.K_KAWAZURA >= 0) P(m_p.K_KAWAZURA, k, j, i) *= reduce_e;
-        if (m_p.K_WERNER >= 0)   P(m_p.K_WERNER, k, j, i)   *= reduce_e;
-        if (m_p.K_ROWAN >= 0)    P(m_p.K_ROWAN, k, j, i)    *= reduce_e;
-        if (m_p.K_SHARMA >= 0)   P(m_p.K_SHARMA, k, j, i)   *= reduce_e;
-    }
-
-    // Return both flags
-    return fflag + pflag;
-}
->>>>>>> 47d23c34
 
 /**
  * Apply the same floors as above, in the same way, except:
@@ -367,159 +151,13 @@
  * "whatever the floor value is."
  * This function can be called even if the Floors package is not initialized.
  */
-<<<<<<< HEAD
 TaskStatus ApplyInitialFloors(ParameterInput *pin, MeshBlockData<Real> *mbd, IndexDomain domain);
-=======
-template<typename Local>
-KOKKOS_INLINE_FUNCTION int apply_geo_floors(const GRCoordinates& G, Local& P, const VarMap& m,
-                                            const Real& gam, const int& j, const int& i,
-                                            const Floors::Prescription& floors, const Loci loc=Loci::center)
-{
-    // Apply only the geometric floors
-    Real rhoflr_geom, uflr_geom;
-    if(G.coords.spherical()) {
-        GReal Xembed[GR_DIM];
-        G.coord_embed(0, j, i, loc, Xembed);
-        GReal r = Xembed[1];
 
-        if (floors.use_r_char) {
-            // Steeper floor from iharm3d
-            Real rhoscal = m::pow(r, -2.) * 1 / (1 + r / floors.r_char);
-            rhoflr_geom  = floors.rho_min_geom * rhoscal;
-            uflr_geom    = floors.u_min_geom * m::pow(rhoscal, gam);
-        } else {
-            // Original floors from iharm2d
-            rhoflr_geom = floors.rho_min_geom * m::pow(r, -1.5);
-            uflr_geom   = floors.u_min_geom * m::pow(r, -1.5); //rhoscal/r as in iharm2d
-        }
-    } else {
-        rhoflr_geom = floors.rho_min_geom;
-        uflr_geom   = floors.u_min_geom;
-    }
-
-    int fflag = 0;
-#if RECORD_POST_RECON
-    // Record all the floors that were hit, using bitflags
-    // Record Geometric floor hits
-    fflag |= (rhoflr_geom > P(m.RHO)) * HIT_FLOOR_GEOM_RHO_FLUX;
-    fflag |= (uflr_geom > P(m.UU)) * HIT_FLOOR_GEOM_U_FLUX;
-#endif
-
-    P(m.RHO) += m::max(0., rhoflr_geom - P(m.RHO));
-    P(m.UU)  += m::max(0., uflr_geom - P(m.UU));
-
-    return fflag;
-}
-
-template<typename Global>
-KOKKOS_INLINE_FUNCTION int apply_geo_floors(const GRCoordinates& G, Global& P, const VarMap& m,
-                                            const Real& gam, const int& k, const int& j, const int& i,
-                                            const Floors::Prescription& floors, const Loci loc=Loci::center)
-{
-    // Apply only the geometric floors
-    Real rhoflr_geom, uflr_geom;
-    if(G.coords.spherical()) {
-        GReal Xembed[GR_DIM];
-        G.coord_embed(k, j, i, loc, Xembed);
-        GReal r = Xembed[1];
-
-        if (floors.use_r_char) {
-            // Steeper floor from iharm3d
-            Real rhoscal = m::pow(r, -2.) * 1 / (1 + r / floors.r_char);
-            rhoflr_geom  = floors.rho_min_geom * rhoscal;
-            uflr_geom    = floors.u_min_geom * m::pow(rhoscal, gam);
-        } else {
-            // Original floors from iharm2d
-            rhoflr_geom = floors.rho_min_geom * m::pow(r, -1.5);
-            uflr_geom   = floors.u_min_geom * m::pow(r, -2.5); //rhoscal/r as in iharm2d
-        }
-    } else {
-        rhoflr_geom = floors.rho_min_geom;
-        uflr_geom   = floors.u_min_geom;
-    }
-
-    int fflag = 0;
-#if RECORD_POST_RECON
-    // Record all the floors that were hit, using bitflags
-    // Record Geometric floor hits
-    fflag |= (rhoflr_geom > P(m.RHO, k, j, i)) * HIT_FLOOR_GEOM_RHO_FLUX;
-    fflag |= (uflr_geom > P(m.UU, k, j, i)) * HIT_FLOOR_GEOM_U_FLUX;
-#endif
-
-    P(m.RHO, k, j, i) += m::max(0., rhoflr_geom - P(m.RHO, k, j, i));
-    P(m.UU, k, j, i)  += m::max(0., uflr_geom - P(m.UU, k, j, i));
-
-    return fflag;
-}
-
->>>>>>> 47d23c34
 /**
  * Print a summary of floors hit
  */
-<<<<<<< HEAD
+
 TaskStatus PostStepDiagnostics(const SimTime& tm, MeshData<Real> *md);
-=======
-KOKKOS_INLINE_FUNCTION int apply_instability_limits(const GRCoordinates& G, const VariablePack<Real>& P, const VarMap& m_p,
-                                          const Real& gam, const EMHD::EMHD_parameters& emhd_params, 
-                                          const int& k, const int& j, const int& i, const Floors::Prescription& floors,
-                                          const VariablePack<Real>& U, const VarMap& m_u, const Loci loc=Loci::center)
-{
-    int eflag = 0;
-
-    Real rho      = P(m_p.RHO, k, j, i);
-    Real uu       = P(m_p.UU, k, j, i);
-    Real qtilde, dPtilde;
-    if (emhd_params.conduction)
-        qtilde   = P(m_p.Q, k, j, i);
-    if (emhd_params.viscosity)
-        dPtilde  = P(m_p.DP, k, j, i);
-
-    Real pg    = (gam - 1.) * uu;
-    Real Theta = pg / rho;
-    Real cs    = m::sqrt(gam * pg / (rho + (gam * uu)));
-
-    FourVectors D;
-    GRMHD::calc_4vecs(G, P, m_p, k, j, i, Loci::center, D);
-    Real bsq = m::max(dot(D.bcon, D.bcov), SMALL);
-
-    Real tau, chi_e, nu_e;
-    EMHD::set_parameters(G, P, m_p, emhd_params, gam, k, j, i, tau, chi_e, nu_e, "instability_limits");
-
-    Real q, dP;
-    EMHD::convert_prims_to_q_dP(qtilde, dPtilde, rho, Theta, cs*cs, emhd_params, q, dP);
 
 
-    if (emhd_params.conduction) {
-        Real qmax         = 1.07 * rho * m::pow(cs, 3.);
-        Real max_frac     = m::max(m::abs(q) / qmax, 1.);
-        if (fabs(q) / qmax > 1.)
-            eflag |= HIT_Q_LIMIT;
-
-        P(m_p.Q, k, j, i) = P(m_p.Q, k, j, i) / max_frac;
-    }
-
-    if (emhd_params.viscosity) {
-
-        Real dP_comp_ratio = m::max(pg - 2./3. * dP, SMALL) / m::max(pg + 1./3. * dP, SMALL);
-        Real dP_plus       = m::min(1.07 * 0.5 * bsq * dP_comp_ratio, 1.49 * pg);
-        Real dP_minus      = m::max(-1.07 * bsq, -2.99 * pg);
-
-        if (dP > 0. && (dP / dP_plus > 1.))
-            eflag |= HIT_DP_LIMIT;
-        else if (dP < 0. && (dP / dP_minus > 1.))
-            eflag |= HIT_DP_LIMIT;
-        
-        if (dP > 0.)
-            P(m_p.DP, k, j, i) = P(m_p.DP, k, j, i) * (1. / m::max(dP / dP_plus, 1.));
-        else
-            P(m_p.DP, k, j, i) = P(m_p.DP, k, j, i) * (1. / m::max(dP / dP_minus, 1.));
-    }
-
-    Flux::p_to_u(G, P, m_p, emhd_params, gam, k, j, i, U, m_u);
-
-    return eflag;
-        
-}
->>>>>>> 47d23c34
-
 } // namespace Floors