/* 
 *  File: coordinate_embedding.hpp
 *  
 *  BSD 3-Clause License
 *  
 *  Copyright (c) 2020, AFD Group at UIUC
 *  All rights reserved.
 *  
 *  Redistribution and use in source and binary forms, with or without
 *  modification, are permitted provided that the following conditions are met:
 *  
 *  1. Redistributions of source code must retain the above copyright notice, this
 *     list of conditions and the following disclaimer.
 *  
 *  2. Redistributions in binary form must reproduce the above copyright notice,
 *     this list of conditions and the following disclaimer in the documentation
 *     and/or other materials provided with the distribution.
 *  
 *  3. Neither the name of the copyright holder nor the names of its
 *     contributors may be used to endorse or promote products derived from
 *     this software without specific prior written permission.
 *  
 *  THIS SOFTWARE IS PROVIDED BY THE COPYRIGHT HOLDERS AND CONTRIBUTORS "AS IS"
 *  AND ANY EXPRESS OR IMPLIED WARRANTIES, INCLUDING, BUT NOT LIMITED TO, THE
 *  IMPLIED WARRANTIES OF MERCHANTABILITY AND FITNESS FOR A PARTICULAR PURPOSE ARE
 *  DISCLAIMED. IN NO EVENT SHALL THE COPYRIGHT HOLDER OR CONTRIBUTORS BE LIABLE
 *  FOR ANY DIRECT, INDIRECT, INCIDENTAL, SPECIAL, EXEMPLARY, OR CONSEQUENTIAL
 *  DAMAGES (INCLUDING, BUT NOT LIMITED TO, PROCUREMENT OF SUBSTITUTE GOODS OR
 *  SERVICES; LOSS OF USE, DATA, OR PROFITS; OR BUSINESS INTERRUPTION) HOWEVER
 *  CAUSED AND ON ANY THEORY OF LIABILITY, WHETHER IN CONTRACT, STRICT LIABILITY,
 *  OR TORT (INCLUDING NEGLIGENCE OR OTHERWISE) ARISING IN ANY WAY OUT OF THE USE
 *  OF THIS SOFTWARE, EVEN IF ADVISED OF THE POSSIBILITY OF SUCH DAMAGE.
 */
#pragma once

#include "decs.hpp"

#include "coordinate_systems.hpp"
#include "coordinate_utils.hpp"
#include "matrix.hpp"

// std::variant requires C++ exceptions,
// so it will never be SYCL-ready.
// Instead we use mpark's reimplementation,
// patched to never throw exceptions.
// Because who needs those?
// TODO(BSP) try to switch to std:: unless using SYCL
#include <mpark/variant.hpp>
//#include <variant>
//namespace mpark = std;

/**
 * Coordinates in HARM are logically Cartesian -- that is, in some coordinate system, here dubbed "native"
 * coordinates, each cell is a rectangular prism of exactly the same shape as all the others.
 * However, working in GR allows us to define that "native" coordinate system arbitrarily
 * in relation to the "base" or "embedding" coordinates, which are usually Spherical Kerr-Schild coordinates.
 *
 * That is, as long as we have a bijective map of base<->transformed coordinates, we can define the latter
 * arbitrarily, which is great for putting resolution where we need and not where we don't.
 *
 * This class keeps track of the base coordinates and the map, defining generic functions guaranteed to return
 * something in the native or embedding coordinate system, given something else -- e.g. covariant metric "gcov"
 * at a native coordinate location Xnative.
 * 
 * Each system or transform must be a class defining a basic interface:
 * see coordinate_systems.hpp for the current examples.
 * 
 * Specifically, the BaseCoords class must implement:
 * * gcov_embed
 * And the Transform class must implement:
 * * coord_to_embed
 * * coord_to_native
 * * dxdX_to_embed
 * * dxdX_to_native
 * 
 * Each possible class is added to a couple of mpark::variant containers, and then to the chains of if statements below.
 *
 * TODO convenience functions.  Intelligent r/th/phi, x/y/z, KS and BL, a, etc by auto-translating contents
 */
class CoordinateEmbedding {
    public:
        SomeBaseCoords base;
        SomeTransform transform;

        // Common code for constructors
#pragma hd_warning_disable
        KOKKOS_FUNCTION void EmplaceSystems(const SomeBaseCoords& base_in, const SomeTransform& transform_in) {
            // Isn't there some more elegant way to say "yeah the types are fine just copy da bits"?
            if (mpark::holds_alternative<SphMinkowskiCoords>(base_in)) {
                base.emplace<SphMinkowskiCoords>(mpark::get<SphMinkowskiCoords>(base_in));
            } else if (mpark::holds_alternative<CartMinkowskiCoords>(base_in)) {
                base.emplace<CartMinkowskiCoords>(mpark::get<CartMinkowskiCoords>(base_in));
            } else if (mpark::holds_alternative<SphBLCoords>(base_in)) {
                base.emplace<SphBLCoords>(mpark::get<SphBLCoords>(base_in));
            } else if (mpark::holds_alternative<SphKSCoords>(base_in)) {
                base.emplace<SphKSCoords>(mpark::get<SphKSCoords>(base_in));
            } else if (mpark::holds_alternative<SphKSExtG>(base_in)) {
                base.emplace<SphKSExtG>(mpark::get<SphKSExtG>(base_in));
            } else if (mpark::holds_alternative<SphBLExtG>(base_in)) {
                base.emplace<SphBLExtG>(mpark::get<SphBLExtG>(base_in));
            }
            
            // Changes Made. ADDING DCS KS AND BL HERE !! 
            else if (mpark::holds_alternative<DCSKSCoords>(base_in)) {
                base.emplace<DCSKSCoords>(mpark::get<DCSKSCoords>(base_in));
            } else if (mpark::holds_alternative<DCSBLCoords>(base_in)) {
                base.emplace<DCSBLCoords>(mpark::get<DCSBLCoords>(base_in));
            }

            // Changes Made. ADDING EDGB KS AND BL HERE !! 
            else if (mpark::holds_alternative<EDGBKSCoords>(base_in)) {
                base.emplace<EDGBKSCoords>(mpark::get<EDGBKSCoords>(base_in));
            } else if (mpark::holds_alternative<EDGBBLCoords>(base_in)) {
                base.emplace<EDGBBLCoords>(mpark::get<EDGBBLCoords>(base_in));
            }


            if (mpark::holds_alternative<NullTransform>(transform_in)) {
                transform.emplace<NullTransform>(mpark::get<NullTransform>(transform_in));
            } else if (mpark::holds_alternative<ExponentialTransform>(transform_in)) {
                transform.emplace<ExponentialTransform>(mpark::get<ExponentialTransform>(transform_in));
            } else if (mpark::holds_alternative<SuperExponentialTransform>(transform_in)) {
                transform.emplace<SuperExponentialTransform>(mpark::get<SuperExponentialTransform>(transform_in));
            } else if (mpark::holds_alternative<ModifyTransform>(transform_in)) {
                transform.emplace<ModifyTransform>(mpark::get<ModifyTransform>(transform_in));
            } else if (mpark::holds_alternative<FunkyTransform>(transform_in)) {
                transform.emplace<FunkyTransform>(mpark::get<FunkyTransform>(transform_in));
            }
        }
// ___________________________________________________________________________________________________________________

        // Constructors
#pragma hd_warning_disable
        CoordinateEmbedding() = default;
#pragma hd_warning_disable
        CoordinateEmbedding(parthenon::ParameterInput* pin) {
            const std::string base_str = pin->GetString("coordinates", "base");
            const std::string transform_str = pin->GetOrAddString("coordinates", "transform", "null");
            const std::string theory = pin->GetOrAddString("coordinates", "theory", "gr");

            // Parse names.  See coordinate_systems.hpp for details

            if (base_str == "spherical_minkowski") {
                base.emplace<SphMinkowskiCoords>(SphMinkowskiCoords());

            } else if (base_str == "cartesian_minkowski" || base_str == "minkowski") {
                base.emplace<CartMinkowskiCoords>(CartMinkowskiCoords());

            } else if (base_str == "spherical_ks" || base_str == "ks" ||
                        base_str == "spherical_ks_extg" || base_str == "ks_extg" || 
                        base_str == "dcs_ks"|| base_str == "edgb_ks") {
                            
                            GReal a = pin->GetReal("coordinates", "a"); 
                            
                            if (base_str == "dcs_ks") { 
                                if (theory != "dcs") throw std::invalid_argument("Base coordinates is set to DCS,\
                                 but theory was not initialized to 'dcs'!");
                                GReal zeta = pin->GetReal("coordinates", "zeta"); // Get "zeta" value
                                base.emplace<DCSKSCoords>(DCSKSCoords(a, zeta));
                            }
                            else if (base_str == "edgb_ks") {
                                if (theory != "edgb") throw std::invalid_argument("Base coordinates is set to EdGB,\
                                 but theory was not initialized to 'edgb'!");
                                GReal zeta = pin->GetReal("coordinates", "zeta"); // Get "zeta" value
                                base.emplace<EDGBKSCoords>(EDGBKSCoords(a, zeta));
                            }
                                
                            else {
                                if (theory != "gr") throw std::invalid_argument("Base coordinates is set to GR,\
                                 but theory was not initialized to 'gr'!");
                                bool ext_g = pin->GetOrAddBoolean("coordinates", "ext_g", false);
                                if (ext_g || base_str == "spherical_ks_extg" || base_str == "ks_extg") {
                                    if (a > 0) throw std::invalid_argument("Transform is for spherical coordinates!");
                                    base.emplace<SphKSExtG>(SphKSExtG(a));
                                    } else {
                                        base.emplace<SphKSCoords>(SphKSCoords(a));
                                    }
                                }
                        
            } else if (base_str == "spherical_bl" || base_str == "bl" ||
                        base_str == "spherical_bl_extg" || base_str == "bl_extg" ||
                        base_str == "dcs_bl" || base_str == "edgb_bl") {
                            GReal a = pin->GetReal("coordinates", "a");
                            
                            if (base_str == "dcs_bl") {
                                GReal zeta = pin->GetReal("coordinates", "zeta"); // Get "zeta" value
                                base.emplace<DCSBLCoords>(DCSBLCoords(a, zeta));   // Create DCSBLCoords with "a" and "zeta"
                            }
                            else if (base_str == "edgb_bl") {
                                GReal zeta = pin->GetReal("coordinates", "zeta"); // Get "zeta" value
                                base.emplace<EDGBBLCoords>(EDGBBLCoords(a, zeta));   // Create EDGBBLCoords with "a" and "zeta"

                            }
                            else {
                                bool ext_g = pin->GetOrAddBoolean("coordinates", "ext_g", false);
                                if (ext_g || base_str == "spherical_bl_extg" || base_str == "bl_extg") {
                                    if (a > 0) throw std::invalid_argument("Transform is for spherical coordinates!");
                                    base.emplace<SphBLExtG>(SphBLExtG(a));
                                    } else {
                                    base.emplace<SphBLCoords>(SphBLCoords(a));
                                    }
                                }

            } else {
                throw std::invalid_argument("Unsupported base coordinates!");
            }
// ___________________________________________________________________________________________________________________

            bool spherical = is_spherical();

            if (transform_str == "null" || transform_str == "none") {
                if (spherical) {
                    transform.emplace<SphNullTransform>(SphNullTransform());
                } else {
                    transform.emplace<NullTransform>(NullTransform());
                }
            } else if (transform_str == "exponential" || transform_str == "exp" || transform_str == "eks") {
                if (!spherical) throw std::invalid_argument("Transform is for spherical coordinates!");
                transform.emplace<ExponentialTransform>(ExponentialTransform());
            } else if (transform_str == "superexponential" || transform_str == "superexp") {
                if (!spherical) throw std::invalid_argument("Transform is for spherical coordinates!");
                GReal r_br = pin->GetOrAddReal("coordinates", "r_br", 1000.);
                GReal npow = pin->GetOrAddReal("coordinates", "npow", 1.0);
                GReal cpow = pin->GetOrAddReal("coordinates", "cpow", 4.0);
                transform.emplace<SuperExponentialTransform>(SuperExponentialTransform(r_br, npow, cpow));
            } else if (transform_str == "modified" || transform_str == "mks") {
                if (!spherical) throw std::invalid_argument("Transform is for spherical coordinates!");
                GReal hslope = pin->GetOrAddReal("coordinates", "hslope", 0.3);
                transform.emplace<ModifyTransform>(ModifyTransform(hslope));
            } else if (transform_str == "funky" || transform_str == "fmks") {
                if (!spherical) throw std::invalid_argument("Transform is for spherical coordinates!");
                GReal hslope = pin->GetOrAddReal("coordinates", "hslope", 0.3);
                GReal mks_smooth = pin->GetOrAddReal("coordinates", "mks_smooth", 0.5);
                GReal poly_xt = pin->GetOrAddReal("coordinates", "poly_xt", 0.82);
                GReal poly_alpha = pin->GetOrAddReal("coordinates", "poly_alpha", 14.0);
                // Set fmks to use x1min from our system for compatibility. Note THIS WILL CHANGE
                GReal startx1 = 0.; // Default for temporary coordinate construction before mesh, future general default
                if (pin->DoesParameterExist("coordinates", "fmks_zero_point")) {
                    startx1 = pin->GetReal("coordinates", "fmks_zero_point");
                } else if (pin->DoesParameterExist("parthenon/mesh", "x1min")) {
                    std::cout << "KHARMA WARNING: Constructing FMKS coordinates using mesh x1min is deprecated." << std::endl
                              << "Set coordinates/fmks_zero_point for consistent behavior." << std::endl;
                    startx1 = pin->GetReal("parthenon/mesh", "x1min");
                }
                transform.emplace<FunkyTransform>(FunkyTransform(startx1, hslope, mks_smooth, poly_xt, poly_alpha));
            } else {
                throw std::invalid_argument("Unsupported coordinate transform!");
            }
        }

    // ___________________________________________________________________________________________________________________

#pragma hd_warning_disable
        KOKKOS_FUNCTION CoordinateEmbedding(SomeBaseCoords& base_in, SomeTransform& transform_in): base(base_in), transform(transform_in) {}
#pragma hd_warning_disable
        KOKKOS_FUNCTION CoordinateEmbedding(const CoordinateEmbedding& src): base(src.base), transform(src.transform) {}
#pragma hd_warning_disable
        KOKKOS_FUNCTION const CoordinateEmbedding& operator=(const CoordinateEmbedding& src)
        {
            //CoordinateEmbedding copy(src);
            //base.swap(copy.base);
            //transform.swap(copy.transform);
            EmplaceSystems(src.base, src.transform);
            return *this;
        }
        // Convenience functions to get common things:
        // Names (host only)
#pragma hd_warning_disable
        KOKKOS_INLINE_FUNCTION std::string variant_names() const
        {
            std::string basename(
                mpark::visit( [&](const auto& self) {
                    return self.name;
                }, base)
            );

            std::string transformname(
                mpark::visit( [&](const auto& self) {
                    return self.name;
                }, transform)
            );

            return basename + " " + transformname;
        }
    // ___________________________________________________________________________________________________________________

        // Properties (host or device)
        KOKKOS_INLINE_FUNCTION bool is_spherical() const
        {
            return mpark::visit( [&](const auto& self) {
                return self.spherical;
            }, base);
        }
<<<<<<< HEAD
    // ___________________________________________________________________________________________________________________
    // HORIZON CHANGE MADE 

=======
        KOKKOS_INLINE_FUNCTION bool is_transformed() const
        {
            return !mpark::holds_alternative<NullTransform>(transform);
        }
>>>>>>> e29ba044
        KOKKOS_INLINE_FUNCTION GReal get_horizon() const
        {
            if (mpark::holds_alternative<SphKSCoords>(base) ||
                mpark::holds_alternative<SphBLCoords>(base) ||
                mpark::holds_alternative<SphKSExtG>(base) ||
                mpark::holds_alternative<SphBLExtG>(base)) 
            {
                const GReal a = get_a();
                return 1 + m::sqrt(1 - a * a);
            } 
            
            else if (mpark::holds_alternative<DCSKSCoords>(base) || // Changes Made. 
                mpark::holds_alternative<DCSBLCoords>(base)) 
            {
                const GReal a = get_a();
                const GReal zeta = get_zeta();
                return (1 + sqrt(1 - pow(a,2))) + (-((915*pow(a,2))/28672) - (351479*pow(a,4))/13762560) * zeta ;
            }

            else if (mpark::holds_alternative<EDGBKSCoords>(base) || // Changes Made. 
                mpark::holds_alternative<EDGBBLCoords>(base))
            {
                const GReal a = get_a();
                const GReal zeta = get_zeta();
                return ((1 + sqrt(1 - pow(a,2))) + (-(49./40.) - (277. *pow(a,2))/960. - (145711.* pow(a,4))/3225600.)* zeta);
                
            }

            else 
            {
                return 0.0;
            }

        }

// ___________________________________________________________________________________________________________________

        KOKKOS_INLINE_FUNCTION GReal get_a() const
        {
            return mpark::visit( [&](const auto& self) {
                return self.a;
            }, base);
        }

        //Changes made. a get zeta function 
        KOKKOS_INLINE_FUNCTION GReal get_zeta() const
        {
            if (mpark::holds_alternative<DCSKSCoords>(base)) {
                return mpark::get<DCSKSCoords>(base).zeta;
            }
            else if (mpark::holds_alternative<EDGBKSCoords>(base)) { 
                return mpark::get<EDGBKSCoords>(base).zeta;
            }
        }

    // ___________________________________________________________________________________________________________________

        GReal startx(int dir) const
        {
            return mpark::visit( [&](const auto& self) {
                return self.startx[dir - 1];
            }, transform);
        }
    // ___________________________________________________________________________________________________________________

        GReal stopx(int dir) const
        {
            return mpark::visit( [&](const auto& self) {
                return self.stopx[dir - 1];
            }, transform);
        }
    // ___________________________________________________________________________________________________________________

        // Question : How would this change with new coordinate systems ? 
    // ___________________________________________________________________________________________________________________

    // ___________________________________________________________________________________________________________________

        KOKKOS_INLINE_FUNCTION bool is_ks() const
        {
            return mpark::holds_alternative<SphKSCoords>(base);
        }
        
        KOKKOS_INLINE_FUNCTION bool is_cart_minkowski() const
        {
            return mpark::holds_alternative<CartMinkowskiCoords>(base) && mpark::holds_alternative<NullTransform>(transform);
        }
    // ___________________________________________________________________________________________________________________

        // Spell out the interface we take from BaseCoords
        // TODO add a gcon_embed, gdet_embed
        KOKKOS_INLINE_FUNCTION void gcov_embed(const GReal Xembed[GR_DIM], Real gcov[GR_DIM][GR_DIM]) const
        {
            mpark::visit( [&Xembed, &gcov](const auto& self) {
                self.gcov_embed(Xembed, gcov);
            }, base);
        }
        // and from the Transform
        KOKKOS_INLINE_FUNCTION void coord_to_embed(const GReal Xnative[GR_DIM], GReal Xembed[GR_DIM]) const
        {
            mpark::visit( [&Xnative, &Xembed](const auto& self) {
                self.coord_to_embed(Xnative, Xembed);
            }, transform);
        }
        KOKKOS_INLINE_FUNCTION void coord_to_native(const GReal Xembed[GR_DIM], GReal Xnative[GR_DIM]) const
        {
            mpark::visit( [&Xnative, &Xembed](const auto& self) {
                self.coord_to_native(Xembed, Xnative);
            }, transform);
        }
        KOKKOS_INLINE_FUNCTION void dxdX(const GReal Xnative[GR_DIM], Real dxdX[GR_DIM][GR_DIM]) const
        {
            mpark::visit( [&Xnative, &dxdX](const auto& self) {
                self.dxdX(Xnative, dxdX);
            }, transform);
        }
        KOKKOS_INLINE_FUNCTION void dXdx(const GReal Xnative[GR_DIM], Real dXdx[GR_DIM][GR_DIM]) const
        {
            mpark::visit( [&Xnative, &dXdx](const auto& self) {
                self.dXdx(Xnative, dXdx);
            }, transform);
        }
    // ___________________________________________________________________________________________________________________

        // Convenience functions: only radial coordinate as others might be cylinderized
        KOKKOS_INLINE_FUNCTION GReal r_to_native(const GReal r) const
        {
            const GReal Xembed[GR_DIM] = {0., r, 0., 0.};
            GReal Xnative[GR_DIM];
            mpark::visit( [&Xembed, &Xnative](const auto& self) {
                self.coord_to_native(Xembed, Xnative);
            }, transform);
            return Xnative[1];
        }
        KOKKOS_INLINE_FUNCTION GReal X1_to_embed(const GReal X1) const
        {
            const GReal Xnative[GR_DIM] = {0., X1, 0., 0.};
            GReal Xembed[GR_DIM];
            mpark::visit( [&Xnative, &Xembed](const auto& self) {
                self.coord_to_embed(Xnative, Xembed);
            }, transform);
            return Xembed[1];
        }

        // Get a particular coordinate from an array
        // note these *aren't faster* or less memory, just convenient
        KOKKOS_INLINE_FUNCTION GReal r_of(const GReal Xnative[GR_DIM]) const
        {
            GReal Xembed[GR_DIM];
            mpark::visit( [&Xnative, &Xembed](const auto& self) {
                self.coord_to_embed(Xnative, Xembed);
            }, transform);
            if (is_spherical()) {
                return Xembed[1];
            } else {
                return m::sqrt(SQR(Xembed[1]) + SQR(Xembed[2]) + SQR(Xembed[3]));
            }
        }
        KOKKOS_INLINE_FUNCTION GReal th_of(const GReal Xnative[GR_DIM]) const
        {
            GReal Xembed[GR_DIM];
            mpark::visit( [&Xnative, &Xembed](const auto& self) {
                self.coord_to_embed(Xnative, Xembed);
            }, transform);
            if (is_spherical()) {
                return Xembed[2];
            } else {
                return m::atan2(m::sqrt(SQR(Xembed[1]) + SQR(Xembed[2])), Xembed[3]);
            }
        }
        KOKKOS_INLINE_FUNCTION GReal phi_of(const GReal Xnative[GR_DIM]) const
        {
            GReal Xembed[GR_DIM];
            mpark::visit( [&Xnative, &Xembed](const auto& self) {
                self.coord_to_embed(Xnative, Xembed);
            }, transform);
            if (is_spherical()) {
                return Xembed[3];
            } else {
                return m::atan2(Xembed[2], Xembed[1]);
            }
        }
        KOKKOS_INLINE_FUNCTION GReal x_of(const GReal Xnative[GR_DIM]) const
        {
            GReal Xembed[GR_DIM];
            mpark::visit( [&Xnative, &Xembed](const auto& self) {
                self.coord_to_embed(Xnative, Xembed);
            }, transform);
            if (!is_spherical()) {
                return Xembed[1];
            } else {
                return Xembed[1] * m::sin(Xembed[2]) * m::cos(Xembed[3]);
            }
        }
        KOKKOS_INLINE_FUNCTION GReal y_of(const GReal Xnative[GR_DIM]) const
        {
            GReal Xembed[GR_DIM];
            mpark::visit( [&Xnative, &Xembed](const auto& self) {
                self.coord_to_embed(Xnative, Xembed);
            }, transform);
            if (!is_spherical()) {
                return Xembed[2];
            } else {
                return Xembed[1] * m::sin(Xembed[2]) * m::sin(Xembed[3]);
            }
        }
        KOKKOS_INLINE_FUNCTION GReal z_of(const GReal Xnative[GR_DIM]) const
        {
            GReal Xembed[GR_DIM];
            mpark::visit( [&Xnative, &Xembed](const auto& self) {
                self.coord_to_embed(Xnative, Xembed);
            }, transform);
            if (!is_spherical()) {
                return Xembed[3];
            } else {
                return Xembed[1] * m::cos(Xembed[2]);
            }
        }

        // VECTOR TRANSFORMS
        // Contravariant vectors:
        KOKKOS_INLINE_FUNCTION void con_vec_to_embed(const GReal Xnative[GR_DIM], const GReal vcon_native[GR_DIM], GReal vcon_embed[GR_DIM]) const
        {
            Real dxdX_temp[GR_DIM][GR_DIM];
            dxdX(Xnative, dxdX_temp);
            DLOOP1 {
                vcon_embed[mu] = 0;
                for(int nu=0; nu < GR_DIM; ++nu)
                    vcon_embed[mu] += dxdX_temp[mu][nu] * vcon_native[nu];
            }
        }
        KOKKOS_INLINE_FUNCTION void con_vec_to_native(const GReal Xnative[GR_DIM], const GReal vcon_embed[GR_DIM], GReal vcon_native[GR_DIM]) const
        {
            Real dXdx_temp[GR_DIM][GR_DIM];
            dXdx(Xnative, dXdx_temp);
            DLOOP1 { // TODO is this faster, or DLOOP1/2?
                vcon_native[mu] = 0;
                for(int nu=0; nu < GR_DIM; ++nu)
                    vcon_native[mu] += dXdx_temp[mu][nu] * vcon_embed[nu];
            }
        }
        // Covariant are opposite
        KOKKOS_INLINE_FUNCTION void cov_vec_to_native(const GReal Xnative[GR_DIM], const GReal vcov_embed[GR_DIM], GReal vcov_native[GR_DIM]) const
            {con_vec_to_embed(Xnative, vcov_embed, vcov_native);}
        KOKKOS_INLINE_FUNCTION void cov_vec_to_embed(const GReal Xnative[GR_DIM], const GReal vcov_native[GR_DIM], GReal vcov_embed[GR_DIM]) const
            {con_vec_to_native(Xnative, vcov_native, vcov_embed);}

        // TENSOR TRANSFORMS
        // Covariant first
        KOKKOS_INLINE_FUNCTION void cov_tensor_to_embed(const GReal Xnative[GR_DIM], const GReal tcov_native[GR_DIM][GR_DIM], GReal tcov_embed[GR_DIM][GR_DIM]) const
        {
            Real dXdx_temp[GR_DIM][GR_DIM];
            dXdx(Xnative, dXdx_temp);

            DLOOP2 {
                tcov_embed[mu][nu] = 0;
                for (int lam = 0; lam < GR_DIM; ++lam) {
                    for (int kap = 0; kap < GR_DIM; ++kap) {
                        tcov_embed[mu][nu] += tcov_native[lam][kap]*dXdx_temp[lam][mu]*dXdx_temp[kap][nu];
                    }
                }
            }
        }
        KOKKOS_INLINE_FUNCTION void cov_tensor_to_native(const GReal Xnative[GR_DIM], const GReal tcov_embed[GR_DIM][GR_DIM], GReal tcov_native[GR_DIM][GR_DIM]) const
        {
            Real dxdX_temp[GR_DIM][GR_DIM];
            dxdX(Xnative, dxdX_temp);

            DLOOP2 {
                tcov_native[mu][nu] = 0;
                for (int lam = 0; lam < GR_DIM; lam++) {
                    for (int kap = 0; kap < GR_DIM; kap++) {
                        tcov_native[mu][nu] += tcov_embed[lam][kap]*dxdX_temp[lam][mu]*dxdX_temp[kap][nu];
                    }
                }
            }
        }
        // Con are opposite
        KOKKOS_INLINE_FUNCTION void con_tensor_to_embed(const GReal Xnative[GR_DIM], const GReal tcon_native[GR_DIM][GR_DIM], GReal tcon_embed[GR_DIM][GR_DIM]) const
            {cov_tensor_to_native(Xnative, tcon_native, tcon_embed);}
        KOKKOS_INLINE_FUNCTION void con_tensor_to_native(const GReal Xnative[GR_DIM], const GReal tcon_embed[GR_DIM][GR_DIM], GReal tcon_native[GR_DIM][GR_DIM]) const
            {cov_tensor_to_embed(Xnative, tcon_embed, tcon_native);}

    // ___________________________________________________________________________________________________________________

        // And then derived metric properties
        KOKKOS_INLINE_FUNCTION void gcov_native(const GReal Xnative[GR_DIM], Real gcov[GR_DIM][GR_DIM]) const
        {
            Real gcov_em[GR_DIM][GR_DIM];
            GReal Xembed[GR_DIM];
            // Get coordinates in embedding system
            coord_to_embed(Xnative, Xembed);

            // Get metric in embedding coordinates
            gcov_embed(Xembed, gcov_em);

            // Transform to native coordinates
            cov_tensor_to_native(Xnative, gcov_em, gcov);
        }


        KOKKOS_INLINE_FUNCTION Real gcon_native(const GReal X[GR_DIM], Real gcon[GR_DIM][GR_DIM]) const
        {
            Real gcov[GR_DIM][GR_DIM];
            gcov_native(X, gcov);
            return gcon_native(gcov, gcon);
        }


        KOKKOS_INLINE_FUNCTION Real gcon_native(const Real gcov[GR_DIM][GR_DIM], Real gcon[GR_DIM][GR_DIM]) const
        {
            Real gdet = invert(&gcov[0][0], &gcon[0][0]);
            return m::sqrt(m::abs(gdet));
        }


        KOKKOS_INLINE_FUNCTION Real gdet_native(const GReal X[GR_DIM]) const
        {
            Real gcov[GR_DIM][GR_DIM], gcon[GR_DIM][GR_DIM];
            gcov_native(X, gcov);
            return gcon_native(gcov, gcon);
        }

        KOKKOS_INLINE_FUNCTION void conn_native(const GReal X[GR_DIM], const GReal delta, Real conn[GR_DIM][GR_DIM][GR_DIM]) const
        {
            GReal tmp[GR_DIM][GR_DIM][GR_DIM];
            GReal gcon[GR_DIM][GR_DIM];
            GReal Xh[GR_DIM], Xl[GR_DIM];
            GReal gh[GR_DIM][GR_DIM];
            GReal gl[GR_DIM][GR_DIM];

            for (int nu = 0; nu < GR_DIM; nu++) {
                DLOOP1 Xl[mu] = X[mu] - delta*(mu == nu);
                DLOOP1 Xh[mu] = X[mu] + delta*(mu == nu);
                gcov_native(Xh, gh);
                gcov_native(Xl, gl);

                for (int lam = 0; lam < GR_DIM; lam++) {
                    for (int kap = 0; kap < GR_DIM; kap++) {
                        conn[lam][kap][nu] = (gh[lam][kap] - gl[lam][kap])/
                                                        (Xh[nu] - Xl[nu]);
                    }
                }
            }

            // Rearrange to find \Gamma_{lam nu mu}
            for (int lam = 0; lam < GR_DIM; lam++) {
                for (int nu = 0; nu < GR_DIM; nu++) {
                    for (int mu = 0; mu < GR_DIM; mu++) {
                        tmp[lam][nu][mu] = 0.5 * (conn[nu][lam][mu] +
                                                  conn[mu][lam][nu] -
                                                  conn[mu][nu][lam]);
                    }
                }
            }

            // Need gcon for raising index
            gcon_native(X, gcon);

            // Raise index to get \Gamma^lam_{nu mu}
            for (int lam = 0; lam < GR_DIM; lam++) {
                for (int nu = 0; nu < GR_DIM; nu++) {
                    for (int mu = 0; mu < GR_DIM; mu++) {
                        conn[lam][nu][mu] = 0.;

                        for (int kap = 0; kap < GR_DIM; kap++)
                            conn[lam][nu][mu] += gcon[lam][kap] * tmp[kap][nu][mu];
                    }
                }
            }
        }
    // ___________________________________________________________________________________________________________________

        /**
         * Takes a velocity in Boyer-Lindquist coordinates (optionally without time component) and converts it
         * to KS, and then to native coordinates.
         * Not guaranteed to be fast.
         */
        KOKKOS_INLINE_FUNCTION void bl_fourvel_to_native(const Real Xnative[GR_DIM], const Real ucon_bl[GR_DIM], Real ucon_native[GR_DIM]) const
        {
            GReal Xembed[GR_DIM];
            coord_to_embed(Xnative, Xembed);

            // Set u^t to make u a velocity 4-vector in BL
            GReal gcov_bl[GR_DIM][GR_DIM];

            // // TRYING 

            if (mpark::holds_alternative<SphKSCoords>(base) ||
                mpark::holds_alternative<SphBLCoords>(base)) {
                SphBLCoords(get_a()).gcov_embed(Xembed, gcov_bl);

            } else if (mpark::holds_alternative<SphKSExtG>(base) ||
                       mpark::holds_alternative<SphBLExtG>(base)) {
                SphBLExtG(get_a()).gcov_embed(Xembed, gcov_bl);

            } else if (mpark::holds_alternative<DCSKSCoords>(base)){
                GReal zeta = mpark::get<DCSKSCoords>(base).zeta;
                DCSBLCoords dcsblcoords(get_a(), zeta);
                dcsblcoords.gcov_embed(Xembed, gcov_bl);       // Changes Made. Find out how the zeta value gets called.
        
            } else if (mpark::holds_alternative<DCSBLCoords>(base)){
                GReal zeta = mpark::get<DCSBLCoords>(base).zeta;
                DCSBLCoords(get_a(), zeta).gcov_embed(Xembed, gcov_bl);       // Changes Made. Find out how the zeta value gets called.
                
            } else if (mpark::holds_alternative<EDGBKSCoords>(base)){
                GReal zeta = mpark::get<EDGBKSCoords>(base).zeta;
                EDGBBLCoords edgbblcoords(get_a(), zeta);
                edgbblcoords.gcov_embed(Xembed, gcov_bl);       // Changes Made. Find out how the zeta value gets called.
        
            } else if (mpark::holds_alternative<EDGBBLCoords>(base)){
                GReal zeta = mpark::get<EDGBBLCoords>(base).zeta;
                EDGBBLCoords(get_a(), zeta).gcov_embed(Xembed, gcov_bl);   
            }
    

            Real ucon_bl_fourv[GR_DIM];
            DLOOP1 ucon_bl_fourv[mu] = ucon_bl[mu];
            set_ut(gcov_bl, ucon_bl_fourv);

            // Then transform that 4-vector to KS (or not, if we're using BL base coords)
            Real ucon_base[GR_DIM];
            if (mpark::holds_alternative<SphKSCoords>(base)) {
                mpark::get<SphKSCoords>(base).vec_from_bl(Xembed, ucon_bl_fourv, ucon_base);

            } else if (mpark::holds_alternative<SphKSExtG>(base)) {
                mpark::get<SphKSExtG>(base).vec_from_bl(Xembed, ucon_bl_fourv, ucon_base);

            } else if (mpark::holds_alternative<SphBLCoords>(base) ||
                       mpark::holds_alternative<SphBLExtG>(base)) {
                DLOOP1 ucon_base[mu] = ucon_bl_fourv[mu];

            } else if (mpark::holds_alternative<DCSKSCoords>(base)) {                           // Changes Made.
                mpark::get<DCSKSCoords>(base).vec_from_bl(Xembed, ucon_bl_fourv, ucon_base); 

            } else if (mpark::holds_alternative<EDGBKSCoords>(base)) {                          // Changes Made.
                mpark::get<EDGBKSCoords>(base).vec_from_bl(Xembed, ucon_bl_fourv, ucon_base); 

            } else if (mpark::holds_alternative<DCSBLCoords>(base)) {
                DLOOP1 ucon_base[mu] = ucon_bl_fourv[mu];
            } else if (mpark::holds_alternative<EDGBBLCoords>(base)) {
                DLOOP1 ucon_base[mu] = ucon_bl_fourv[mu];

            } else {
                #ifndef KOKKOS_ENABLE_CUDA
                throw std::invalid_argument("Unsupported base coordinates!");
                #endif
            }
            // Finally, apply any transform to native coordinates
            con_vec_to_native(Xnative, ucon_base, ucon_native);
        }
};

    // ___________________________________________________________________________________________________________________

























<|MERGE_RESOLUTION|>--- conflicted
+++ resolved
@@ -291,16 +291,10 @@
                 return self.spherical;
             }, base);
         }
-<<<<<<< HEAD
-    // ___________________________________________________________________________________________________________________
-    // HORIZON CHANGE MADE 
-
-=======
         KOKKOS_INLINE_FUNCTION bool is_transformed() const
         {
             return !mpark::holds_alternative<NullTransform>(transform);
         }
->>>>>>> e29ba044
         KOKKOS_INLINE_FUNCTION GReal get_horizon() const
         {
             if (mpark::holds_alternative<SphKSCoords>(base) ||
