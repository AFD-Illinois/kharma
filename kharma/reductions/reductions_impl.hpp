/* 
 *  File: reductions_variables.hpp
 *  
 *  BSD 3-Clause License
 *  
 *  Copyright (c) 2020, AFD Group at UIUC
 *  All rights reserved.
 *  
 *  Redistribution and use in source and binary forms, with or without
 *  modification, are permitted provided that the following conditions are met:
 *  
 *  1. Redistributions of source code must retain the above copyright notice, this
 *     list of conditions and the following disclaimer.
 *  
 *  2. Redistributions in binary form must reproduce the above copyright notice,
 *     this list of conditions and the following disclaimer in the documentation
 *     and/or other materials provided with the distribution.
 *  
 *  3. Neither the name of the copyright holder nor the names of its
 *     contributors may be used to endorse or promote products derived from
 *     this software without specific prior written permission.
 *  
 *  THIS SOFTWARE IS PROVIDED BY THE COPYRIGHT HOLDERS AND CONTRIBUTORS "AS IS"
 *  AND ANY EXPRESS OR IMPLIED WARRANTIES, INCLUDING, BUT NOT LIMITED TO, THE
 *  IMPLIED WARRANTIES OF MERCHANTABILITY AND FITNESS FOR A PARTICULAR PURPOSE ARE
 *  DISCLAIMED. IN NO EVENT SHALL THE COPYRIGHT HOLDER OR CONTRIBUTORS BE LIABLE
 *  FOR ANY DIRECT, INDIRECT, INCIDENTAL, SPECIAL, EXEMPLARY, OR CONSEQUENTIAL
 *  DAMAGES (INCLUDING, BUT NOT LIMITED TO, PROCUREMENT OF SUBSTITUTE GOODS OR
 *  SERVICES; LOSS OF USE, DATA, OR PROFITS; OR BUSINESS INTERRUPTION) HOWEVER
 *  CAUSED AND ON ANY THEORY OF LIABILITY, WHETHER IN CONTRACT, STRICT LIABILITY,
 *  OR TORT (INCLUDING NEGLIGENCE OR OTHERWISE) ARISING IN ANY WAY OUT OF THE USE
 *  OF THIS SOFTWARE, EVEN IF ADVISED OF THE POSSIBILITY OF SUCH DAMAGE.
 */
#pragma once

// This is a weird header. It's included at the end of reductions.hpp, in order to provide
// the source of the below templates to other files to instantiate.
// Otherwise, it operates like a normal cpp (NOT hpp) file.

// Satisfy IDE parsers who aren't wise to our schemes
#include "reductions.hpp"

template<typename T, bool all_reduce>
inline std::string GetPoolName()
{
    if constexpr (all_reduce) {
        if constexpr (std::is_same<T, Real>::value)
            return "allreduce_pool";
        if constexpr (std::is_same<T, int>::value)
            return "int_allreduce_pool";
        if constexpr (std::is_same<T, std::vector<Real>>::value)
            return "vector_allreduce_pool";
        if constexpr (std::is_same<T, std::vector<int>>::value)
            return "vector_int_allreduce_pool";
    } else {
        if constexpr (std::is_same<T, Real>::value)
            return "reduce_pool";
        if constexpr (std::is_same<T, int>::value)
            return "int_reduce_pool";
        if constexpr (std::is_same<T, std::vector<Real>>::value)
            return "vector_reduce_pool";
        if constexpr (std::is_same<T, std::vector<int>>::value)
            return "vector_int_reduce_pool";
    }
}

// MPI reduction starts
template<typename T>
void Reductions::Start(MeshData<Real> *md, int channel, T val, MPI_Op op)
{
    // Get the relevant reducer
    const std::string pool_name = GetPoolName<T, false>();
    auto& pars = md->GetMeshPointer()->packages.Get("Reductions")->AllParams();
    auto *reduce_pool = pars.GetMutable<std::vector<Reduce<T>>>(pool_name);
    while (reduce_pool->size() <= channel) reduce_pool->push_back(Reduce<T>());
    auto& reduce = (*reduce_pool)[channel];
    // Fill with flags
    reduce.val = val;
    reduce.StartReduce(0, op);
}
template<typename T>
void Reductions::StartToAll(MeshData<Real> *md, int channel, T val, MPI_Op op)
{
    // Get the relevant reducer
    const std::string pool_name = GetPoolName<T, true>();
    auto& pars = md->GetMeshPointer()->packages.Get("Reductions")->AllParams();
    auto *allreduce_pool = pars.GetMutable<std::vector<AllReduce<T>>>(pool_name);
    while (allreduce_pool->size() <= channel) allreduce_pool->push_back(AllReduce<T>());
    auto& reduce = (*allreduce_pool)[channel];
    // Fill with flags
    reduce.val = val;
    reduce.StartReduce(op);
}

// MPI reduction checks
template<typename T>
T Reductions::Check(MeshData<Real> *md, int channel)
{
    // Get the relevant reducer and result
    const std::string pool_name = GetPoolName<T, false>();
    auto& pars = md->GetMeshPointer()->packages.Get("Reductions")->AllParams();
    auto *reduce_pool = pars.GetMutable<std::vector<Reduce<T>>>(pool_name);
    auto& reducer = (*reduce_pool)[channel];

    while (reducer.CheckReduce() == TaskStatus::incomplete);
    return reducer.val;
}
template<typename T>
T Reductions::CheckOnAll(MeshData<Real> *md, int channel)
{
    // Get the relevant reducer and result
    const std::string pool_name = GetPoolName<T, true>();
    auto& pars = md->GetMeshPointer()->packages.Get("Reductions")->AllParams();
    auto *reduce_pool = pars.GetMutable<std::vector<AllReduce<T>>>(pool_name);
    auto& reducer = (*reduce_pool)[channel];

    while (reducer.CheckReduce() == TaskStatus::incomplete);
    return reducer.val;
}

#define REDUCE_FUNCTION_CALL G, P(b), m_p, U(b), m_u, cmax(b), cmin(b), emhd_params, gam, k, j, i

template<Reductions::Var var, typename T>
T Reductions::EHReduction(MeshData<Real> *md, UserHistoryOperation op, int zone)
{
    Flag("EHReduction");
    auto pmesh = md->GetMeshPointer();

    const auto& pars = pmesh->packages.Get("GRMHD")->AllParams();
    const Real gam = pars.Get<Real>("gamma");
    const auto& emhd_params = EMHD::GetEMHDParameters(pmesh->packages);

    PackIndexMap prims_map, cons_map;
    const auto& P = md->PackVariables(std::vector<MetadataFlag>{Metadata::GetUserFlag("Primitive")}, prims_map);
    const auto& U = md->PackVariablesAndFluxes(std::vector<MetadataFlag>{Metadata::Conserved}, cons_map);
    const VarMap m_u(cons_map, true), m_p(prims_map, false);
    const auto& cmax = md->PackVariables(std::vector<std::string>{"Flux.cmax"});
    const auto& cmin = md->PackVariables(std::vector<std::string>{"Flux.cmin"});

    auto pmb0 = md->GetBlockData(0)->GetBlockPointer();
    IndexRange ib = pmb0->cellbounds.GetBoundsI(IndexDomain::interior);
    IndexRange jb = pmb0->cellbounds.GetBoundsJ(IndexDomain::interior);
    IndexRange kb = pmb0->cellbounds.GetBoundsK(IndexDomain::interior);
    IndexRange block = IndexRange{0, U.GetDim(5) - 1};

    T result(0);
    int nb = pmesh->GetNumMeshBlocksThisRank();
    for (int iblock=0; iblock < nb; iblock++) {
        const auto &pmb = pmesh->block_list[iblock];
        // Inner-edge blocks only for speed
        if (pmb->boundary_flag[parthenon::BoundaryFace::inner_x1] == BoundaryFlag::user) {
            const auto& G = pmb->coords;
            T block_result;
            switch(op) {
            case UserHistoryOperation::sum: {
                Kokkos::Sum<T> sum_reducer(block_result);
                pmb->par_reduce("accretion_sum", iblock, iblock, kb.s, kb.e, jb.s, jb.e, ib.s+zone, ib.s+zone,
                    KOKKOS_LAMBDA (const int &b, const int &k, const int &j, const int &i, T &local_result) {
                        local_result += reduction_var<var>(REDUCE_FUNCTION_CALL) * G.Dxc<3>(k) * G.Dxc<2>(j);
                    }
                , sum_reducer);
                result += block_result;
                break;
            }
            case UserHistoryOperation::max: {
                Kokkos::Max<T> max_reducer(block_result);
                pmb->par_reduce("accretion_sum", iblock, iblock, kb.s, kb.e, jb.s, jb.e, ib.s+zone, ib.s+zone,
                    KOKKOS_LAMBDA (const int &b, const int &k, const int &j, const int &i, T &local_result) {
                        const T val = reduction_var<var>(REDUCE_FUNCTION_CALL) * G.Dxc<3>(k) * G.Dxc<2>(j);
                        if (val > local_result) local_result = val;
                    }
                , max_reducer);
                if (block_result > result) result = block_result;
                break;
            }
            case UserHistoryOperation::min: {
                Kokkos::Min<T> min_reducer(block_result);
                pmb->par_reduce("accretion_sum", iblock, iblock, kb.s, kb.e, jb.s, jb.e, ib.s+zone, ib.s+zone,
                    KOKKOS_LAMBDA (const int &b, const int &k, const int &j, const int &i, T &local_result) {
                        const T val = reduction_var<var>(REDUCE_FUNCTION_CALL) * G.Dxc<3>(k) * G.Dxc<2>(j);
                        if (val < local_result) local_result = val;
                    }
                , min_reducer);
                if (block_result < result) result = block_result;
                break;
            }
            }
        }
    }

    EndFlag();
    return result;
}

#define INSIDE (x[1] > startx1 && x[2] > startx2 && x[3] > startx3) && \
                (trivial1 ? x[1] < startx1 + G.Dxc<1>(i) : x[1] < stopx1) && \
                (trivial2 ? x[2] < startx2 + G.Dxc<2>(j) : x[2] < stopx2) && \
                (trivial3 ? x[3] < startx3 + G.Dxc<3>(k) : x[3] < stopx3)

// TODO additionally template on return type to avoid counting flags with Reals
template<Reductions::Var var, typename T>
T Reductions::DomainReduction(MeshData<Real> *md, UserHistoryOperation op, const GReal startx[3], const GReal stopx[3], int channel)
{
    Flag("DomainReduction");
    auto pmesh = md->GetMeshPointer();

    const auto& pars = pmesh->packages.Get("GRMHD")->AllParams();
    const Real gam = pars.Get<Real>("gamma");
    const auto& emhd_params = EMHD::GetEMHDParameters(pmesh->packages);

    // Just pass in everything we might want. Probably slow?
    PackIndexMap prims_map, cons_map;
    const auto& P = md->PackVariables(std::vector<MetadataFlag>{Metadata::GetUserFlag("Primitive")}, prims_map);
    const auto& U = md->PackVariablesAndFluxes(std::vector<MetadataFlag>{Metadata::Conserved}, cons_map);
    const VarMap m_u(cons_map, true), m_p(prims_map, false);
    const auto& cmax = md->PackVariables(std::vector<std::string>{"Flux.cmax"});
    const auto& cmin = md->PackVariables(std::vector<std::string>{"Flux.cmin"});

    auto pmb0 = md->GetBlockData(0)->GetBlockPointer();
    IndexRange ib = pmb0->cellbounds.GetBoundsI(IndexDomain::interior);
    IndexRange jb = pmb0->cellbounds.GetBoundsJ(IndexDomain::interior);
    IndexRange kb = pmb0->cellbounds.GetBoundsK(IndexDomain::interior);
    IndexRange block = IndexRange{0, U.GetDim(5) - 1};

    bool trivial_tmp[3] = {false, false, false};
    VLOOP if(startx[v] == stopx[v]) {
        trivial_tmp[v] = true;
    }
<<<<<<< HEAD
=======

>>>>>>> 8a16b518
    // Pull values to pass to device, because passing views is cumbersome
    const bool trivial1 = trivial_tmp[0];
    const bool trivial2 = trivial_tmp[1];
    const bool trivial3 = trivial_tmp[2];
    const GReal startx1 = startx[0];
    const GReal startx2 = startx[1];
    const GReal startx3 = startx[2];
    const GReal stopx1 = stopx[0];
    const GReal stopx2 = stopx[1];
    const GReal stopx3 = stopx[2];

    T result = 0.;
    MPI_Op mop;
    switch(op) {
    case UserHistoryOperation::sum: {
        Kokkos::Sum<T> sum_reducer(result);
        pmb0->par_reduce("domain_sum", block.s, block.e, kb.s, kb.e, jb.s, jb.e, ib.s, ib.e,
            KOKKOS_LAMBDA (const int &b, const int &k, const int &j, const int &i, T &local_result) {
                const auto& G = U.GetCoords(b);
                GReal x[4];
                G.coord_embed(k, j, i, Loci::center, x);
                if(INSIDE) {
                    local_result += reduction_var<var>(REDUCE_FUNCTION_CALL) *
                        (!trivial3) * G.Dxc<3>(k) * (!trivial2) * G.Dxc<2>(j) * (!trivial1) * G.Dxc<1>(i);
                }
            }
        , sum_reducer);
        mop = MPI_SUM;
        break;
    }
    case UserHistoryOperation::max: {
        Kokkos::Max<T> max_reducer(result);
        pmb0->par_reduce("domain_max", block.s, block.e, kb.s, kb.e, jb.s, jb.e, ib.s, ib.e,
            KOKKOS_LAMBDA (const int &b, const int &k, const int &j, const int &i, T &local_result) {
                const auto& G = U.GetCoords(b);
                GReal x[4];
                G.coord_embed(k, j, i, Loci::center, x);
                if(INSIDE) {
                    const Real val = reduction_var<var>(REDUCE_FUNCTION_CALL) *
                        (!trivial3) * G.Dxc<3>(k) * (!trivial2) * G.Dxc<2>(j) * (!trivial1) * G.Dxc<1>(i);
                    if (val > local_result) local_result = val;
                }
            }
        , max_reducer);
        mop = MPI_MAX;
        break;
    }
    case UserHistoryOperation::min: {
        Kokkos::Min<T> min_reducer(result);
        pmb0->par_reduce("domain_min", block.s, block.e, kb.s, kb.e, jb.s, jb.e, ib.s, ib.e,
            KOKKOS_LAMBDA (const int &b, const int &k, const int &j, const int &i, T &local_result) {
                const auto& G = U.GetCoords(b);
                GReal x[4];
                G.coord_embed(k, j, i, Loci::center, x);
                if(INSIDE) {
                    const Real val = reduction_var<var>(REDUCE_FUNCTION_CALL) *
                        (!trivial3) * G.Dxc<3>(k) * (!trivial2) * G.Dxc<2>(j) * (!trivial1) * G.Dxc<1>(i);
                    if (val < local_result) local_result = val;
                }
            }
        , min_reducer);
        mop = MPI_MIN;
        break;
    }
    }

    // Optionally start an MPI reducer w/given index, so the mesh-wide result is ready when we want it
    if (channel >= 0) {
        Start<T>(md, channel, result, mop);
    }

    EndFlag();
    return result;
}

#undef INSIDE
#undef REDUCE_FUNCTION_CALL<|MERGE_RESOLUTION|>--- conflicted
+++ resolved
@@ -226,10 +226,7 @@
     VLOOP if(startx[v] == stopx[v]) {
         trivial_tmp[v] = true;
     }
-<<<<<<< HEAD
-=======
-
->>>>>>> 8a16b518
+
     // Pull values to pass to device, because passing views is cumbersome
     const bool trivial1 = trivial_tmp[0];
     const bool trivial2 = trivial_tmp[1];
