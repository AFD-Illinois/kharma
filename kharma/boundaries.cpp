/* 
 *  File: boundaries.cpp
 *  
 *  BSD 3-Clause License
 *  
 *  Copyright (c) 2020, AFD Group at UIUC
 *  All rights reserved.
 *  
 *  Redistribution and use in source and binary forms, with or without
 *  modification, are permitted provided that the following conditions are met:
 *  
 *  1. Redistributions of source code must retain the above copyright notice, this
 *     list of conditions and the following disclaimer.
 *  
 *  2. Redistributions in binary form must reproduce the above copyright notice,
 *     this list of conditions and the following disclaimer in the documentation
 *     and/or other materials provided with the distribution.
 *  
 *  3. Neither the name of the copyright holder nor the names of its
 *     contributors may be used to endorse or promote products derived from
 *     this software without specific prior written permission.
 *  
 *  THIS SOFTWARE IS PROVIDED BY THE COPYRIGHT HOLDERS AND CONTRIBUTORS "AS IS"
 *  AND ANY EXPRESS OR IMPLIED WARRANTIES, INCLUDING, BUT NOT LIMITED TO, THE
 *  IMPLIED WARRANTIES OF MERCHANTABILITY AND FITNESS FOR A PARTICULAR PURPOSE ARE
 *  DISCLAIMED. IN NO EVENT SHALL THE COPYRIGHT HOLDER OR CONTRIBUTORS BE LIABLE
 *  FOR ANY DIRECT, INDIRECT, INCIDENTAL, SPECIAL, EXEMPLARY, OR CONSEQUENTIAL
 *  DAMAGES (INCLUDING, BUT NOT LIMITED TO, PROCUREMENT OF SUBSTITUTE GOODS OR
 *  SERVICES; LOSS OF USE, DATA, OR PROFITS; OR BUSINESS INTERRUPTION) HOWEVER
 *  CAUSED AND ON ANY THEORY OF LIABILITY, WHETHER IN CONTRACT, STRICT LIABILITY,
 *  OR TORT (INCLUDING NEGLIGENCE OR OTHERWISE) ARISING IN ANY WAY OUT OF THE USE
 *  OF THIS SOFTWARE, EVEN IF ADVISED OF THE POSSIBILITY OF SUCH DAMAGE.
 */

#include "decs.hpp"

#include "boundaries.hpp"

#include "kharma.hpp"
#include "flux.hpp"
#include "flux_functions.hpp"
#include "grmhd_functions.hpp"
#include "pack.hpp"
#include "types.hpp"

// Problem-specific boundaries
#include "bondi.hpp"
#include "emhd/conducting_atmosphere.hpp"
#include "emhd/bondi_viscous.hpp"
#include "hubble.hpp"

// Going to need all modules' headers here
#include "b_flux_ct.hpp"
#include "b_cd.hpp"

#include "basic_types.hpp"
#include "mesh/domain.hpp"
#include "mesh/mesh.hpp"

// Single outflow boundary function for inner and outer bounds
// Lots of shared code and only a few indices different
void OutflowX1(std::shared_ptr<MeshBlockData<Real>> &rc, IndexDomain domain, bool coarse)
{
    Flag(rc.get(), "Applying KHARMA outflow X1 bound");
    std::shared_ptr<MeshBlock> pmb = rc->GetBlockPointer();
    auto bounds = coarse ? pmb->c_cellbounds : pmb->cellbounds;
    const auto& G = pmb->coords;
    const Real gam = pmb->packages.Get("GRMHD")->Param<Real>("gamma");

    bool check_inner = pmb->packages.Get("GRMHD")->Param<bool>("check_inflow_inner");
    bool check_outer = pmb->packages.Get("GRMHD")->Param<bool>("check_inflow_outer");
    const bool check_inflow = ((check_inner && domain == IndexDomain::inner_x1)
                            || (check_outer && domain == IndexDomain::outer_x1));

    // q will actually have *both* cons & prims (unless using imex driver)
    // We'll only need cons.B specifically tho
    PackIndexMap prims_map, ghosts_map;
    auto P = GRMHD::PackMHDPrims(rc.get(), prims_map, coarse);
    auto q = rc->PackVariables({Metadata::FillGhost}, ghosts_map, coarse);
    const VarMap m_u(ghosts_map, true), m_p(prims_map, false);
    // If we're running imex, q is just the *primitive* variables
    bool prim_ghosts = pmb->packages.Get("GRMHD")->Param<std::string>("driver_type") == "imex";

    // KHARMA is very particular about corner boundaries.
    // In particular, we apply the outflow boundary over ALL X2, X3,
    // Then the polar bound only where outflow is not applied,
    // and periodic bounds only where neither other bound applies.
    // The latter is accomplished regardless of Parthenon's definitions,
    // since these functions are run after Parthenon's MPI boundary syncs &
    // replace whatever they've done.
    IndexDomain ldomain = IndexDomain::interior;
    int is = bounds.is(ldomain), ie = bounds.ie(ldomain);
    int js = bounds.js(ldomain), je = bounds.je(ldomain);
    int ks = bounds.ks(ldomain), ke = bounds.ke(ldomain);
    ldomain = IndexDomain::entire;
    int is_e = bounds.is(ldomain), ie_e = bounds.ie(ldomain);
    int js_e = bounds.js(ldomain), je_e = bounds.je(ldomain);
    int ks_e = bounds.ks(ldomain), ke_e = bounds.ke(ldomain);

    int ref_tmp, ibs, ibe;
    if (domain == IndexDomain::inner_x1) {
        ref_tmp = is;
        ibs = is_e;
        ibe = is - 1;
    } else if (domain == IndexDomain::outer_x1) {
        ref_tmp = ie;
        ibs = ie + 1;
        ibe = ie_e;
    } else {
        throw std::invalid_argument("KHARMA Outflow boundaries only implemented in X1!");
    }
    const int ref = ref_tmp;

    // This first loop copies all variables with the "FillGhost" tag into the outer zones
    // This includes some we may replace below
    pmb->par_for("OutflowX1", 0, q.GetDim(4) - 1, ks_e, ke_e, js_e, je_e, ibs, ibe,
        KOKKOS_LAMBDA_VARS {
            q(p, k, j, i) = q(p, k, j, ref);
        }
    );
    // Inflow check
    if (check_inflow) {
        pmb->par_for("OutflowX1_check", ks_e, ke_e, js_e, je_e, ibs, ibe,
            KOKKOS_LAMBDA_3D {
                KBoundaries::check_inflow(G, P, domain, m_p.U1, k, j, i);
            }
        );
    }
    if (!prim_ghosts) {
        // Normal operation: We copied both both prim & con GRMHD variables, but we want to apply
        // the boundaries based on just the former, so we run P->U
        pmb->par_for("OutflowX1_PtoU", ks_e, ke_e, js_e, je_e, ibs, ibe,
            KOKKOS_LAMBDA_3D {
                // TODO move these steps into FillDerivedDomain, make a GRMHD::PtoU call the last in that series
                // Correct primitive B
                if (m_p.B1 >= 0)
                    VLOOP P(m_p.B1 + v, k, j, i) = q(m_u.B1 + v, k, j, i) / G.gdet(Loci::center, j, i);
                // Recover conserved vars.  Must be only GRMHD.
                GRMHD::p_to_u(G, P, m_p, gam, k, j, i, q, m_u);
            }
        );
    }

    Flag(rc.get(), "Applied");
}

// Single reflecting boundary function for inner and outer bounds
// See above for comments
void ReflectX2(std::shared_ptr<MeshBlockData<Real>> &rc, IndexDomain domain, bool coarse) {
    Flag(rc.get(), "Applying KHARMA reflecting X2 bound");
    std::shared_ptr<MeshBlock> pmb = rc->GetBlockPointer();
    auto bounds = coarse ? pmb->c_cellbounds : pmb->cellbounds;
    const auto& G = pmb->coords;
    const Real gam = pmb->packages.Get("GRMHD")->Param<Real>("gamma");

    // q will actually have *both* cons & prims (unless using imex driver)
    // We'll only need cons.B specifically tho
    PackIndexMap prims_map, ghosts_map;
    auto P = GRMHD::PackMHDPrims(rc.get(), prims_map, coarse);
    auto q = rc->PackVariables({Metadata::FillGhost}, ghosts_map, coarse);
    const VarMap m_u(ghosts_map, true), m_p(prims_map, false);
    // If we're running imex, q is the *primitive* variables
    bool prim_ghosts = pmb->packages.Get("GRMHD")->Param<std::string>("driver_type") == "imex";

    // KHARMA is very particular about corner boundaries, see above
    IndexDomain ldomain = IndexDomain::interior;
    int is = bounds.is(ldomain), ie = bounds.ie(ldomain);
    int js = bounds.js(ldomain), je = bounds.je(ldomain);
    int ks = bounds.ks(ldomain), ke = bounds.ke(ldomain);
    ldomain = IndexDomain::entire;
    int is_e = bounds.is(ldomain), ie_e = bounds.ie(ldomain);
    int js_e = bounds.js(ldomain), je_e = bounds.je(ldomain);
    int ks_e = bounds.ks(ldomain), ke_e = bounds.ke(ldomain);

    // So. Parthenon wants us to do our thing over is_e to ie_e
    // BUT if we're at the interior bound on X1, that's gonna blow things up
    // (for reasons unknown, inflow bounds must take precedence)
    // so we have to be smart.
    // Side note: this *lags* the X1/X2 corner zones by one step, since X1 is applied first.
    // this is potentially bad
    int ics = (pmb->boundary_flag[BoundaryFace::inner_x1] == BoundaryFlag::user) ? is : is_e;
    int ice = (pmb->boundary_flag[BoundaryFace::outer_x1] == BoundaryFlag::user) ? ie : ie_e;
    //int ics = is_e;
    //int ice = ie_e;

    int ref_tmp, add_tmp, jbs, jbe;
    if (domain == IndexDomain::inner_x2) {
        add_tmp = -1;
        ref_tmp = bounds.GetBoundsJ(IndexDomain::interior).s;
        jbs = js_e;
        jbe = js - 1;
    } else if (domain == IndexDomain::outer_x2) {
        add_tmp = 1;
        ref_tmp = bounds.GetBoundsJ(IndexDomain::interior).e;
        jbs = je + 1;
        jbe = je_e;
    } else {
        throw std::invalid_argument("KHARMA Reflecting boundaries only implemented in X2!");
    }
    const int ref = ref_tmp;
    const int add = add_tmp;

    // This first loop copies all variables with the "FillGhost" tag into the outer zones
    // This includes some we may replace below
    pmb->par_for("ReflectX2", 0, q.GetDim(4) - 1, ks_e, ke_e, jbs, jbe, ics, ice,
        KOKKOS_LAMBDA_VARS {
            Real reflect = q.VectorComponent(p) == X2DIR ? -1.0 : 1.0;
            q(p, k, j, i) = reflect * q(p, k, (ref + add) + (ref - j), i);
        }
    );
    if (!prim_ghosts) {
        // Normal operation: see above
        pmb->par_for("ReflectX2_PtoU", ks_e, ke_e, jbs, jbe, ics, ice,
            KOKKOS_LAMBDA_3D {
                if (m_p.B1 >= 0)
                    VLOOP P(m_p.B1 + v, k, j, i) = q(m_u.B1 + v, k, j, i) / G.gdet(Loci::center, j, i);
                GRMHD::p_to_u(G, P, m_p, gam, k, j, i, q, m_u);
            }
        );
    }
}

// Interface calls into the preceding functions
void KBoundaries::InnerX1(std::shared_ptr<MeshBlockData<Real>> &rc, bool coarse)
{
    // TODO implement as named callback, give combo start/bound problems their own "packages"
    auto pmb = rc->GetBlockPointer();
    std::string prob = pmb->packages.Get("GRMHD")->Param<std::string>("problem");
    if (prob == "hubble") {
       SetHubble(rc.get(), IndexDomain::inner_x1, coarse);
    } else if (prob == "conducting_atmosphere"){
        dirichlet_bc(rc.get(), IndexDomain::inner_x1, coarse);
    } else {
        OutflowX1(rc, IndexDomain::inner_x1, coarse);
    }
    // If we're in KHARMA/HARM driver, we need primitive versions of all the
    // non-GRMHD vars
    bool prim_ghosts = pmb->packages.Get("GRMHD")->Param<std::string>("driver_type") == "imex";
    if (!prim_ghosts) KHARMA::FillDerivedDomain(rc, IndexDomain::inner_x1, coarse);
}
void KBoundaries::OuterX1(std::shared_ptr<MeshBlockData<Real>> &rc, bool coarse)
{
    auto pmb = rc->GetBlockPointer();
    std::string prob = pmb->packages.Get("GRMHD")->Param<std::string>("problem");
    if (prob == "hubble") {
       SetHubble(rc.get(), IndexDomain::outer_x1, coarse);
<<<<<<< HEAD
    } else if (prob == "rest_conserve") {
       SetRest(rc.get(), IndexDomain::inner_x1, coarse);
=======
>>>>>>> d77a2f1f
    } else if (prob == "bondi") {
        SetBondi(rc.get(), IndexDomain::outer_x1, coarse);
    } else if (prob == "conducting_atmosphere"){
        dirichlet_bc(rc.get(), IndexDomain::outer_x1, coarse);
    } else if (prob == "bondi_viscous") {
        SetBondiViscous(rc.get(), IndexDomain::outer_x1, coarse);
    } else {
        OutflowX1(rc, IndexDomain::outer_x1, coarse);
    }
    // If we're in KHARMA/HARM driver, we need primitive versions of all the
    // non-GRMHD vars
    bool prim_ghosts = pmb->packages.Get("GRMHD")->Param<std::string>("driver_type") == "imex";
    if (!prim_ghosts) KHARMA::FillDerivedDomain(rc, IndexDomain::outer_x1, coarse);
}
void KBoundaries::InnerX2(std::shared_ptr<MeshBlockData<Real>> &rc, bool coarse)
{
    auto pmb = rc->GetBlockPointer();
    ReflectX2(rc, IndexDomain::inner_x2, coarse);
    bool prim_ghosts = pmb->packages.Get("GRMHD")->Param<std::string>("driver_type") == "imex";
    if (!prim_ghosts) KHARMA::FillDerivedDomain(rc, IndexDomain::inner_x2, coarse);
}
void KBoundaries::OuterX2(std::shared_ptr<MeshBlockData<Real>> &rc, bool coarse)
{
    auto pmb = rc->GetBlockPointer();
    ReflectX2(rc, IndexDomain::outer_x2, coarse);
    bool prim_ghosts = pmb->packages.Get("GRMHD")->Param<std::string>("driver_type") == "imex";
    if (!prim_ghosts) KHARMA::FillDerivedDomain(rc, IndexDomain::outer_x2, coarse);
}

/**
 * Zero flux of mass through inner and outer boundaries, and everything through the pole
 * TODO Both may be unnecessary...
 */
TaskStatus KBoundaries::FixFlux(MeshData<Real> *md)
{
    auto pmb0 = md->GetBlockData(0)->GetBlockPointer();
    if (pmb0->packages.Get("GRMHD")->Param<string>("problem") == "hubble") {
        return TaskStatus::complete; 
    }
    Flag("Fixing fluxes");
    auto pmesh = md->GetMeshPointer();

    bool check_inflow_inner = pmb0->packages.Get("GRMHD")->Param<bool>("check_inflow_inner");
    bool check_inflow_outer = pmb0->packages.Get("GRMHD")->Param<bool>("check_inflow_outer");
    bool fix_flux_pole = pmb0->packages.Get("GRMHD")->Param<bool>("fix_flux_pole");

    IndexDomain domain = IndexDomain::interior;
    const int is = pmb0->cellbounds.is(domain), ie = pmb0->cellbounds.ie(domain);
    const int js = pmb0->cellbounds.js(domain), je = pmb0->cellbounds.je(domain);
    const int ks = pmb0->cellbounds.ks(domain), ke = pmb0->cellbounds.ke(domain);
    const int ndim = pmesh->ndim;

    // Fluxes are defined at faces, so there is one more valid flux than
    // valid cell in the face direction.  That is, e.g. F1 is valid on
    // an (N1+1)xN2xN3 grid, F2 on N1x(N2+1)xN3, etc
    const int ie_l = ie + 1;
    const int je_l = (ndim > 1) ? je + 1 : je;
    //const int ke_l = (ndim > 2) ? ke + 1 : ke;

    for (auto &pmb : pmesh->block_list) {
        auto& rc = pmb->meshblock_data.Get();

        PackIndexMap cons_map;
        auto& F = rc->PackVariablesAndFluxes({Metadata::WithFluxes}, cons_map);
        const int m_rho = cons_map["cons.rho"].first;

        if (check_inflow_inner) {
            if (pmb->boundary_flag[BoundaryFace::inner_x1] == BoundaryFlag::user) {
                pmb->par_for("fix_flux_in_l", ks, ke, js, je, is, is,
                    KOKKOS_LAMBDA_3D {
                        F.flux(X1DIR, m_rho, k, j, i) = m::min(F.flux(X1DIR, m_rho, k, j, i), 0.);
                    }
                );
            }
        }
        if (check_inflow_outer) {
            if (pmb->boundary_flag[BoundaryFace::outer_x1] == BoundaryFlag::user) {
                pmb->par_for("fix_flux_in_r", ks, ke, js, je, ie_l, ie_l,
                    KOKKOS_LAMBDA_3D {
                        F.flux(X1DIR, m_rho, k, j, i) = m::max(F.flux(X1DIR, m_rho, k, j, i), 0.);
                    }
                );
            }
        }

        // This is a lot of zero fluxes!
        if (fix_flux_pole) {
            if (pmb->boundary_flag[BoundaryFace::inner_x2] == BoundaryFlag::user) {
                // This loop covers every flux we need
                pmb->par_for("fix_flux_pole_l", 0, F.GetDim(4) - 1, ks, ke, js, js, is, ie,
                    KOKKOS_LAMBDA_VARS {
                        F.flux(X2DIR, p, k, j, i) = 0.;
                    }
                );
            }

            if (pmb->boundary_flag[BoundaryFace::outer_x2] == BoundaryFlag::user) {
                pmb->par_for("fix_flux_pole_r", 0, F.GetDim(4) - 1, ks, ke, je_l, je_l, is, ie,
                    KOKKOS_LAMBDA_VARS {
                        F.flux(X2DIR, p, k, j, i) = 0.;
                    }
                );
            }
        }
    }

    Flag("Fixed fluxes");
    return TaskStatus::complete;
}

TaskID KBoundaries::AddBoundarySync(TaskID t_start, TaskList &tl, std::shared_ptr<MeshData<Real>> mc1)
{
    // Readability
    const auto local = parthenon::BoundaryType::local;
    const auto nonlocal = parthenon::BoundaryType::nonlocal;
    // Send all, receive/set local after sending
    auto send =
        tl.AddTask(t_start, parthenon::cell_centered_bvars::SendBoundBufs<nonlocal>, mc1);

    auto t_send_local =
        tl.AddTask(t_start, parthenon::cell_centered_bvars::SendBoundBufs<local>, mc1);
    auto t_recv_local =
        tl.AddTask(t_start, parthenon::cell_centered_bvars::ReceiveBoundBufs<local>, mc1);
    auto t_set_local =
        tl.AddTask(t_recv_local, parthenon::cell_centered_bvars::SetBounds<local>, mc1);

    // Receive/set nonlocal
    auto t_recv = tl.AddTask(
        t_start, parthenon::cell_centered_bvars::ReceiveBoundBufs<nonlocal>, mc1);
    auto t_set = tl.AddTask(t_recv, parthenon::cell_centered_bvars::SetBounds<nonlocal>, mc1);

    // TODO add AMR prolongate/restrict here (and/or maybe option not to?)

    return t_set | t_set_local;
}

void KBoundaries::SyncAllBounds(std::shared_ptr<MeshData<Real>> md, bool apply_domain_bounds)
{
    Flag("Syncing all bounds");
    TaskID t_none(0);

    // If we're using the ImEx driver, where primitives are fundamental, "AddBoundarySync"
    // will only sync those, and we can call PtoU over everything after.
    // If "AddBoundarySync" means syncing conserved variables, we have to call PtoU *before*
    // the MPI sync operation, then recover the primitive vars *again* afterward.
    auto pmesh = md->GetMeshPointer();
    bool sync_prims = pmesh->packages.Get("GRMHD")->Param<std::string>("driver_type") == "imex";

    // TODO un-meshblock the rest of this
    auto &block_list = md.get()->GetMeshPointer()->block_list;

    if (sync_prims) {
        // If we're syncing the primitive vars, we just sync once
        TaskCollection tc;
        auto tr = tc.AddRegion(1);
        AddBoundarySync(t_none, tr[0], md);
        while (!tr.Execute());

        // Then PtoU
        for (auto &pmb : block_list) {
            auto& rc = pmb->meshblock_data.Get();

            Flag("Block fill Conserved");
            Flux::PtoU(rc.get(), IndexDomain::entire);

            if (apply_domain_bounds) {
                Flag("Block physical bounds");
                // Physical boundary conditions
                parthenon::ApplyBoundaryConditions(rc);
            }
        }
    } else {
        // If we're syncing the conserved vars...
        // Honestly, the easiest way through this sync is:
        // 1. PtoU everywhere
        for (auto &pmb : block_list) {
            auto& rc = pmb->meshblock_data.Get();
            Flag("Block fill conserved");
            Flux::PtoU(rc.get(), IndexDomain::entire);
        }

        // 2. Sync MPI bounds like a normal step
        TaskCollection tc;
        auto tr = tc.AddRegion(1);
        AddBoundarySync(t_none, tr[0], md);
        while (!tr.Execute());

        // 3. UtoP everywhere
        for (auto &pmb : block_list) {
            auto& rc = pmb->meshblock_data.Get();

            Flag("Block fill Derived");
            // Fill P again, including ghost zones
            // But, sice we sync'd GRHD primitives already,
            // leave those off by calling *Domain
            // (like we do in a normal boundary sync)
            KHARMA::FillDerivedDomain(rc, IndexDomain::entire, false);

            if (apply_domain_bounds) {
                Flag("Block physical bounds");
                // Physical boundary conditions
                parthenon::ApplyBoundaryConditions(rc);
            }
        }
    }

    Kokkos::fence();
    Flag("Sync'd");
}<|MERGE_RESOLUTION|>--- conflicted
+++ resolved
@@ -244,11 +244,6 @@
     std::string prob = pmb->packages.Get("GRMHD")->Param<std::string>("problem");
     if (prob == "hubble") {
        SetHubble(rc.get(), IndexDomain::outer_x1, coarse);
-<<<<<<< HEAD
-    } else if (prob == "rest_conserve") {
-       SetRest(rc.get(), IndexDomain::inner_x1, coarse);
-=======
->>>>>>> d77a2f1f
     } else if (prob == "bondi") {
         SetBondi(rc.get(), IndexDomain::outer_x1, coarse);
     } else if (prob == "conducting_atmosphere"){
