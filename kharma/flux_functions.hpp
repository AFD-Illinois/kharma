/* 
 *  File: flux_functions.hpp
 *  
 *  BSD 3-Clause License
 *  
 *  Copyright (c) 2020, AFD Group at UIUC
 *  All rights reserved.
 *  
 *  Redistribution and use in source and binary forms, with or without
 *  modification, are permitted provided that the following conditions are met:
 *  
 *  1. Redistributions of source code must retain the above copyright notice, this
 *     list of conditions and the following disclaimer.
 *  
 *  2. Redistributions in binary form must reproduce the above copyright notice,
 *     this list of conditions and the following disclaimer in the documentation
 *     and/or other materials provided with the distribution.
 *  
 *  3. Neither the name of the copyright holder nor the names of its
 *     contributors may be used to endorse or promote products derived from
 *     this software without specific prior written permission.
 *  
 *  THIS SOFTWARE IS PROVIDED BY THE COPYRIGHT HOLDERS AND CONTRIBUTORS "AS IS"
 *  AND ANY EXPRESS OR IMPLIED WARRANTIES, INCLUDING, BUT NOT LIMITED TO, THE
 *  IMPLIED WARRANTIES OF MERCHANTABILITY AND FITNESS FOR A PARTICULAR PURPOSE ARE
 *  DISCLAIMED. IN NO EVENT SHALL THE COPYRIGHT HOLDER OR CONTRIBUTORS BE LIABLE
 *  FOR ANY DIRECT, INDIRECT, INCIDENTAL, SPECIAL, EXEMPLARY, OR CONSEQUENTIAL
 *  DAMAGES (INCLUDING, BUT NOT LIMITED TO, PROCUREMENT OF SUBSTITUTE GOODS OR
 *  SERVICES; LOSS OF USE, DATA, OR PROFITS; OR BUSINESS INTERRUPTION) HOWEVER
 *  CAUSED AND ON ANY THEORY OF LIABILITY, WHETHER IN CONTRACT, STRICT LIABILITY,
 *  OR TORT (INCLUDING NEGLIGENCE OR OTHERWISE) ARISING IN ANY WAY OUT OF THE USE
 *  OF THIS SOFTWARE, EVEN IF ADVISED OF THE POSSIBILITY OF SUCH DAMAGE.
 */
#pragma once

#include "decs.hpp"

#include "emhd.hpp"
#include "gr_coordinates.hpp"
#include "grmhd_functions.hpp"
#include "kharma_utils.hpp"
#include "types.hpp"
/**
 * Device-side functions prim_to_flux and vchar, which will depend on
 * the set of enabled packages.
 */

namespace Flux
{

template<typename Local>
KOKKOS_INLINE_FUNCTION void calc_tensor(const GRCoordinates& G, const Local& P, const VarMap& m_p, const FourVectors D,
                                        const EMHD::EMHD_parameters& emhd_params, const Real& gam, const int& dir,
                                        Real T[GR_DIM])
{
<<<<<<< HEAD
    const Real gdet = G.gdet(loc, j, i);
    // Particle number flux
    flux(m_u.RHO) = P(m_p.RHO) * D.ucon[dir] * gdet;

    Real T[GR_DIM];
=======
>>>>>>> e36d93fa
    if (m_p.Q >= 0) {
        // EGRMHD stress-energy tensor w/ first index up, second index down
        // Get problem closure parameters
        Real tau, chi_e, nu_e;
        EMHD::set_parameters(G, P, m_p, emhd_params, gam, tau, chi_e, nu_e);

        // Apply higher-order terms conversion if necessary
        Real q, dP;
        const Real Theta   = (gam - 1) * P(m_p.UU) / P(m_p.RHO);
        EMHD::convert_prims_to_q_dP(P(m_p.Q), P(m_p.DP), P(m_p.RHO), Theta, tau, chi_e, nu_e, emhd_params, q, dP);

        // Then calculate the tensor
        EMHD::calc_tensor(P(m_p.RHO), P(m_p.UU), (gam - 1) * P(m_p.UU), q, dP, D, dir, T);
    } else if (m_p.B1 >= 0) {
        // GRMHD stress-energy tensor w/ first index up, second index down
        GRMHD::calc_tensor(P(m_p.RHO), P(m_p.UU), (gam - 1) * P(m_p.UU), D, dir, T);
    } else {
        // GRHD stress-energy tensor w/ first index up, second index down
        GRHD::calc_tensor(P(m_p.RHO), P(m_p.UU), (gam - 1) * P(m_p.UU), D, dir, T);
    }
}

template<typename Local>
KOKKOS_INLINE_FUNCTION void calc_tensor(const GRCoordinates& G, const Local& P, const VarMap& m_p, const FourVectors D,
                                         const Real& gam, const int& dir,
                                         Real T[GR_DIM])
{
    if (m_p.B1 >= 0) {
        // GRMHD stress-energy tensor w/ first index up, second index down
        GRMHD::calc_tensor(P(m_p.RHO), P(m_p.UU), (gam - 1) * P(m_p.UU), D, dir, T);
    } else {
        // GRHD stress-energy tensor w/ first index up, second index down
        GRHD::calc_tensor(P(m_p.RHO), P(m_p.UU), (gam - 1) * P(m_p.UU), D, dir, T);
    }
}

template<typename Global>
KOKKOS_INLINE_FUNCTION void calc_tensor(const GRCoordinates& G, const Global& P, const VarMap& m_p, const FourVectors D,
                                         const Real& gam, const int& k, const int& j, const int& i, const int& dir,
                                         Real T[GR_DIM])
{
    if (m_p.B1 >= 0) {
        // GRMHD stress-energy tensor w/ first index up, second index down
        GRMHD::calc_tensor(P(m_p.RHO, k, j, i), P(m_p.UU, k, j, i), (gam - 1) * P(m_p.UU, k, j, i), D, dir, T);
    } else {
        // GRHD stress-energy tensor w/ first index up, second index down
        GRHD::calc_tensor(P(m_p.RHO, k, j, i), P(m_p.UU, k, j, i), (gam - 1) * P(m_p.UU, k, j, i), D, dir, T);
    }
}

/**
 * Turn the primitive variables at a location into:
 * a. conserved variables (dir==0), or
 * b. fluxes in a direction (dir!=0)
 * Keep in mind loc should usually correspond to dir for perpendicuar fluxes
 */
template<typename Local>
KOKKOS_INLINE_FUNCTION void prim_to_flux(const GRCoordinates& G, const Local& P, const VarMap& m_p, const FourVectors D,
                                         const EMHD::EMHD_parameters& emhd_params, const Real& gam, const int& j, const int& i, const int& dir,
                                         const Local& flux, const VarMap& m_u, const Loci loc=Loci::center)
{
    Real gdet = G.gdet(loc, j, i);
    // Particle number flux
    flux(m_u.RHO) = P(m_p.RHO) * D.ucon[dir] * gdet;

    // Stress-energy tensor
    Real T[GR_DIM];
    calc_tensor(G, P, m_p, D, emhd_params, gam, dir, T);
    flux(m_u.UU) = T[0] * gdet + flux(m_u.RHO);
    flux(m_u.U1) = T[1] * gdet;
    flux(m_u.U2) = T[2] * gdet;
    flux(m_u.U3) = T[3] * gdet;

    // Magnetic field
    if (m_p.B1 >= 0) {
        // Magnetic field
        if (dir == 0) {
            VLOOP flux(m_u.B1 + v) = P(m_p.B1 + v) * gdet;
        } else {
            // Constraint damping w/Dedner may add also P(m_p.psi) * gdet,
            // but for us this is in the source term
            VLOOP flux(m_u.B1 + v) = (D.bcon[v+1] * D.ucon[dir] - D.bcon[dir] * D.ucon[v+1]) * gdet;
        }
        // Extra scalar psi for constraint damping, see B_CD
        if (m_p.PSI >= 0) {
            if (dir == 0) {
                flux(m_u.PSI) = P(m_p.PSI) * gdet;
            } else {
                // Psi field update as in Mosta et al (IllinoisGRMHD), alternate explanation Jesse et al (2020)
                //Real alpha = 1. / sqrt(-G.gcon(Loci::center, j, i, 0, 0));
                //Real beta_dir = G.gcon(Loci::center, j, i, 0, dir) * alpha * alpha;
                flux(m_u.PSI) = (D.bcon[dir] - G.gcon(Loci::center, j, i, 0, dir) * P(m_p.PSI)) * gdet;
            }
        }
    }

    // EMHD Variables: advect like rho
    if (m_p.Q >= 0) {
        flux(m_u.Q) = P(m_p.Q) * D.ucon[dir] * gdet;
        flux(m_u.DP) = P(m_p.DP) * D.ucon[dir] * gdet;
    }

    // Electrons: normalized by density
    if (m_p.KTOT >= 0) {
        flux(m_u.KTOT) = flux(m_u.RHO) * P(m_p.KTOT);
        if (m_p.K_CONSTANT >= 0)
            flux(m_u.K_CONSTANT) = flux(m_u.RHO) * P(m_p.K_CONSTANT);
        if (m_p.K_HOWES >= 0)
            flux(m_u.K_HOWES) = flux(m_u.RHO) * P(m_p.K_HOWES);
        if (m_p.K_KAWAZURA >= 0)
            flux(m_u.K_KAWAZURA) = flux(m_u.RHO) * P(m_p.K_KAWAZURA);
        if (m_p.K_WERNER >= 0)
            flux(m_u.K_WERNER) = flux(m_u.RHO) * P(m_p.K_WERNER);
        if (m_p.K_ROWAN >= 0)
            flux(m_u.K_ROWAN) = flux(m_u.RHO) * P(m_p.K_ROWAN);
        if (m_p.K_SHARMA >= 0)
            flux(m_u.K_SHARMA) = flux(m_u.RHO) * P(m_p.K_SHARMA);
    }

}

/**
 * Get the conserved (E)GRMHD variables corresponding to primitives in a zone. Equivalent to prim_to_flux with dir==0
 */
template<typename Local>
KOKKOS_INLINE_FUNCTION void p_to_u(const GRCoordinates& G, const Local& P, const VarMap& m_p,
                                   const EMHD::EMHD_parameters& emhd_params, const Real& gam, const int& j, const int& i,
                                   const Local& U, const VarMap& m_u, const Loci& loc=Loci::center)
{
    FourVectors Dtmp;
    GRMHD::calc_4vecs(G, P, m_p, j, i, loc, Dtmp); // TODO switch GRHD/GRMHD?
    prim_to_flux(G, P, m_p, Dtmp, emhd_params, gam, j, i, 0, U, m_u, loc);
}

/**
 * Calculate components of magnetosonic velocity from primitive variables
 * This is only called in GetFlux, so we only provide a ScratchPad form
 */
template<typename Local>
KOKKOS_INLINE_FUNCTION void vchar(const GRCoordinates& G, const Local& P, const VarMap& m, const FourVectors& D,
                                  const Real& gam, const int& k, const int& j, const int& i, const Loci& loc, const int& dir,
                                  Real& cmax, Real& cmin)
{
    // Find sound speed
    const Real ef = P(m.RHO) + gam * P(m.UU);
    const Real cs2 = gam * (gam - 1) * P(m.UU) / ef;
    Real cms2;
    if (m.B1 >= 0) {
        // Find fast magnetosonic speed
        const Real bsq = max(dot(D.bcon, D.bcov), SMALL);
        const Real ee = bsq + ef;
        const Real va2 = bsq / ee;
        cms2 = cs2 + va2 - cs2 * va2;
    } else {
        cms2 = cs2;
    }
    clip(cms2, SMALL, 1.);

    // Require that speed of wave measured by observer q.ucon is cms2
    Real A, B, C;
    {
        Real Bcov[GR_DIM] = {1., 0., 0., 0.};
        Real Acov[GR_DIM] = {0}; Acov[dir] = 1.;

        Real Acon[GR_DIM], Bcon[GR_DIM];
        G.raise(Acov, Acon, k, j, i, loc);
        G.raise(Bcov, Bcon, k, j, i, loc);

        const Real Asq = dot(Acon, Acov);
        const Real Bsq = dot(Bcon, Bcov);
        const Real Au = dot(Acov, D.ucon);
        const Real Bu = dot(Bcov, D.ucon);
        const Real AB = dot(Acon, Bcov);
        const Real Au2 = Au * Au;
        const Real Bu2 = Bu * Bu;
        const Real AuBu = Au * Bu;

        A = Bu2 - (Bsq + Bu2) * cms2;
        B = 2. * (AuBu - (AB + AuBu) * cms2);
        C = Au2 - (Asq + Au2) * cms2;
    }

    Real discr = sqrt(max(B * B - 4. * A * C, 0.));

    Real vp = -(-B + discr) / (2. * A);
    Real vm = -(-B - discr) / (2. * A);

    cmax = max(vp, vm);
    cmin = min(vp, vm);
}

} // namespace Flux<|MERGE_RESOLUTION|>--- conflicted
+++ resolved
@@ -53,14 +53,6 @@
                                         const EMHD::EMHD_parameters& emhd_params, const Real& gam, const int& dir,
                                         Real T[GR_DIM])
 {
-<<<<<<< HEAD
-    const Real gdet = G.gdet(loc, j, i);
-    // Particle number flux
-    flux(m_u.RHO) = P(m_p.RHO) * D.ucon[dir] * gdet;
-
-    Real T[GR_DIM];
-=======
->>>>>>> e36d93fa
     if (m_p.Q >= 0) {
         // EGRMHD stress-energy tensor w/ first index up, second index down
         // Get problem closure parameters
