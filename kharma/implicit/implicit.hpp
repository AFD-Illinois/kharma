--- conflicted
+++ resolved
@@ -136,21 +136,12 @@
  * "Global" here are read-only input arrays addressed var(ip, k, j, i)
  * "Local" here is anything sliced (usually Scratch) addressable var(ip)
  */
-<<<<<<< HEAD
-template<typename Local>
-KOKKOS_INLINE_FUNCTION void calc_residual(const GRCoordinates& G, const Local& P_test,
-                                          const Local& Pi, const Local& Ui, const Local& Ps,
-                                          const Local& dudt_explicit, const Local& dUi, const Local& tmp, 
-                                          const VarMap& m_p, const VarMap& m_u, const EMHD::EMHD_parameters& emhd_params,
-                                          const EMHD::EMHD_parameters& emhd_params_s,const int& nfvar, 
-=======
 template<typename Global>
 KOKKOS_INLINE_FUNCTION void calc_residual(const GRCoordinates& G, const Global& P_test,
                                           const Global& Pi, const Global& Ui, const Global& Ps,
                                           const Global& dudt_explicit, const Global& dUi,
                                           const VarMap& m_p, const VarMap& m_u, const EMHD_parameters& emhd_params,
                                           const EMHD_parameters& emhd_params_s,const int& nfvar, 
->>>>>>> 16f3871f
                                           const int& k, const int& j, const int& i, 
                                           const Real& gam, const double& dt, Global& residual)
 {
@@ -214,21 +205,12 @@
  * Local is anything addressable by (0:nvar-1), Local2 is the same for 2D (0:nvar-1, 0:nvar-1)
  * Usually these are Kokkos subviews
  */
-<<<<<<< HEAD
-template<typename Local, typename Local2>
-KOKKOS_INLINE_FUNCTION void calc_jacobian(const GRCoordinates& G, const Local& P_solver,
-                                          const Local& P_full_step_init, const Local& U_full_step_init, const Local& P_sub_step_init,
-                                          const Local& flux_src, const Local& dU_implicit, Local& tmp1, Local& tmp2, Local& tmp3,
-                                          const VarMap& m_p, const VarMap& m_u, const EMHD::EMHD_parameters& emhd_params_solver,
-                                          const EMHD::EMHD_parameters& emhd_params_sub_step_init, const int& nvar, const int& nfvar,
-=======
 template<typename Global>
 KOKKOS_INLINE_FUNCTION void calc_jacobian(const GRCoordinates& G, const Global& P_solver,
                                           const Global& P_full_step_init, const Global& U_full_step_init, const Global& P_sub_step_init,
                                           const Global& flux_src, const Global& dU_implicit,
                                           const VarMap& m_p, const VarMap& m_u, const EMHD_parameters& emhd_params_solver,
                                           const EMHD_parameters& emhd_params_sub_step_init, const int& nvar, const int& nfvar,
->>>>>>> 16f3871f
                                           const int& k, const int& j, const int& i,
                                           const Real& jac_delta, const Real& gam, const double& dt,
                                           Global& jacobian, Global& residual)
