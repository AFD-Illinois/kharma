/* 
 *  File: implicit.cpp
 *  
 *  BSD 3-Clause License
 *  
 *  Copyright (c) 2020, AFD Group at UIUC
 *  All rights reserved.
 *  
 *  Redistribution and use in source and binary forms, with or without
 *  modification, are permitted provided that the following conditions are met:
 *  
 *  1. Redistributions of source code must retain the above copyright notice, this
 *     list of conditions and the following disclaimer.
 *  
 *  2. Redistributions in binary form must reproduce the above copyright notice,
 *     this list of conditions and the following disclaimer in the documentation
 *     and/or other materials provided with the distribution.
 *  
 *  3. Neither the name of the copyright holder nor the names of its
 *     contributors may be used to endorse or promote products derived from
 *     this software without specific prior written permission.
 *  
 *  THIS SOFTWARE IS PROVIDED BY THE COPYRIGHT HOLDERS AND CONTRIBUTORS "AS IS"
 *  AND ANY EXPRESS OR IMPLIED WARRANTIES, INCLUDING, BUT NOT LIMITED TO, THE
 *  IMPLIED WARRANTIES OF MERCHANTABILITY AND FITNESS FOR A PARTICULAR PURPOSE ARE
 *  DISCLAIMED. IN NO EVENT SHALL THE COPYRIGHT HOLDER OR CONTRIBUTORS BE LIABLE
 *  FOR ANY DIRECT, INDIRECT, INCIDENTAL, SPECIAL, EXEMPLARY, OR CONSEQUENTIAL
 *  DAMAGES (INCLUDING, BUT NOT LIMITED TO, PROCUREMENT OF SUBSTITUTE GOODS OR
 *  SERVICES; LOSS OF USE, DATA, OR PROFITS; OR BUSINESS INTERRUPTION) HOWEVER
 *  CAUSED AND ON ANY THEORY OF LIABILITY, WHETHER IN CONTRACT, STRICT LIABILITY,
 *  OR TORT (INCLUDING NEGLIGENCE OR OTHERWISE) ARISING IN ANY WAY OUT OF THE USE
 *  OF THIS SOFTWARE, EVEN IF ADVISED OF THE POSSIBILITY OF SUCH DAMAGE.
 */

#include "implicit.hpp"

#include "debug.hpp"
#include "grmhd.hpp"
#include "grmhd_functions.hpp"
#include "pack.hpp"

<<<<<<< HEAD
#if DISABLE_IMPLICIT

// The package should never be loaded if there are not implicitly-evolved variables
// Therefore we yell at load time rather than waiting for the first solve
std::shared_ptr<KHARMAPackage> Implicit::Initialize(ParameterInput *pin, std::shared_ptr<Packages_t>& packages)
{ throw std::runtime_error("KHARMA was compiled without implicit stepping support!"); }
// We still need a stub for Step() in order to compile, but it will never be called
TaskStatus Implicit::Step(MeshData<Real> *md_full_step_init, MeshData<Real> *md_sub_step_init, MeshData<Real> *md_flux_src,
                MeshData<Real> *md_linesearch, MeshData<Real> *md_solver, const Real& dt) {}

#else

// Implicit nonlinear solve requires several linear solves per-zone
// Use Kokkos-kernels QR decomposition & triangular solve, they're fast.
#include <KokkosBatched_LU_Decl.hpp>
#include <KokkosBatched_QR_Decl.hpp>
#include <KokkosBatched_ApplyQ_Decl.hpp>
#include <KokkosBatched_Trsv_Decl.hpp>
#include <KokkosBatched_ApplyPivot_Decl.hpp>

std::vector<std::string> Implicit::GetOrderedNames(MeshBlockData<Real> *rc, const MetadataFlag& flag, bool only_implicit)
=======

std::vector<std::string> Implicit::get_ordered_names(MeshBlockData<Real> *rc, const MetadataFlag& flag, bool only_implicit)
>>>>>>> 47d23c34
{
    auto pmb0 = rc->GetBlockPointer();
    std::vector<std::string> out;
    auto vars = rc->GetVariablesByFlag({Metadata::GetUserFlag("Implicit"), flag}).vars();
    for (int i=0; i < vars.size(); ++i) {
        if (rc->Contains(vars[i]->label())) {
            out.push_back(vars[i]->label());
        }
    }
    if (!only_implicit) {
        vars = rc->GetVariablesByFlag({Metadata::GetUserFlag("Explicit"), flag}).vars();
        for (int i=0; i < vars.size(); ++i) {
            if (rc->Contains(vars[i]->label())) {
                out.push_back(vars[i]->label());
            }
        }
    }
    return out;
}

<<<<<<< HEAD
std::shared_ptr<KHARMAPackage> Implicit::Initialize(ParameterInput *pin, std::shared_ptr<Packages_t>& packages)
=======
std::shared_ptr<StateDescriptor> Implicit::Initialize(ParameterInput *pin)
>>>>>>> 47d23c34
{
    auto pkg = std::make_shared<KHARMAPackage>("Implicit");
    Params &params = pkg->AllParams();

    // Implicit solver parameters
    Real jacobian_delta = pin->GetOrAddReal("implicit", "jacobian_delta", 4.e-8);
    params.Add("jacobian_delta", jacobian_delta);
    Real rootfind_tol = pin->GetOrAddReal("implicit", "rootfind_tol", 1.e-12);
    params.Add("rootfind_tol", rootfind_tol);
    int min_nonlinear_iter = pin->GetOrAddInteger("implicit", "min_nonlinear_iter", 1);
    params.Add("min_nonlinear_iter", min_nonlinear_iter);
    int max_nonlinear_iter = pin->GetOrAddInteger("implicit", "max_nonlinear_iter", 3);
    params.Add("max_nonlinear_iter", max_nonlinear_iter);
    // The QR decomposition bundled with KHARMA has column pivoting for stability.
    // The alternative LU decomposition does not, and should mostly be used for debugging.
    bool use_qr = pin->GetOrAddBoolean("implicit", "use_qr", true);
    params.Add("use_qr", use_qr);

    bool linesearch = pin->GetOrAddBoolean("implicit", "linesearch", true);
    params.Add("linesearch", linesearch);
    int max_linesearch_iter = pin->GetOrAddInteger("implicit", "max_linesearch_iter", 3);
    params.Add("max_linesearch_iter", max_linesearch_iter);
    Real linesearch_eps = pin->GetOrAddReal("implicit", "linesearch_eps", 1.e-4);
    params.Add("linesearch_eps", linesearch_eps);
    Real linesearch_lambda = pin->GetOrAddReal("implicit", "linesearch_lambda", 1.0);
    params.Add("linesearch_lambda", linesearch_lambda);
<<<<<<< HEAD
=======

    int verbose = pin->GetOrAddInteger("debug", "verbose", 0);
    params.Add("verbose", verbose);
>>>>>>> 47d23c34

    // TODO some way to denote non-converged zones?  impflag or something?

    // Allocate additional fields that reflect the success of the solver
    // L2 norm of the residual
    Metadata m_real = Metadata({Metadata::Real, Metadata::Cell, Metadata::Derived, Metadata::OneCopy});
    pkg->AddField("solve_norm", m_real);
    // Integer field that saves where the solver fails (rho + drho < 0 || u + du < 0)
    // Metadata m_int = Metadata({Metadata::Integer, Metadata::Cell, Metadata::Derived, Metadata::OneCopy});
    pkg->AddField("solve_fail", m_real); // TODO: Replace with m_int once Integer is supported for CellVariabl

    // TODO: Find a way to save residuals based on a runtime parameter. We don't want to unnecessarily allocate 
    // a vector field equal to the number of implicit variables over the entire meshblock if we don't have to.
    
    // Should the solve save the residual vector field? Useful for debugging purposes. Default is NO.
    // bool save_residual = pin->GetOrAddBoolean("implicit", "save_residual", false);
    // params.Add("save_residual", save_residual);

    // Vector field to store residual components (only for those variables that are evolved implicitly)
    // if (save_residual) {
    //     auto driver_type    = pin->GetString("driver", "type");
    //     bool grmhd_implicit = (driver_type == "imex") && (pin->GetBoolean("emhd", "on") || pin->GetOrAddBoolean("GRMHD", "implicit", false));
    //     bool implicit_b     = (driver_type == "imex") && (pin->GetOrAddBoolean("b_field", "implicit", grmhd_implicit));
    //     bool emhd_enabled   = pin->GetOrAddBoolean("emhd", "on", false);
    //     int nvars_implicit  = // Get this from "Driver"
        
    //     // flags_vec = std::vector<MetadataFlag>({Metadata::Real, Metadata::Cell, Metadata::Derived, Metadata::OneCopy});
    //     // auto flags_vec(flags_vec);
    //     // flags_vec.push_back(Metadata::Vector);
    //     std::vector<int> s_vector({nfvar});
    //     Metadata m = Metadata({Metadata::Real, Metadata::Cell, Metadata::Derived, Metadata::OneCopy}, s_vector);
    //     pkg->AddField("residual", m);
    // }

<<<<<<< HEAD
    // Anything we need to run from this package on callbacks
    // Maybe a post-step L2 or flag count or similar
=======
    // Allocate additional fields that reflect the success of the solver
    // L2 norm of the residual
    Metadata m_real = Metadata({Metadata::Real, Metadata::Cell, Metadata::Derived, Metadata::OneCopy});
    pkg->AddField("solve_norm", m_real);
    // Integer field that saves where the solver fails (rho + drho < 0 || u + du < 0)
    // Metadata m_int = Metadata({Metadata::Integer, Metadata::Cell, Metadata::Derived, Metadata::OneCopy});
    m_real = Metadata({Metadata::Real, Metadata::Cell, Metadata::Derived, Metadata::OneCopy, Metadata::FillGhost});
    pkg->AddField("solve_fail", m_real); // TODO: Replace with m_int once Integer is supported for CellVariabl
>>>>>>> 47d23c34

    return pkg;
}

<<<<<<< HEAD
=======
#if ENABLE_IMPLICIT

// Implicit nonlinear solve requires several linear solves per-zone
// Use Kokkos-kernels QR decomposition & triangular solve, they're fast.
#include <batched/dense/KokkosBatched_LU_Decl.hpp>
#include <batched/dense/KokkosBatched_QR_Decl.hpp>
#include <batched/dense/KokkosBatched_ApplyQ_Decl.hpp>
#include <batched/dense/KokkosBatched_Trsv_Decl.hpp>
#include <batched/dense/KokkosBatched_QR_WithColumnPivoting_Decl.hpp>
#include <batched/dense/KokkosBatched_ApplyPivot_Decl.hpp>

>>>>>>> 47d23c34
TaskStatus Implicit::Step(MeshData<Real> *md_full_step_init, MeshData<Real> *md_sub_step_init, MeshData<Real> *md_flux_src,
                MeshData<Real> *md_linesearch, MeshData<Real> *md_solver, const Real& dt)
{
    Flag(md_full_step_init, "Implicit Iteration start, full step");
    Flag(md_sub_step_init, "Implicit Iteration start, sub step");
    Flag(md_flux_src, "Implicit Iteration start, divF and sources");
    Flag(md_linesearch, "Linesearch");
<<<<<<< HEAD
    // Pull out the block pointers for each sub-step, as we need the *mutable parameters*
    // of the EMHD package.  TODO(BSP) restrict state back to the variables...
=======
>>>>>>> 47d23c34
    auto pmb_full_step_init = md_full_step_init->GetBlockData(0)->GetBlockPointer();
    auto pmb_sub_step_init  = md_sub_step_init->GetBlockData(0)->GetBlockPointer();
    auto pmb_solver         = md_solver->GetBlockData(0)->GetBlockPointer();
    auto pmb_linesearch     = md_linesearch->GetBlockData(0)->GetBlockPointer();

    // Parameters
    const auto& implicit_par = pmb_full_step_init->packages.Get("Implicit")->AllParams();
    const int iter_min       = implicit_par.Get<int>("min_nonlinear_iter");
    const int iter_max       = implicit_par.Get<int>("max_nonlinear_iter");
    const Real delta         = implicit_par.Get<Real>("jacobian_delta");
    const Real rootfind_tol  = implicit_par.Get<Real>("rootfind_tol");
    const bool use_qr        = implicit_par.Get<bool>("use_qr");
<<<<<<< HEAD
    const int verbose       = pmb_full_step_init->packages.Get("Globals")->Param<int>("verbose");
=======
    const int verbose        = implicit_par.Get<int>("verbose");
>>>>>>> 47d23c34
    const Real gam           = pmb_full_step_init->packages.Get("GRMHD")->Param<Real>("gamma");

    const bool linesearch         = implicit_par.Get<bool>("linesearch");
    const int max_linesearch_iter = implicit_par.Get<int>("max_linesearch_iter");
    const Real linesearch_eps     = implicit_par.Get<Real>("linesearch_eps");
    const Real linesearch_lambda  = implicit_par.Get<Real>("linesearch_lambda");

    // const bool save_residual = implicit_par.Get<bool>("save_residual");

    // Misc other constants for inside the kernel
    const bool am_rank0 = MPIRank0();
    const Real tiny(SMALL), alpha(1.0);

    // We need two sets of emhd_params because we need the relaxation scale
    // at the same state in the implicit source terms
    // Need an object of `EMHD_parameters` for the `linesearch` state
    EMHD_parameters emhd_params_sub_step_init, emhd_params_solver, emhd_params_linesearch;
    if (pmb_sub_step_init->packages.AllPackages().count("EMHD")) {
        const auto& pars_sub_step_init  = pmb_sub_step_init->packages.Get("EMHD")->AllParams();
        const auto& pars_solver         = pmb_solver->packages.Get("EMHD")->AllParams();
        const auto& pars_linesearch     = pmb_linesearch->packages.Get("EMHD")->AllParams();
        emhd_params_sub_step_init       = pars_sub_step_init.Get<EMHD_parameters>("emhd_params");
        emhd_params_solver              = pars_solver.Get<EMHD_parameters>("emhd_params");
        emhd_params_linesearch          = pars_linesearch.Get<EMHD_parameters>("emhd_params");
    }

    // I don't normally do this, but we *really* care about variable ordering here.
    // The implicit variables need to be first, so we know how to iterate over just them to fill
<<<<<<< HEAD
    // just the residual & Jacobian we care about, which makes the solve faster.
    auto& mbd_full_step_init  = md_full_step_init->GetBlockData(0); // MeshBlockData object, more member functions
    
    auto ordered_prims = GetOrderedNames(mbd_full_step_init.get(), Metadata::GetUserFlag("Primitive"));
    auto ordered_cons  = GetOrderedNames(mbd_full_step_init.get(), Metadata::Conserved);
=======
    // just the residual & Jacobian we care about, which makes the solve much faster.
    // This strategy is ugly but potentially gives us complete control,
    // in case Kokkos's un-pivoted LU proves problematic
    MetadataFlag isPrimitive  = pmb_sub_step_init->packages.Get("GRMHD")->Param<MetadataFlag>("PrimitiveFlag");
    auto& mbd_full_step_init  = md_full_step_init->GetBlockData(0); // MeshBlockData object, more member functions
    auto ordered_prims        = get_ordered_names(mbd_full_step_init.get(), isPrimitive);
    auto ordered_cons         = get_ordered_names(mbd_full_step_init.get(), Metadata::Conserved);
>>>>>>> 47d23c34
    //std::cerr << "Ordered prims:"; for(auto prim: ordered_prims) std::cerr << " " << prim; std::cerr << std::endl;
    //std::cerr << "Ordered cons:"; for(auto con: ordered_cons) std::cerr << " " << con; std::cerr << std::endl;

    // Initial state.  Also mapping template
    PackIndexMap prims_map, cons_map;
    auto& P_full_step_init_all = md_full_step_init->PackVariables(ordered_prims, prims_map);
    auto& U_full_step_init_all = md_full_step_init->PackVariables(ordered_cons, cons_map);
    const VarMap m_u(cons_map, true), m_p(prims_map, false);
    // Current sub-step starting state.
    auto& P_sub_step_init_all = md_sub_step_init->PackVariables(ordered_prims);
    auto& U_sub_step_init_all = md_sub_step_init->PackVariables(ordered_cons);
    // Flux divergence plus explicit source terms. This is what we'd be adding.
    auto& flux_src_all = md_flux_src->PackVariables(ordered_cons);
    // Guess at initial state. We update only the implicit primitive vars
    auto& P_solver_all     = md_solver->PackVariables(ordered_prims);
    auto& P_linesearch_all = md_linesearch->PackVariables(ordered_prims);

    // Sizes and scratchpads
    const int nblock = U_full_step_init_all.GetDim(5);
    const int nvar   = U_full_step_init_all.GetDim(4);
    // Get number of implicit variables
<<<<<<< HEAD
    auto implicit_vars = GetOrderedNames(mbd_full_step_init.get(), Metadata::GetUserFlag("Primitive"), true);
=======
    auto implicit_vars = get_ordered_names(mbd_full_step_init.get(), isPrimitive, true);
    //std::cerr << "Ordered implicit:"; for(auto var: implicit_vars) std::cerr << " " << var; std::cerr << std::endl;
>>>>>>> 47d23c34
    PackIndexMap implicit_prims_map;
    auto& P_full_step_init_implicit = md_full_step_init->PackVariables(implicit_vars, implicit_prims_map);
    const int nfvar = P_full_step_init_implicit.GetDim(4);

    // Pull fields associated with the solver's performance
    auto& solve_norm_all = md_solver->PackVariables(std::vector<std::string>{"solve_norm"});
    auto& solve_fail_all = md_solver->PackVariables(std::vector<std::string>{"solve_fail"});
<<<<<<< HEAD
    // auto& solve_fail_all = md_solver->GetBlockData(0)->Get("solve_fail").data;

    // if (save_residual) {
    //     auto& residual_all = md_solver->GetBlockData(0)->Get("residual").data;
    // }
=======
>>>>>>> 47d23c34

    auto bounds  = pmb_sub_step_init->cellbounds;
    const int n1 = bounds.ncellsi(IndexDomain::entire);
    const int n2 = bounds.ncellsj(IndexDomain::entire);
    const int n3 = bounds.ncellsk(IndexDomain::entire);

    // RETURN if there aren't any implicit variables to evolve
    // std::cerr << "Solve size " << nfvar << " on prim size " << nvar << std::endl;
    if (nfvar == 0) return TaskStatus::complete;

    // The norm of the residual.  We store this to avoid the main kernel
    // also being a 2-stage reduction, which is complex and sucks.
    // TODO keep this around as a field?
    // ParArray4D<Real> norm_all("norm_all", nblock, n3, n2, n1); // EDIT

    // Get meshblock array bounds from Parthenon
    const IndexDomain domain = IndexDomain::interior;
    const IndexRange ib      = bounds.GetBoundsI(domain);
    const IndexRange jb      = bounds.GetBoundsJ(domain);
    const IndexRange kb      = bounds.GetBoundsK(domain);
    const IndexRange block   = IndexRange{0, nblock - 1};

    // Allocate scratch space
    // It is impossible to declare runtime-sized arrays in CUDA
    // of e.g. length var[nvar] (recall nvar can change at runtime in KHARMA)
    // Instead we copy to scratch!
    // This allows flexibility in structuring the kernel, and the results can be sliced
    // to avoid a bunch of indices in all the device-side operations
    // See grmhd_functions.hpp for the other approach with overloads
    const int scratch_level = 1; // 0 is actual scratch (tiny); 1 is HBM
<<<<<<< HEAD
    const size_t var_size_in_bytes    = parthenon::ScratchPad2D<Real>::shmem_size(nvar, n1);
    const size_t fvar_size_in_bytes   = parthenon::ScratchPad2D<Real>::shmem_size(nfvar, n1);
    const size_t fvar_int_size_in_bytes   = parthenon::ScratchPad2D<int>::shmem_size(nfvar, n1);
    const size_t tensor_size_in_bytes = parthenon::ScratchPad3D<Real>::shmem_size(nfvar, nfvar, n1);
=======
    const size_t var_size_in_bytes    = parthenon::ScratchPad2D<Real>::shmem_size(n1, nvar);
    const size_t fvar_size_in_bytes   = parthenon::ScratchPad2D<Real>::shmem_size(n1, nfvar);
    const size_t tensor_size_in_bytes = parthenon::ScratchPad3D<Real>::shmem_size(nfvar, n1, nfvar);
>>>>>>> 47d23c34
    const size_t scalar_size_in_bytes = parthenon::ScratchPad1D<Real>::shmem_size(n1);
    const size_t int_size_in_bytes    = parthenon::ScratchPad1D<int>::shmem_size(n1);
    // Allocate enough to cache:
    // jacobian (2D)
    // residual, deltaP, trans, work (implicit only)
    // P_full_step_init/U_full_step_init, P_sub_step_init/U_sub_step_init, flux_src, 
    // P_solver, P_linesearch, dU_implicit, three temps (all vars)
    // solve_norm, solve_fail
<<<<<<< HEAD
    const size_t total_scratch_bytes = tensor_size_in_bytes + (6) * fvar_size_in_bytes + fvar_int_size_in_bytes
                                    + (10) * var_size_in_bytes + (2) * scalar_size_in_bytes;
=======
    const size_t total_scratch_bytes = tensor_size_in_bytes + (6) * fvar_size_in_bytes + (11) * var_size_in_bytes + \
                                    (2) * scalar_size_in_bytes;
>>>>>>> 47d23c34
                                    //  + int_size_in_bytes;

    // Iterate.  This loop is outside the kokkos kernel in order to print max_norm
    // There are generally a low and similar number of iterations between
    // different zones, so probably acceptable speed loss.
    for (int iter=1; iter <= iter_max; ++iter) {
        // Flags per iter, since debugging here will be rampant
        Flag(md_solver, "Implicit Iteration:");

        parthenon::par_for_outer(DEFAULT_OUTER_LOOP_PATTERN, "implicit_solve", pmb_sub_step_init->exec_space,
            total_scratch_bytes, scratch_level, block.s, block.e, kb.s, kb.e, jb.s, jb.e,
            KOKKOS_LAMBDA(parthenon::team_mbr_t member, const int& b, const int& k, const int& j) {
                const auto& G = U_full_step_init_all.GetCoords(b);
                // Scratchpads for implicit vars
<<<<<<< HEAD
                ScratchPad3D<Real> jacobian_s(member.team_scratch(scratch_level), nfvar, nfvar, n1);
                ScratchPad2D<Real> residual_s(member.team_scratch(scratch_level), nfvar, n1);
                ScratchPad2D<Real> delta_prim_s(member.team_scratch(scratch_level), nfvar, n1);
                ScratchPad2D<int> pivot_s(member.team_scratch(scratch_level), nfvar, n1);
                ScratchPad2D<Real> trans_s(member.team_scratch(scratch_level), nfvar, n1);
                ScratchPad2D<Real> work_s(member.team_scratch(scratch_level), 2*nfvar, n1);
                // tmp2 holds a residual with only implicit variable errors
                ScratchPad2D<Real> tmp2_s(member.team_scratch(scratch_level), nfvar, n1);
                // Scratchpads for all vars
                ScratchPad2D<Real> dU_implicit_s(member.team_scratch(scratch_level), nvar, n1);
                ScratchPad2D<Real> tmp1_s(member.team_scratch(scratch_level), nvar, n1);
                ScratchPad2D<Real> tmp3_s(member.team_scratch(scratch_level), nvar, n1);
                ScratchPad2D<Real> P_full_step_init_s(member.team_scratch(scratch_level), nvar, n1);
                ScratchPad2D<Real> U_full_step_init_s(member.team_scratch(scratch_level), nvar, n1);
                ScratchPad2D<Real> P_sub_step_init_s(member.team_scratch(scratch_level), nvar, n1);
                ScratchPad2D<Real> U_sub_step_init_s(member.team_scratch(scratch_level), nvar, n1);
                ScratchPad2D<Real> flux_src_s(member.team_scratch(scratch_level), nvar, n1);
                ScratchPad2D<Real> P_solver_s(member.team_scratch(scratch_level), nvar, n1);
                ScratchPad2D<Real> P_linesearch_s(member.team_scratch(scratch_level), nvar, n1);
                // Scratchpads for solver performance diagnostics
                ScratchPad1D<Real> solve_norm_s(member.team_scratch(scratch_level), n1);
                // ScratchPad1D<int>  solve_fail_s(member.team_scratch(scratch_level), n1);
                ScratchPad1D<Real> solve_fail_s(member.team_scratch(scratch_level), n1);
=======
                ScratchPad3D<Real> jacobian_s(member.team_scratch(scratch_level), n1, nfvar, nfvar);
                ScratchPad2D<Real> residual_s(member.team_scratch(scratch_level), n1, nfvar);
                ScratchPad2D<Real> delta_prim_s(member.team_scratch(scratch_level), n1, nfvar);
                ScratchPad2D<int> pivot_s(member.team_scratch(scratch_level), n1, nfvar);
                ScratchPad2D<Real> trans_s(member.team_scratch(scratch_level), n1, nfvar);
                ScratchPad2D<Real> work_s(member.team_scratch(scratch_level), n1, 2*nfvar);
                // Scratchpads for all vars
                ScratchPad2D<Real> dU_implicit_s(member.team_scratch(scratch_level), n1, nvar);
                ScratchPad2D<Real> tmp1_s(member.team_scratch(scratch_level), n1, nvar);
                ScratchPad2D<Real> tmp2_s(member.team_scratch(scratch_level), n1, nfvar);
                ScratchPad2D<Real> tmp3_s(member.team_scratch(scratch_level), n1, nvar);
                ScratchPad2D<Real> P_full_step_init_s(member.team_scratch(scratch_level), n1, nvar);
                ScratchPad2D<Real> U_full_step_init_s(member.team_scratch(scratch_level), n1, nvar);
                ScratchPad2D<Real> P_sub_step_init_s(member.team_scratch(scratch_level), n1, nvar);
                ScratchPad2D<Real> U_sub_step_init_s(member.team_scratch(scratch_level), n1, nvar);
                ScratchPad2D<Real> flux_src_s(member.team_scratch(scratch_level), n1, nvar);
                ScratchPad2D<Real> P_solver_s(member.team_scratch(scratch_level), n1, nvar);
                ScratchPad2D<Real> P_linesearch_s(member.team_scratch(scratch_level), n1, nvar);
                // Scratchpads for solver performance diagnostics
                ScratchPad1D<Real> solve_norm_s(member.team_scratch(scratch_level), n1);
                ScratchPad1D<int> solve_fail_s(member.team_scratch(scratch_level), n1);
>>>>>>> 47d23c34

                // Copy some file contents to scratchpads, so we can slice them
                for(int ip=0; ip < nvar; ++ip) {
                    parthenon::par_for_inner(member, 0, n1-1,
                        [&](const int& i) {
                            P_full_step_init_s(i, ip) = P_full_step_init_all(b)(ip, k, j, i);
                            U_full_step_init_s(i, ip) = U_full_step_init_all(b)(ip, k, j, i);
                            P_sub_step_init_s(i, ip)  = P_sub_step_init_all(b)(ip, k, j, i);
                            U_sub_step_init_s(i, ip)  = U_sub_step_init_all(b)(ip, k, j, i);
                            flux_src_s(i, ip)         = flux_src_all(b)(ip, k, j, i);
                            P_solver_s(i, ip)         = P_solver_all(b)(ip, k, j, i);
                            P_linesearch_s(i, ip)     = P_linesearch_all(b)(ip, k, j, i);
                            dU_implicit_s(i, ip)      = 0.;
                            tmp1_s(i, ip) = 0.;
                            tmp3_s(i, ip) = 0.;

                            // TODO these are run repeatedly a bunch of times
                            solve_norm_s(i) = 0.;
                            if (iter == 1) {
                                // New beginnings
                                solve_fail_s(i) = SolverStatus::converged;
                            }
                            else {
                                // Need this to check if the zone had failed in any of the previous iterations.
                                // If so, we don't attempt to update it again in the implicit solver.
                                solve_fail_s(i) = solve_fail_all(b, 0, k, j, i);
                            }
                        }
                    );
                }
                // For implicit only
                for(int ip=0; ip < nfvar; ++ip) {
                    parthenon::par_for_inner(member, 0, n1-1,
                        [&](const int& i) {
<<<<<<< HEAD
                            P_full_step_init_s(ip, i) = P_full_step_init_all(b)(ip, k, j, i);
                            U_full_step_init_s(ip, i) = U_full_step_init_all(b)(ip, k, j, i);
                            P_sub_step_init_s(ip, i)  = P_sub_step_init_all(b)(ip, k, j, i);
                            U_sub_step_init_s(ip, i)  = U_sub_step_init_all(b)(ip, k, j, i);
                            flux_src_s(ip, i)         = flux_src_all(b)(ip, k, j, i);
                            P_solver_s(ip, i)         = P_solver_all(b)(ip, k, j, i);
                            P_linesearch_s(ip, i)     = P_linesearch_all(b)(ip, k, j, i);
                            dU_implicit_s(ip, i)      = 0.;

                            solve_norm_s(i) = 0.;
                            solve_fail_s(i) = 0;
                        }
                    );
                }
                member.team_barrier();
                // For implicit variables only
                for(int ip=0; ip < nfvar; ++ip) {
                    parthenon::par_for_inner(member, 0, n1-1,
                        [&](const int& i) {
                            for(int jp=0; jp < nfvar; ++jp)
                                jacobian_s(ip, jp, i) = 0.;
                            residual_s(ip, i) = 0.;
                            delta_prim_s(ip, i) = 0.;
                            pivot_s(ip, i) = 0;
                            trans_s(ip, i) = 0.;
                            work_s(ip, i) = 0.;
                            work_s(ip+nfvar, i) = 0.;
                            tmp2_s(ip, i) = 0.;
=======
                            for(int jp=0; jp < nfvar; ++jp)
                                jacobian_s(i, ip, jp) = 0.;
                            residual_s(i, ip) = 0.;
                            delta_prim_s(i, ip) = 0.;
                            pivot_s(i, ip) = 0;
                            trans_s(i, ip) = 0.;
                            work_s(i, ip) = 0.;
                            work_s(i, ip+nfvar) = 0.;
                            tmp2_s(i, ip) = 0.;
>>>>>>> 47d23c34
                        }
                    );
                }
                member.team_barrier();

                parthenon::par_for_inner(member, ib.s, ib.e,
                    [&](const int& i) {
                        // Lots of slicing.  This still ends up faster & cleaner than alternatives I tried
<<<<<<< HEAD
                        auto P_full_step_init = Kokkos::subview(P_full_step_init_s, Kokkos::ALL(), i);
                        auto U_full_step_init = Kokkos::subview(U_full_step_init_s, Kokkos::ALL(), i);
                        auto P_sub_step_init  = Kokkos::subview(P_sub_step_init_s, Kokkos::ALL(), i);
                        auto U_sub_step_init  = Kokkos::subview(U_sub_step_init_s, Kokkos::ALL(), i);
                        auto flux_src         = Kokkos::subview(flux_src_s, Kokkos::ALL(), i);
                        auto P_solver         = Kokkos::subview(P_solver_s, Kokkos::ALL(), i);
                        auto P_linesearch     = Kokkos::subview(P_linesearch_s, Kokkos::ALL(), i);
                        // Solver variables
                        auto residual   = Kokkos::subview(residual_s, Kokkos::ALL(), i);
                        auto jacobian   = Kokkos::subview(jacobian_s, Kokkos::ALL(), Kokkos::ALL(), i);
                        auto delta_prim = Kokkos::subview(delta_prim_s, Kokkos::ALL(), i);
                        auto pivot      = Kokkos::subview(pivot_s, Kokkos::ALL(), i);
                        auto trans      = Kokkos::subview(trans_s, Kokkos::ALL(), i);
                        auto work       = Kokkos::subview(work_s, Kokkos::ALL(), i);
=======
                        auto P_full_step_init = Kokkos::subview(P_full_step_init_s, i, Kokkos::ALL());
                        auto U_full_step_init = Kokkos::subview(U_full_step_init_s, i, Kokkos::ALL());
                        auto P_sub_step_init  = Kokkos::subview(P_sub_step_init_s, i, Kokkos::ALL());
                        auto U_sub_step_init  = Kokkos::subview(U_sub_step_init_s, i, Kokkos::ALL());
                        auto flux_src         = Kokkos::subview(flux_src_s, i, Kokkos::ALL());
                        auto P_solver         = Kokkos::subview(P_solver_s, i, Kokkos::ALL());
                        auto P_linesearch     = Kokkos::subview(P_linesearch_s, i, Kokkos::ALL());
                        // Solver variables
                        auto residual   = Kokkos::subview(residual_s, i, Kokkos::ALL());
                        auto jacobian   = Kokkos::subview(jacobian_s, i, Kokkos::ALL(), Kokkos::ALL());
                        auto delta_prim = Kokkos::subview(delta_prim_s, i, Kokkos::ALL());
                        auto pivot      = Kokkos::subview(pivot_s, i, Kokkos::ALL());
                        auto trans      = Kokkos::subview(trans_s, i, Kokkos::ALL());
                        auto work       = Kokkos::subview(work_s, i, Kokkos::ALL());
>>>>>>> 47d23c34
                        // Temporaries
                        auto tmp1  = Kokkos::subview(tmp1_s, i, Kokkos::ALL());
                        auto tmp2  = Kokkos::subview(tmp2_s, i, Kokkos::ALL());
                        auto tmp3  = Kokkos::subview(tmp3_s, i, Kokkos::ALL());
                        // Implicit sources at starting state
<<<<<<< HEAD
                        auto dU_implicit = Kokkos::subview(dU_implicit_s, Kokkos::ALL(), i);
=======
                        auto dU_implicit = Kokkos::subview(dU_implicit_s, i, Kokkos::ALL());
>>>>>>> 47d23c34
                        // Solver performance diagnostics
                        auto solve_norm = Kokkos::subview(solve_norm_s, i);
                        auto solve_fail = Kokkos::subview(solve_fail_s, i);

<<<<<<< HEAD
                        if (m_p.Q >= 0) {
                            EMHD::implicit_sources(G, P_full_step_init, P_sub_step_init, m_p, gam, k, j, i, emhd_params_sub_step_init, 
                                                dU_implicit(m_u.Q), dU_implicit(m_u.DP));
=======
                        // Perform the solve only if it hadn't failed in any of the previous iterations.
                        if (solve_fail() != SolverStatus::fail) {
                            // Now that we know that it isn't a bad zone, reset solve_fail for this iteration
                            solve_fail() = SolverStatus::converged;

                            if (m_p.Q >= 0 || m_p.DP >= 0) {
                                Real dUq, dUdP;
                                EMHD::implicit_sources(G, P_full_step_init, P_sub_step_init, m_p, gam, k, j, i,
                                                emhd_params_sub_step_init, dUq, dUdP);
                                if (emhd_params_sub_step_init.conduction)
                                    dU_implicit(m_u.Q) = dUq;
                                if (emhd_params_sub_step_init.viscosity)
                                    dU_implicit(m_u.DP) = dUdP;
                            }

                            // Copy `solver` prims to `linesearch`. This doesn't matter for the first step of the solver
                            // since we do a copy in imex_driver just before, but it is required for the subsequent
                            // iterations of the solver.
                            PLOOP P_linesearch(ip) = P_solver(ip);

                            // Jacobian calculation
                            // Requires calculating the residual anyway, so we grab it here
                            calc_jacobian(G, P_solver, P_full_step_init, U_full_step_init, P_sub_step_init, 
                                        flux_src, dU_implicit, tmp1, tmp2, tmp3, m_p, m_u, emhd_params_solver,
                                        emhd_params_sub_step_init, nvar, nfvar, k, j, i, delta, gam, dt, jacobian, residual);
                            // Solve against the negative residual
                            FLOOP delta_prim(ip) = -residual(ip);

#if 1
                        }
                    }
                );
                member.team_barrier();
                parthenon::par_for_inner(member, ib.s, ib.e,
                    [&](const int& i) {
                        // Solver variables
                        auto residual   = Kokkos::subview(residual_s, i, Kokkos::ALL());
                        auto jacobian   = Kokkos::subview(jacobian_s, i, Kokkos::ALL(), Kokkos::ALL());
                        auto delta_prim = Kokkos::subview(delta_prim_s, i, Kokkos::ALL());
                        auto pivot      = Kokkos::subview(pivot_s, i, Kokkos::ALL());
                        auto trans      = Kokkos::subview(trans_s, i, Kokkos::ALL());
                        auto work       = Kokkos::subview(work_s, i, Kokkos::ALL());
                        auto solve_fail = Kokkos::subview(solve_fail_s, i);

                        if (solve_fail() != SolverStatus::fail) {
#endif
                            if (use_qr) {
                                // Linear solve by QR decomposition
                                KokkosBatched::SerialQR<KokkosBatched::Algo::QR::Unblocked>::invoke(jacobian, trans, pivot, work);
                                KokkosBatched::SerialApplyQ<KokkosBatched::Side::Left, KokkosBatched::Trans::Transpose,
                                                            KokkosBatched::Algo::ApplyQ::Unblocked>
                                ::invoke(jacobian, trans, delta_prim, work);
                            } else {
                                KokkosBatched::SerialLU<KokkosBatched::Algo::LU::Unblocked>::invoke(jacobian, tiny);
                            }
                            KokkosBatched::SerialTrsv<KokkosBatched::Uplo::Upper, KokkosBatched::Trans::NoTranspose, 
                                                    KokkosBatched::Diag::NonUnit, KokkosBatched::Algo::Trsv::Unblocked>
                            ::invoke(alpha, jacobian, delta_prim);
                            if (use_qr) {
                                // Linear solve by QR decomposition
                                KokkosBatched::SerialApplyPivot<KokkosBatched::Side::Left,KokkosBatched::Direct::Backward>
                                    ::invoke(pivot, delta_prim);
                            }
#if 1
>>>>>>> 47d23c34
                        }
                    }
                );
                member.team_barrier();

<<<<<<< HEAD
                        // Copy `solver` prims to `linesearch`. This doesn't matter for the first step of the solver
                        // since we do a copy in imex_step just before, but it is required for the subsequent
                        // iterations of the solver.
                        PLOOP P_linesearch(ip) = P_solver(ip);
                        Real lambda = linesearch_lambda;

                        // Jacobian calculation
                        // Requires calculating the residual anyway, so we grab it here
                        calc_jacobian(G, P_solver, P_full_step_init, U_full_step_init, P_sub_step_init, 
                                    flux_src, dU_implicit, tmp1, tmp2, tmp3, m_p, m_u, emhd_params_solver,
                                    emhd_params_sub_step_init, nvar, nfvar, k, j, i, delta, gam, dt, jacobian, residual);
                        // Solve against the negative residual
                        FLOOP delta_prim(ip) = -residual(ip);

                        // if (am_rank0 && b == 0 && i == 10 && j == 10 && k == kb.s) {
                        //     printf("Variable ordering: rho %d uu %d u1 %d B1 %d q %d dP %d\n",
                        //             m_p.RHO, m_p.UU, m_p.U1, m_p.B1, m_p.Q, m_p.DP);
                        //     printf("Variable ordering: rho %d uu %d u1 %d B1 %d q %d dP %d\n",
                        //             m_u.RHO, m_u.UU, m_u.U1, m_u.B1, m_u.Q, m_u.DP);
                        //     printf("P_solver: "); PLOOP printf("%6.5e ", P_solver(ip)); printf("\n");
                        //     printf("Pi: "); PLOOP printf("%6.5e ", P_full_step_init(ip)); printf("\n");
                        //     printf("Ui: "); PLOOP printf("%6.5e ", U_full_step_init(ip)); printf("\n");
                        //     printf("Ps: "); PLOOP printf("%6.5e ", P_sub_step_init(ip)); printf("\n");
                        //     printf("Us: "); PLOOP printf("%6.5e ", U_sub_step_init(ip)); printf("\n");
                        //     printf("dUdt: "); PLOOP printf("%6.5e ", dU_implicit(ip)); printf("\n");
                        //     printf("Initial Jacobian:\n"); for (int jp=0; jp<nfvar; ++jp) {FLOOP printf("%6.5e\t", jacobian(jp,ip)); printf("\n");}
                        //     printf("Initial residual: "); FLOOP printf("%6.5e ", residual(ip)); printf("\n");
                        //     printf("Initial delta_prim: "); FLOOP printf("%6.5e ", delta_prim(ip)); printf("\n");
                        // }

                        if (use_qr) {
                            // Linear solve by QR decomposition
                            KokkosBatched::SerialQR<KokkosBatched::Algo::QR::Unblocked>::invoke(jacobian, trans, pivot, work);
                            KokkosBatched::SerialApplyQ<KokkosBatched::Side::Left, KokkosBatched::Trans::Transpose,
                                                        KokkosBatched::Algo::ApplyQ::Unblocked>
                            ::invoke(jacobian, trans, delta_prim, work);
                        } else {
                            KokkosBatched::SerialLU<KokkosBatched::Algo::LU::Unblocked>::invoke(jacobian, tiny);
                        }
                        KokkosBatched::SerialTrsv<KokkosBatched::Uplo::Upper, KokkosBatched::Trans::NoTranspose, 
                                                KokkosBatched::Diag::NonUnit, KokkosBatched::Algo::Trsv::Unblocked>
                        ::invoke(alpha, jacobian, delta_prim);
                        if (use_qr) {
                            // Linear solve by QR decomposition
                            KokkosBatched::SerialApplyPivot<KokkosBatched::Side::Left,KokkosBatched::Direct::Backward>
                                ::invoke(pivot, delta_prim);
                        }

                        // Check for positive definite values of density and internal energy.
                        // Break from solve if manual backtracking is not sufficient.
                        // The primitives will be averaged over good neighbors.
                        if ((P_solver(m_p.RHO) + lambda*delta_prim(m_p.RHO) < 0.) || (P_solver(m_p.UU) + lambda*delta_prim(m_p.UU) < 0.)) {
                            solve_fail() = 1;
                            lambda     = 0.1;
                        }
                        if ((P_solver(m_p.RHO) + lambda*delta_prim(m_p.RHO) < 0.) || (P_solver(m_p.UU) + lambda*delta_prim(m_p.UU) < 0.)) {
                            solve_fail() = 2;
                            // break; // Doesn't break from the inner par_for. 
                            // Let it continue for now, but we'll average over the zone later
                        }

                        // Linesearch
                        if (linesearch) {
                            solve_norm()        = 0;
                            FLOOP solve_norm() += residual(ip) * residual(ip);
                            solve_norm()        = m::sqrt(solve_norm());

                            Real f0      = 0.5 * solve_norm();
                            Real fprime0 = -2. * f0;

                            for (int linesearch_iter = 0; linesearch_iter < max_linesearch_iter; linesearch_iter++) {
                                // Take step
                                FLOOP P_linesearch(ip) = P_solver(ip) + (lambda * delta_prim(ip));

                                // Compute solve_norm of the residual (loss function)
                                calc_residual(G, P_linesearch, P_full_step_init, U_full_step_init, P_sub_step_init, flux_src,
                                            dU_implicit, tmp3, m_p, m_u, emhd_params_linesearch, emhd_params_solver, nfvar,
                                            k, j, i, gam, dt, residual);

                                solve_norm()        = 0;
                                FLOOP solve_norm() += residual(ip) * residual(ip);
                                solve_norm()        = m::sqrt(solve_norm());
                                Real f1             = 0.5 * solve_norm();

                                // Compute new step length
                                int condition   = f1 > (f0 * (1. - linesearch_eps * lambda) + SMALL);
                                Real denom      = (f1 - f0 - (fprime0 * lambda)) * condition + (1 - condition);
                                Real lambda_new = -fprime0 * lambda * lambda / denom / 2.;
                                lambda          = lambda * (1 - condition) + (condition * lambda_new);

                                // Check if new solution has converged within required tolerance
                                if (condition == 0) break;
                            }
                        }

                        // Update the guess
                        FLOOP P_solver(ip) += lambda * delta_prim(ip);

                        calc_residual(G, P_solver, P_full_step_init, U_full_step_init, P_sub_step_init, flux_src, dU_implicit, tmp3,
                                      m_p, m_u, emhd_params_solver, emhd_params_sub_step_init, nfvar, k, j, i, gam, dt, residual);

                        // if (am_rank0 && b == 0 && i == 11 && j == 11 && k == kb.s) {
                        //     printf("Variable ordering: rho %d uu %d u1 %d B1 %d q %d dP %d\n",
                        //             m_p.RHO, m_p.UU, m_p.U1, m_p.B1, m_p.Q, m_p.DP);
                        //     printf("Final residual: "); PLOOP printf("%6.5e ", residual(ip)); printf("\n");
                        //     printf("Final delta_prim: "); PLOOP printf("%6.5e ", delta_prim(ip)); printf("\n");
                        //     printf("Final P_solver: "); PLOOP printf("%6.5e ", P_solver(ip)); printf("\n");
                        // }

                        // Store for maximum/output
                        // I would be tempted to store the whole residual, but it's of variable size
                        solve_norm()        = 0;
                        FLOOP solve_norm() += residual(ip) * residual(ip);
                        solve_norm()        = m::sqrt(solve_norm()); // TODO faster to scratch cache & copy?
=======
                parthenon::par_for_inner(member, ib.s, ib.e,
                    [&](const int& i) {
                        // Lots of slicing.  This still ends up faster & cleaner than alternatives I tried
                        auto P_full_step_init = Kokkos::subview(P_full_step_init_s, i, Kokkos::ALL());
                        auto U_full_step_init = Kokkos::subview(U_full_step_init_s, i, Kokkos::ALL());
                        auto P_sub_step_init  = Kokkos::subview(P_sub_step_init_s, i, Kokkos::ALL());
                        auto U_sub_step_init  = Kokkos::subview(U_sub_step_init_s, i, Kokkos::ALL());
                        auto flux_src         = Kokkos::subview(flux_src_s, i, Kokkos::ALL());
                        auto P_solver         = Kokkos::subview(P_solver_s, i, Kokkos::ALL());
                        auto P_linesearch     = Kokkos::subview(P_linesearch_s, i, Kokkos::ALL());
                        // Solver variables
                        auto residual   = Kokkos::subview(residual_s, i, Kokkos::ALL());
                        auto jacobian   = Kokkos::subview(jacobian_s, i, Kokkos::ALL(), Kokkos::ALL());
                        auto delta_prim = Kokkos::subview(delta_prim_s, i, Kokkos::ALL());
                        auto pivot      = Kokkos::subview(pivot_s, i, Kokkos::ALL());
                        auto trans      = Kokkos::subview(trans_s, i, Kokkos::ALL());
                        auto work       = Kokkos::subview(work_s, i, Kokkos::ALL());
                        // Temporaries
                        auto tmp1  = Kokkos::subview(tmp1_s, i, Kokkos::ALL());
                        auto tmp2  = Kokkos::subview(tmp2_s, i, Kokkos::ALL());
                        auto tmp3  = Kokkos::subview(tmp3_s, i, Kokkos::ALL());
                        // Implicit sources at starting state
                        auto dU_implicit = Kokkos::subview(dU_implicit_s, i, Kokkos::ALL());
                        // Solver performance diagnostics
                        auto solve_norm = Kokkos::subview(solve_norm_s, i);
                        auto solve_fail = Kokkos::subview(solve_fail_s, i);

                        if (solve_fail() != SolverStatus::fail) {
#endif

                            // Check for positive definite values of density and internal energy.
                            // Ignore zone if manual backtracking is not sufficient.
                            // The primitives will be averaged over good neighbors.
                            Real lambda = linesearch_lambda;
                            if ((P_solver(m_p.RHO) + lambda*delta_prim(m_p.RHO) < 0.) || (P_solver(m_p.UU) + lambda*delta_prim(m_p.UU) < 0.)) {
                                solve_fail() = SolverStatus::backtrack;
                                lambda       = 0.1;
                            }
                            if ((P_solver(m_p.RHO) + lambda*delta_prim(m_p.RHO) < 0.) || (P_solver(m_p.UU) + lambda*delta_prim(m_p.UU) < 0.)) {
                                solve_fail() = SolverStatus::fail;
                                // break; // Doesn't break from the inner par_for. 
                                // Instead we set all fluid primitives to value at beginning of substep.
                                // We average over neighboring good zones later.
                                FLOOP P_solver(ip) = P_sub_step_init(ip);
                            }

                            // If the solver failed, we don't want to update the implicit primitives for those zones
                            if (solve_fail() != SolverStatus::fail)
                            {
                                // Linesearch
                                if (linesearch) {
                                    solve_norm()        = 0;
                                    FLOOP solve_norm() += residual(ip) * residual(ip);
                                    solve_norm()        = m::sqrt(solve_norm());

                                    Real f0      = 0.5 * solve_norm();
                                    Real fprime0 = -2. * f0;

                                    for (int linesearch_iter = 0; linesearch_iter < max_linesearch_iter; linesearch_iter++) {
                                        // Take step
                                        FLOOP P_linesearch(ip) = P_solver(ip) + (lambda * delta_prim(ip));

                                        // Compute solve_norm of the residual (loss function)
                                        calc_residual(G, P_linesearch, P_full_step_init, U_full_step_init, P_sub_step_init, flux_src,
                                                    dU_implicit, tmp3, m_p, m_u, emhd_params_linesearch, emhd_params_solver, nfvar,
                                                    k, j, i, gam, dt, residual);

                                        solve_norm()        = 0;
                                        FLOOP solve_norm() += residual(ip) * residual(ip);
                                        solve_norm()        = m::sqrt(solve_norm());
                                        Real f1             = 0.5 * solve_norm();

                                        // Compute new step length
                                        int condition   = f1 > (f0 * (1. - linesearch_eps * lambda) + SMALL);
                                        Real denom      = (f1 - f0 - (fprime0 * lambda)) * condition + (1 - condition);
                                        Real lambda_new = -fprime0 * lambda * lambda / denom / 2.;
                                        lambda          = lambda * (1 - condition) + (condition * lambda_new);

                                        // Check if new solution has converged within required tolerance
                                        if (condition == 0) break;                           
                                    }
                                }

                                // Update the guess
                                FLOOP P_solver(ip) += lambda * delta_prim(ip);

                                calc_residual(G, P_solver, P_full_step_init, U_full_step_init, P_sub_step_init, flux_src, dU_implicit, tmp3,
                                            m_p, m_u, emhd_params_solver, emhd_params_sub_step_init, nfvar, k, j, i, gam, dt, residual);

                                // Store for maximum/output
                                // I would be tempted to store the whole residual, but it's of variable size
                                solve_norm()        = 0;
                                FLOOP solve_norm() += residual(ip) * residual(ip);
                                solve_norm()        = m::sqrt(solve_norm()); // TODO faster to scratch cache & copy?

                                // Did we converge to required tolerance? If not, update solve_fail accordingly
                                if (solve_norm() > rootfind_tol) {
                                    solve_fail() += SolverStatus::beyond_tol;
                                }
                            }
                        }
>>>>>>> 47d23c34
                    }
                );
                member.team_barrier();

<<<<<<< HEAD
                // Copy out (the good bits of) P_solver to the existing array
=======
                // Copy out P_solver to the existing array.
                // We'll copy even the values for the failed zones because it doesn't really matter, it'll be averaged over later.
>>>>>>> 47d23c34
                // And copy any other diagnostics that are relevant to analyze the solver's performance
                FLOOP {
                    parthenon::par_for_inner(member, ib.s, ib.e,
                        [&](const int& i) {
<<<<<<< HEAD
                            P_solver_all(b)(ip, k, j, i) = P_solver_s(ip, i);
                            // if (save_residual) {
                            //     residual_all(b, ip, k, j, i) = residual_s(ip, i);
                            // }
=======
                            P_solver_all(b)(ip, k, j, i) = P_solver_s(i, ip);
>>>>>>> 47d23c34
                        }
                    );
                }
                parthenon::par_for_inner(member, ib.s, ib.e,
                    [&](const int& i) {
                        solve_norm_all(b, 0, k, j, i) = solve_norm_s(i);
                        solve_fail_all(b, 0, k, j, i) = solve_fail_s(i);
                    }
                );
            }
        );

        // If we need to print or exit on the max norm...
        if (iter >= iter_min || verbose >= 1) {
            // Take the maximum L2 norm on this rank
            static AllReduce<Real> max_norm;
            Kokkos::Max<Real> norm_max(max_norm.val);
            pmb_sub_step_init->par_reduce("max_norm", block.s, block.e, kb.s, kb.e, jb.s, jb.e, ib.s, ib.e,
<<<<<<< HEAD
                KOKKOS_LAMBDA (const int &b, const int &k, const int &j, const int &i, double &local_result) {
                    if (solve_norm_all(b, 0, k, j, i) > local_result) local_result = solve_norm_all(b, 0, k, j, i);
                }
            , norm_max);
            // Then MPI AllReduce to copy the global max to every rank
=======
                KOKKOS_LAMBDA_MESH_3D_REDUCE {
                    if (solve_norm_all(b, 0, k, j, i) > local_result) local_result = solve_norm_all(b, 0, k, j, i);
                }
            , norm_max);
            // Then MPI reduce AllReduce to copy the global max to every rank
>>>>>>> 47d23c34
            max_norm.StartReduce(MPI_MAX);
            while (max_norm.CheckReduce() == TaskStatus::incomplete);
            if (verbose >= 1 && MPIRank0()) printf("Iteration %d max L2 norm: %g\n", iter, max_norm.val);

            // Count total number of solver fails
            int nfails = 0;
            Kokkos::Sum<int> sum_reducer(nfails);
            pmb_sub_step_init->par_reduce("count_solver_fails", block.s, block.e, kb.s, kb.e, jb.s, jb.e, ib.s, ib.e,
                KOKKOS_LAMBDA_MESH_3D_REDUCE_INT {
                    if (solve_fail_all(b, 0, k, j, i) == SolverStatus::fail) ++local_result;
                }
            , sum_reducer);
            // Then MPI reduce AllReduce to copy the global max to every rank
            static AllReduce<int> nfails_tot;
            nfails_tot.val = nfails;
            nfails_tot.StartReduce(MPI_SUM);
            while (nfails_tot.CheckReduce() == TaskStatus::incomplete);
            if (verbose >= 1 && MPIRank0()) printf("Number of failed zones: %d\n", nfails_tot.val);

            // Break if max_norm is less than the total tolerance we set.  TODO per-zone version of this?
            if (iter >= iter_min && max_norm.val < rootfind_tol) break;
        }
    }

    Flag(md_solver, "Implicit Iteration: final");

    return TaskStatus::complete;

}

<<<<<<< HEAD
=======
#else

TaskStatus Implicit::Step(MeshData<Real> *md_full_step_init, MeshData<Real> *md_sub_step_init, MeshData<Real> *md_flux_src,
                MeshData<Real> *md_linesearch, MeshData<Real> *md_solver, const Real& dt)
{
    Flag("Dummy implicit solve");
    auto pmb_sub_step_init  = md_sub_step_init->GetBlockData(0)->GetBlockPointer();

    MetadataFlag isPrimitive = pmb_sub_step_init->packages.Get("GRMHD")->Param<MetadataFlag>("PrimitiveFlag");
    auto& mbd_full_step_init  = md_full_step_init->GetBlockData(0); // MeshBlockData object, more member functions

    // Get number of variables
    auto ordered_cons  = Implicit::get_ordered_names(mbd_full_step_init.get(), Metadata::Conserved);
    PackIndexMap cons_map;
    auto& U_full_step_init_all = md_full_step_init->PackVariables(ordered_cons, cons_map);
    const int nvar   = U_full_step_init_all.GetDim(4);

    // Get number of implicit variables
    auto implicit_vars = Implicit::get_ordered_names(mbd_full_step_init.get(), isPrimitive, true);
    PackIndexMap implicit_prims_map;
    auto& P_full_step_init_implicit = md_full_step_init->PackVariables(implicit_vars, implicit_prims_map);
    const int nfvar = P_full_step_init_implicit.GetDim(4);

    // RETURN if there aren't any implicit variables to evolve
    //std::cerr << "Solve size " << nfvar << " on prim size " << nvar << std::endl;
    if (nfvar == 0) {
        return TaskStatus::complete;
    } else {
        throw std::runtime_error("Cannot evolve variables implicitly: KHARMA was compiled without implicit solver!");
    }
    Flag("End dummy implicit solve");
}

>>>>>>> 47d23c34
#endif<|MERGE_RESOLUTION|>--- conflicted
+++ resolved
@@ -39,7 +39,6 @@
 #include "grmhd_functions.hpp"
 #include "pack.hpp"
 
-<<<<<<< HEAD
 #if DISABLE_IMPLICIT
 
 // The package should never be loaded if there are not implicitly-evolved variables
@@ -61,10 +60,6 @@
 #include <KokkosBatched_ApplyPivot_Decl.hpp>
 
 std::vector<std::string> Implicit::GetOrderedNames(MeshBlockData<Real> *rc, const MetadataFlag& flag, bool only_implicit)
-=======
-
-std::vector<std::string> Implicit::get_ordered_names(MeshBlockData<Real> *rc, const MetadataFlag& flag, bool only_implicit)
->>>>>>> 47d23c34
 {
     auto pmb0 = rc->GetBlockPointer();
     std::vector<std::string> out;
@@ -85,11 +80,7 @@
     return out;
 }
 
-<<<<<<< HEAD
 std::shared_ptr<KHARMAPackage> Implicit::Initialize(ParameterInput *pin, std::shared_ptr<Packages_t>& packages)
-=======
-std::shared_ptr<StateDescriptor> Implicit::Initialize(ParameterInput *pin)
->>>>>>> 47d23c34
 {
     auto pkg = std::make_shared<KHARMAPackage>("Implicit");
     Params &params = pkg->AllParams();
@@ -116,14 +107,6 @@
     params.Add("linesearch_eps", linesearch_eps);
     Real linesearch_lambda = pin->GetOrAddReal("implicit", "linesearch_lambda", 1.0);
     params.Add("linesearch_lambda", linesearch_lambda);
-<<<<<<< HEAD
-=======
-
-    int verbose = pin->GetOrAddInteger("debug", "verbose", 0);
-    params.Add("verbose", verbose);
->>>>>>> 47d23c34
-
-    // TODO some way to denote non-converged zones?  impflag or something?
 
     // Allocate additional fields that reflect the success of the solver
     // L2 norm of the residual
@@ -131,9 +114,10 @@
     pkg->AddField("solve_norm", m_real);
     // Integer field that saves where the solver fails (rho + drho < 0 || u + du < 0)
     // Metadata m_int = Metadata({Metadata::Integer, Metadata::Cell, Metadata::Derived, Metadata::OneCopy});
-    pkg->AddField("solve_fail", m_real); // TODO: Replace with m_int once Integer is supported for CellVariabl
-
-    // TODO: Find a way to save residuals based on a runtime parameter. We don't want to unnecessarily allocate 
+    m_real = Metadata({Metadata::Real, Metadata::Cell, Metadata::Derived, Metadata::OneCopy, Metadata::FillGhost});
+    pkg->AddField("solve_fail", m_real); // TODO: Replace with m_int once Integer is supported for CellVariable
+
+    // TODO: Find a way to save all residuals based on a runtime parameter, e.g. below. We don't want to allocate 
     // a vector field equal to the number of implicit variables over the entire meshblock if we don't have to.
     
     // Should the solve save the residual vector field? Useful for debugging purposes. Default is NO.
@@ -156,37 +140,9 @@
     //     pkg->AddField("residual", m);
     // }
 
-<<<<<<< HEAD
-    // Anything we need to run from this package on callbacks
-    // Maybe a post-step L2 or flag count or similar
-=======
-    // Allocate additional fields that reflect the success of the solver
-    // L2 norm of the residual
-    Metadata m_real = Metadata({Metadata::Real, Metadata::Cell, Metadata::Derived, Metadata::OneCopy});
-    pkg->AddField("solve_norm", m_real);
-    // Integer field that saves where the solver fails (rho + drho < 0 || u + du < 0)
-    // Metadata m_int = Metadata({Metadata::Integer, Metadata::Cell, Metadata::Derived, Metadata::OneCopy});
-    m_real = Metadata({Metadata::Real, Metadata::Cell, Metadata::Derived, Metadata::OneCopy, Metadata::FillGhost});
-    pkg->AddField("solve_fail", m_real); // TODO: Replace with m_int once Integer is supported for CellVariabl
->>>>>>> 47d23c34
-
     return pkg;
 }
 
-<<<<<<< HEAD
-=======
-#if ENABLE_IMPLICIT
-
-// Implicit nonlinear solve requires several linear solves per-zone
-// Use Kokkos-kernels QR decomposition & triangular solve, they're fast.
-#include <batched/dense/KokkosBatched_LU_Decl.hpp>
-#include <batched/dense/KokkosBatched_QR_Decl.hpp>
-#include <batched/dense/KokkosBatched_ApplyQ_Decl.hpp>
-#include <batched/dense/KokkosBatched_Trsv_Decl.hpp>
-#include <batched/dense/KokkosBatched_QR_WithColumnPivoting_Decl.hpp>
-#include <batched/dense/KokkosBatched_ApplyPivot_Decl.hpp>
-
->>>>>>> 47d23c34
 TaskStatus Implicit::Step(MeshData<Real> *md_full_step_init, MeshData<Real> *md_sub_step_init, MeshData<Real> *md_flux_src,
                 MeshData<Real> *md_linesearch, MeshData<Real> *md_solver, const Real& dt)
 {
@@ -194,11 +150,8 @@
     Flag(md_sub_step_init, "Implicit Iteration start, sub step");
     Flag(md_flux_src, "Implicit Iteration start, divF and sources");
     Flag(md_linesearch, "Linesearch");
-<<<<<<< HEAD
     // Pull out the block pointers for each sub-step, as we need the *mutable parameters*
     // of the EMHD package.  TODO(BSP) restrict state back to the variables...
-=======
->>>>>>> 47d23c34
     auto pmb_full_step_init = md_full_step_init->GetBlockData(0)->GetBlockPointer();
     auto pmb_sub_step_init  = md_sub_step_init->GetBlockData(0)->GetBlockPointer();
     auto pmb_solver         = md_solver->GetBlockData(0)->GetBlockPointer();
@@ -211,11 +164,7 @@
     const Real delta         = implicit_par.Get<Real>("jacobian_delta");
     const Real rootfind_tol  = implicit_par.Get<Real>("rootfind_tol");
     const bool use_qr        = implicit_par.Get<bool>("use_qr");
-<<<<<<< HEAD
     const int verbose       = pmb_full_step_init->packages.Get("Globals")->Param<int>("verbose");
-=======
-    const int verbose        = implicit_par.Get<int>("verbose");
->>>>>>> 47d23c34
     const Real gam           = pmb_full_step_init->packages.Get("GRMHD")->Param<Real>("gamma");
 
     const bool linesearch         = implicit_par.Get<bool>("linesearch");
@@ -244,21 +193,11 @@
 
     // I don't normally do this, but we *really* care about variable ordering here.
     // The implicit variables need to be first, so we know how to iterate over just them to fill
-<<<<<<< HEAD
     // just the residual & Jacobian we care about, which makes the solve faster.
     auto& mbd_full_step_init  = md_full_step_init->GetBlockData(0); // MeshBlockData object, more member functions
     
     auto ordered_prims = GetOrderedNames(mbd_full_step_init.get(), Metadata::GetUserFlag("Primitive"));
     auto ordered_cons  = GetOrderedNames(mbd_full_step_init.get(), Metadata::Conserved);
-=======
-    // just the residual & Jacobian we care about, which makes the solve much faster.
-    // This strategy is ugly but potentially gives us complete control,
-    // in case Kokkos's un-pivoted LU proves problematic
-    MetadataFlag isPrimitive  = pmb_sub_step_init->packages.Get("GRMHD")->Param<MetadataFlag>("PrimitiveFlag");
-    auto& mbd_full_step_init  = md_full_step_init->GetBlockData(0); // MeshBlockData object, more member functions
-    auto ordered_prims        = get_ordered_names(mbd_full_step_init.get(), isPrimitive);
-    auto ordered_cons         = get_ordered_names(mbd_full_step_init.get(), Metadata::Conserved);
->>>>>>> 47d23c34
     //std::cerr << "Ordered prims:"; for(auto prim: ordered_prims) std::cerr << " " << prim; std::cerr << std::endl;
     //std::cerr << "Ordered cons:"; for(auto con: ordered_cons) std::cerr << " " << con; std::cerr << std::endl;
 
@@ -280,12 +219,9 @@
     const int nblock = U_full_step_init_all.GetDim(5);
     const int nvar   = U_full_step_init_all.GetDim(4);
     // Get number of implicit variables
-<<<<<<< HEAD
     auto implicit_vars = GetOrderedNames(mbd_full_step_init.get(), Metadata::GetUserFlag("Primitive"), true);
-=======
-    auto implicit_vars = get_ordered_names(mbd_full_step_init.get(), isPrimitive, true);
     //std::cerr << "Ordered implicit:"; for(auto var: implicit_vars) std::cerr << " " << var; std::cerr << std::endl;
->>>>>>> 47d23c34
+
     PackIndexMap implicit_prims_map;
     auto& P_full_step_init_implicit = md_full_step_init->PackVariables(implicit_vars, implicit_prims_map);
     const int nfvar = P_full_step_init_implicit.GetDim(4);
@@ -293,14 +229,6 @@
     // Pull fields associated with the solver's performance
     auto& solve_norm_all = md_solver->PackVariables(std::vector<std::string>{"solve_norm"});
     auto& solve_fail_all = md_solver->PackVariables(std::vector<std::string>{"solve_fail"});
-<<<<<<< HEAD
-    // auto& solve_fail_all = md_solver->GetBlockData(0)->Get("solve_fail").data;
-
-    // if (save_residual) {
-    //     auto& residual_all = md_solver->GetBlockData(0)->Get("residual").data;
-    // }
-=======
->>>>>>> 47d23c34
 
     auto bounds  = pmb_sub_step_init->cellbounds;
     const int n1 = bounds.ncellsi(IndexDomain::entire);
@@ -331,16 +259,9 @@
     // to avoid a bunch of indices in all the device-side operations
     // See grmhd_functions.hpp for the other approach with overloads
     const int scratch_level = 1; // 0 is actual scratch (tiny); 1 is HBM
-<<<<<<< HEAD
-    const size_t var_size_in_bytes    = parthenon::ScratchPad2D<Real>::shmem_size(nvar, n1);
-    const size_t fvar_size_in_bytes   = parthenon::ScratchPad2D<Real>::shmem_size(nfvar, n1);
-    const size_t fvar_int_size_in_bytes   = parthenon::ScratchPad2D<int>::shmem_size(nfvar, n1);
-    const size_t tensor_size_in_bytes = parthenon::ScratchPad3D<Real>::shmem_size(nfvar, nfvar, n1);
-=======
     const size_t var_size_in_bytes    = parthenon::ScratchPad2D<Real>::shmem_size(n1, nvar);
     const size_t fvar_size_in_bytes   = parthenon::ScratchPad2D<Real>::shmem_size(n1, nfvar);
     const size_t tensor_size_in_bytes = parthenon::ScratchPad3D<Real>::shmem_size(nfvar, n1, nfvar);
->>>>>>> 47d23c34
     const size_t scalar_size_in_bytes = parthenon::ScratchPad1D<Real>::shmem_size(n1);
     const size_t int_size_in_bytes    = parthenon::ScratchPad1D<int>::shmem_size(n1);
     // Allocate enough to cache:
@@ -349,13 +270,9 @@
     // P_full_step_init/U_full_step_init, P_sub_step_init/U_sub_step_init, flux_src, 
     // P_solver, P_linesearch, dU_implicit, three temps (all vars)
     // solve_norm, solve_fail
-<<<<<<< HEAD
-    const size_t total_scratch_bytes = tensor_size_in_bytes + (6) * fvar_size_in_bytes + fvar_int_size_in_bytes
-                                    + (10) * var_size_in_bytes + (2) * scalar_size_in_bytes;
-=======
+
     const size_t total_scratch_bytes = tensor_size_in_bytes + (6) * fvar_size_in_bytes + (11) * var_size_in_bytes + \
                                     (2) * scalar_size_in_bytes;
->>>>>>> 47d23c34
                                     //  + int_size_in_bytes;
 
     // Iterate.  This loop is outside the kokkos kernel in order to print max_norm
@@ -370,31 +287,6 @@
             KOKKOS_LAMBDA(parthenon::team_mbr_t member, const int& b, const int& k, const int& j) {
                 const auto& G = U_full_step_init_all.GetCoords(b);
                 // Scratchpads for implicit vars
-<<<<<<< HEAD
-                ScratchPad3D<Real> jacobian_s(member.team_scratch(scratch_level), nfvar, nfvar, n1);
-                ScratchPad2D<Real> residual_s(member.team_scratch(scratch_level), nfvar, n1);
-                ScratchPad2D<Real> delta_prim_s(member.team_scratch(scratch_level), nfvar, n1);
-                ScratchPad2D<int> pivot_s(member.team_scratch(scratch_level), nfvar, n1);
-                ScratchPad2D<Real> trans_s(member.team_scratch(scratch_level), nfvar, n1);
-                ScratchPad2D<Real> work_s(member.team_scratch(scratch_level), 2*nfvar, n1);
-                // tmp2 holds a residual with only implicit variable errors
-                ScratchPad2D<Real> tmp2_s(member.team_scratch(scratch_level), nfvar, n1);
-                // Scratchpads for all vars
-                ScratchPad2D<Real> dU_implicit_s(member.team_scratch(scratch_level), nvar, n1);
-                ScratchPad2D<Real> tmp1_s(member.team_scratch(scratch_level), nvar, n1);
-                ScratchPad2D<Real> tmp3_s(member.team_scratch(scratch_level), nvar, n1);
-                ScratchPad2D<Real> P_full_step_init_s(member.team_scratch(scratch_level), nvar, n1);
-                ScratchPad2D<Real> U_full_step_init_s(member.team_scratch(scratch_level), nvar, n1);
-                ScratchPad2D<Real> P_sub_step_init_s(member.team_scratch(scratch_level), nvar, n1);
-                ScratchPad2D<Real> U_sub_step_init_s(member.team_scratch(scratch_level), nvar, n1);
-                ScratchPad2D<Real> flux_src_s(member.team_scratch(scratch_level), nvar, n1);
-                ScratchPad2D<Real> P_solver_s(member.team_scratch(scratch_level), nvar, n1);
-                ScratchPad2D<Real> P_linesearch_s(member.team_scratch(scratch_level), nvar, n1);
-                // Scratchpads for solver performance diagnostics
-                ScratchPad1D<Real> solve_norm_s(member.team_scratch(scratch_level), n1);
-                // ScratchPad1D<int>  solve_fail_s(member.team_scratch(scratch_level), n1);
-                ScratchPad1D<Real> solve_fail_s(member.team_scratch(scratch_level), n1);
-=======
                 ScratchPad3D<Real> jacobian_s(member.team_scratch(scratch_level), n1, nfvar, nfvar);
                 ScratchPad2D<Real> residual_s(member.team_scratch(scratch_level), n1, nfvar);
                 ScratchPad2D<Real> delta_prim_s(member.team_scratch(scratch_level), n1, nfvar);
@@ -416,7 +308,6 @@
                 // Scratchpads for solver performance diagnostics
                 ScratchPad1D<Real> solve_norm_s(member.team_scratch(scratch_level), n1);
                 ScratchPad1D<int> solve_fail_s(member.team_scratch(scratch_level), n1);
->>>>>>> 47d23c34
 
                 // Copy some file contents to scratchpads, so we can slice them
                 for(int ip=0; ip < nvar; ++ip) {
@@ -451,36 +342,6 @@
                 for(int ip=0; ip < nfvar; ++ip) {
                     parthenon::par_for_inner(member, 0, n1-1,
                         [&](const int& i) {
-<<<<<<< HEAD
-                            P_full_step_init_s(ip, i) = P_full_step_init_all(b)(ip, k, j, i);
-                            U_full_step_init_s(ip, i) = U_full_step_init_all(b)(ip, k, j, i);
-                            P_sub_step_init_s(ip, i)  = P_sub_step_init_all(b)(ip, k, j, i);
-                            U_sub_step_init_s(ip, i)  = U_sub_step_init_all(b)(ip, k, j, i);
-                            flux_src_s(ip, i)         = flux_src_all(b)(ip, k, j, i);
-                            P_solver_s(ip, i)         = P_solver_all(b)(ip, k, j, i);
-                            P_linesearch_s(ip, i)     = P_linesearch_all(b)(ip, k, j, i);
-                            dU_implicit_s(ip, i)      = 0.;
-
-                            solve_norm_s(i) = 0.;
-                            solve_fail_s(i) = 0;
-                        }
-                    );
-                }
-                member.team_barrier();
-                // For implicit variables only
-                for(int ip=0; ip < nfvar; ++ip) {
-                    parthenon::par_for_inner(member, 0, n1-1,
-                        [&](const int& i) {
-                            for(int jp=0; jp < nfvar; ++jp)
-                                jacobian_s(ip, jp, i) = 0.;
-                            residual_s(ip, i) = 0.;
-                            delta_prim_s(ip, i) = 0.;
-                            pivot_s(ip, i) = 0;
-                            trans_s(ip, i) = 0.;
-                            work_s(ip, i) = 0.;
-                            work_s(ip+nfvar, i) = 0.;
-                            tmp2_s(ip, i) = 0.;
-=======
                             for(int jp=0; jp < nfvar; ++jp)
                                 jacobian_s(i, ip, jp) = 0.;
                             residual_s(i, ip) = 0.;
@@ -490,251 +351,11 @@
                             work_s(i, ip) = 0.;
                             work_s(i, ip+nfvar) = 0.;
                             tmp2_s(i, ip) = 0.;
->>>>>>> 47d23c34
                         }
                     );
                 }
                 member.team_barrier();
 
-                parthenon::par_for_inner(member, ib.s, ib.e,
-                    [&](const int& i) {
-                        // Lots of slicing.  This still ends up faster & cleaner than alternatives I tried
-<<<<<<< HEAD
-                        auto P_full_step_init = Kokkos::subview(P_full_step_init_s, Kokkos::ALL(), i);
-                        auto U_full_step_init = Kokkos::subview(U_full_step_init_s, Kokkos::ALL(), i);
-                        auto P_sub_step_init  = Kokkos::subview(P_sub_step_init_s, Kokkos::ALL(), i);
-                        auto U_sub_step_init  = Kokkos::subview(U_sub_step_init_s, Kokkos::ALL(), i);
-                        auto flux_src         = Kokkos::subview(flux_src_s, Kokkos::ALL(), i);
-                        auto P_solver         = Kokkos::subview(P_solver_s, Kokkos::ALL(), i);
-                        auto P_linesearch     = Kokkos::subview(P_linesearch_s, Kokkos::ALL(), i);
-                        // Solver variables
-                        auto residual   = Kokkos::subview(residual_s, Kokkos::ALL(), i);
-                        auto jacobian   = Kokkos::subview(jacobian_s, Kokkos::ALL(), Kokkos::ALL(), i);
-                        auto delta_prim = Kokkos::subview(delta_prim_s, Kokkos::ALL(), i);
-                        auto pivot      = Kokkos::subview(pivot_s, Kokkos::ALL(), i);
-                        auto trans      = Kokkos::subview(trans_s, Kokkos::ALL(), i);
-                        auto work       = Kokkos::subview(work_s, Kokkos::ALL(), i);
-=======
-                        auto P_full_step_init = Kokkos::subview(P_full_step_init_s, i, Kokkos::ALL());
-                        auto U_full_step_init = Kokkos::subview(U_full_step_init_s, i, Kokkos::ALL());
-                        auto P_sub_step_init  = Kokkos::subview(P_sub_step_init_s, i, Kokkos::ALL());
-                        auto U_sub_step_init  = Kokkos::subview(U_sub_step_init_s, i, Kokkos::ALL());
-                        auto flux_src         = Kokkos::subview(flux_src_s, i, Kokkos::ALL());
-                        auto P_solver         = Kokkos::subview(P_solver_s, i, Kokkos::ALL());
-                        auto P_linesearch     = Kokkos::subview(P_linesearch_s, i, Kokkos::ALL());
-                        // Solver variables
-                        auto residual   = Kokkos::subview(residual_s, i, Kokkos::ALL());
-                        auto jacobian   = Kokkos::subview(jacobian_s, i, Kokkos::ALL(), Kokkos::ALL());
-                        auto delta_prim = Kokkos::subview(delta_prim_s, i, Kokkos::ALL());
-                        auto pivot      = Kokkos::subview(pivot_s, i, Kokkos::ALL());
-                        auto trans      = Kokkos::subview(trans_s, i, Kokkos::ALL());
-                        auto work       = Kokkos::subview(work_s, i, Kokkos::ALL());
->>>>>>> 47d23c34
-                        // Temporaries
-                        auto tmp1  = Kokkos::subview(tmp1_s, i, Kokkos::ALL());
-                        auto tmp2  = Kokkos::subview(tmp2_s, i, Kokkos::ALL());
-                        auto tmp3  = Kokkos::subview(tmp3_s, i, Kokkos::ALL());
-                        // Implicit sources at starting state
-<<<<<<< HEAD
-                        auto dU_implicit = Kokkos::subview(dU_implicit_s, Kokkos::ALL(), i);
-=======
-                        auto dU_implicit = Kokkos::subview(dU_implicit_s, i, Kokkos::ALL());
->>>>>>> 47d23c34
-                        // Solver performance diagnostics
-                        auto solve_norm = Kokkos::subview(solve_norm_s, i);
-                        auto solve_fail = Kokkos::subview(solve_fail_s, i);
-
-<<<<<<< HEAD
-                        if (m_p.Q >= 0) {
-                            EMHD::implicit_sources(G, P_full_step_init, P_sub_step_init, m_p, gam, k, j, i, emhd_params_sub_step_init, 
-                                                dU_implicit(m_u.Q), dU_implicit(m_u.DP));
-=======
-                        // Perform the solve only if it hadn't failed in any of the previous iterations.
-                        if (solve_fail() != SolverStatus::fail) {
-                            // Now that we know that it isn't a bad zone, reset solve_fail for this iteration
-                            solve_fail() = SolverStatus::converged;
-
-                            if (m_p.Q >= 0 || m_p.DP >= 0) {
-                                Real dUq, dUdP;
-                                EMHD::implicit_sources(G, P_full_step_init, P_sub_step_init, m_p, gam, k, j, i,
-                                                emhd_params_sub_step_init, dUq, dUdP);
-                                if (emhd_params_sub_step_init.conduction)
-                                    dU_implicit(m_u.Q) = dUq;
-                                if (emhd_params_sub_step_init.viscosity)
-                                    dU_implicit(m_u.DP) = dUdP;
-                            }
-
-                            // Copy `solver` prims to `linesearch`. This doesn't matter for the first step of the solver
-                            // since we do a copy in imex_driver just before, but it is required for the subsequent
-                            // iterations of the solver.
-                            PLOOP P_linesearch(ip) = P_solver(ip);
-
-                            // Jacobian calculation
-                            // Requires calculating the residual anyway, so we grab it here
-                            calc_jacobian(G, P_solver, P_full_step_init, U_full_step_init, P_sub_step_init, 
-                                        flux_src, dU_implicit, tmp1, tmp2, tmp3, m_p, m_u, emhd_params_solver,
-                                        emhd_params_sub_step_init, nvar, nfvar, k, j, i, delta, gam, dt, jacobian, residual);
-                            // Solve against the negative residual
-                            FLOOP delta_prim(ip) = -residual(ip);
-
-#if 1
-                        }
-                    }
-                );
-                member.team_barrier();
-                parthenon::par_for_inner(member, ib.s, ib.e,
-                    [&](const int& i) {
-                        // Solver variables
-                        auto residual   = Kokkos::subview(residual_s, i, Kokkos::ALL());
-                        auto jacobian   = Kokkos::subview(jacobian_s, i, Kokkos::ALL(), Kokkos::ALL());
-                        auto delta_prim = Kokkos::subview(delta_prim_s, i, Kokkos::ALL());
-                        auto pivot      = Kokkos::subview(pivot_s, i, Kokkos::ALL());
-                        auto trans      = Kokkos::subview(trans_s, i, Kokkos::ALL());
-                        auto work       = Kokkos::subview(work_s, i, Kokkos::ALL());
-                        auto solve_fail = Kokkos::subview(solve_fail_s, i);
-
-                        if (solve_fail() != SolverStatus::fail) {
-#endif
-                            if (use_qr) {
-                                // Linear solve by QR decomposition
-                                KokkosBatched::SerialQR<KokkosBatched::Algo::QR::Unblocked>::invoke(jacobian, trans, pivot, work);
-                                KokkosBatched::SerialApplyQ<KokkosBatched::Side::Left, KokkosBatched::Trans::Transpose,
-                                                            KokkosBatched::Algo::ApplyQ::Unblocked>
-                                ::invoke(jacobian, trans, delta_prim, work);
-                            } else {
-                                KokkosBatched::SerialLU<KokkosBatched::Algo::LU::Unblocked>::invoke(jacobian, tiny);
-                            }
-                            KokkosBatched::SerialTrsv<KokkosBatched::Uplo::Upper, KokkosBatched::Trans::NoTranspose, 
-                                                    KokkosBatched::Diag::NonUnit, KokkosBatched::Algo::Trsv::Unblocked>
-                            ::invoke(alpha, jacobian, delta_prim);
-                            if (use_qr) {
-                                // Linear solve by QR decomposition
-                                KokkosBatched::SerialApplyPivot<KokkosBatched::Side::Left,KokkosBatched::Direct::Backward>
-                                    ::invoke(pivot, delta_prim);
-                            }
-#if 1
->>>>>>> 47d23c34
-                        }
-                    }
-                );
-                member.team_barrier();
-
-<<<<<<< HEAD
-                        // Copy `solver` prims to `linesearch`. This doesn't matter for the first step of the solver
-                        // since we do a copy in imex_step just before, but it is required for the subsequent
-                        // iterations of the solver.
-                        PLOOP P_linesearch(ip) = P_solver(ip);
-                        Real lambda = linesearch_lambda;
-
-                        // Jacobian calculation
-                        // Requires calculating the residual anyway, so we grab it here
-                        calc_jacobian(G, P_solver, P_full_step_init, U_full_step_init, P_sub_step_init, 
-                                    flux_src, dU_implicit, tmp1, tmp2, tmp3, m_p, m_u, emhd_params_solver,
-                                    emhd_params_sub_step_init, nvar, nfvar, k, j, i, delta, gam, dt, jacobian, residual);
-                        // Solve against the negative residual
-                        FLOOP delta_prim(ip) = -residual(ip);
-
-                        // if (am_rank0 && b == 0 && i == 10 && j == 10 && k == kb.s) {
-                        //     printf("Variable ordering: rho %d uu %d u1 %d B1 %d q %d dP %d\n",
-                        //             m_p.RHO, m_p.UU, m_p.U1, m_p.B1, m_p.Q, m_p.DP);
-                        //     printf("Variable ordering: rho %d uu %d u1 %d B1 %d q %d dP %d\n",
-                        //             m_u.RHO, m_u.UU, m_u.U1, m_u.B1, m_u.Q, m_u.DP);
-                        //     printf("P_solver: "); PLOOP printf("%6.5e ", P_solver(ip)); printf("\n");
-                        //     printf("Pi: "); PLOOP printf("%6.5e ", P_full_step_init(ip)); printf("\n");
-                        //     printf("Ui: "); PLOOP printf("%6.5e ", U_full_step_init(ip)); printf("\n");
-                        //     printf("Ps: "); PLOOP printf("%6.5e ", P_sub_step_init(ip)); printf("\n");
-                        //     printf("Us: "); PLOOP printf("%6.5e ", U_sub_step_init(ip)); printf("\n");
-                        //     printf("dUdt: "); PLOOP printf("%6.5e ", dU_implicit(ip)); printf("\n");
-                        //     printf("Initial Jacobian:\n"); for (int jp=0; jp<nfvar; ++jp) {FLOOP printf("%6.5e\t", jacobian(jp,ip)); printf("\n");}
-                        //     printf("Initial residual: "); FLOOP printf("%6.5e ", residual(ip)); printf("\n");
-                        //     printf("Initial delta_prim: "); FLOOP printf("%6.5e ", delta_prim(ip)); printf("\n");
-                        // }
-
-                        if (use_qr) {
-                            // Linear solve by QR decomposition
-                            KokkosBatched::SerialQR<KokkosBatched::Algo::QR::Unblocked>::invoke(jacobian, trans, pivot, work);
-                            KokkosBatched::SerialApplyQ<KokkosBatched::Side::Left, KokkosBatched::Trans::Transpose,
-                                                        KokkosBatched::Algo::ApplyQ::Unblocked>
-                            ::invoke(jacobian, trans, delta_prim, work);
-                        } else {
-                            KokkosBatched::SerialLU<KokkosBatched::Algo::LU::Unblocked>::invoke(jacobian, tiny);
-                        }
-                        KokkosBatched::SerialTrsv<KokkosBatched::Uplo::Upper, KokkosBatched::Trans::NoTranspose, 
-                                                KokkosBatched::Diag::NonUnit, KokkosBatched::Algo::Trsv::Unblocked>
-                        ::invoke(alpha, jacobian, delta_prim);
-                        if (use_qr) {
-                            // Linear solve by QR decomposition
-                            KokkosBatched::SerialApplyPivot<KokkosBatched::Side::Left,KokkosBatched::Direct::Backward>
-                                ::invoke(pivot, delta_prim);
-                        }
-
-                        // Check for positive definite values of density and internal energy.
-                        // Break from solve if manual backtracking is not sufficient.
-                        // The primitives will be averaged over good neighbors.
-                        if ((P_solver(m_p.RHO) + lambda*delta_prim(m_p.RHO) < 0.) || (P_solver(m_p.UU) + lambda*delta_prim(m_p.UU) < 0.)) {
-                            solve_fail() = 1;
-                            lambda     = 0.1;
-                        }
-                        if ((P_solver(m_p.RHO) + lambda*delta_prim(m_p.RHO) < 0.) || (P_solver(m_p.UU) + lambda*delta_prim(m_p.UU) < 0.)) {
-                            solve_fail() = 2;
-                            // break; // Doesn't break from the inner par_for. 
-                            // Let it continue for now, but we'll average over the zone later
-                        }
-
-                        // Linesearch
-                        if (linesearch) {
-                            solve_norm()        = 0;
-                            FLOOP solve_norm() += residual(ip) * residual(ip);
-                            solve_norm()        = m::sqrt(solve_norm());
-
-                            Real f0      = 0.5 * solve_norm();
-                            Real fprime0 = -2. * f0;
-
-                            for (int linesearch_iter = 0; linesearch_iter < max_linesearch_iter; linesearch_iter++) {
-                                // Take step
-                                FLOOP P_linesearch(ip) = P_solver(ip) + (lambda * delta_prim(ip));
-
-                                // Compute solve_norm of the residual (loss function)
-                                calc_residual(G, P_linesearch, P_full_step_init, U_full_step_init, P_sub_step_init, flux_src,
-                                            dU_implicit, tmp3, m_p, m_u, emhd_params_linesearch, emhd_params_solver, nfvar,
-                                            k, j, i, gam, dt, residual);
-
-                                solve_norm()        = 0;
-                                FLOOP solve_norm() += residual(ip) * residual(ip);
-                                solve_norm()        = m::sqrt(solve_norm());
-                                Real f1             = 0.5 * solve_norm();
-
-                                // Compute new step length
-                                int condition   = f1 > (f0 * (1. - linesearch_eps * lambda) + SMALL);
-                                Real denom      = (f1 - f0 - (fprime0 * lambda)) * condition + (1 - condition);
-                                Real lambda_new = -fprime0 * lambda * lambda / denom / 2.;
-                                lambda          = lambda * (1 - condition) + (condition * lambda_new);
-
-                                // Check if new solution has converged within required tolerance
-                                if (condition == 0) break;
-                            }
-                        }
-
-                        // Update the guess
-                        FLOOP P_solver(ip) += lambda * delta_prim(ip);
-
-                        calc_residual(G, P_solver, P_full_step_init, U_full_step_init, P_sub_step_init, flux_src, dU_implicit, tmp3,
-                                      m_p, m_u, emhd_params_solver, emhd_params_sub_step_init, nfvar, k, j, i, gam, dt, residual);
-
-                        // if (am_rank0 && b == 0 && i == 11 && j == 11 && k == kb.s) {
-                        //     printf("Variable ordering: rho %d uu %d u1 %d B1 %d q %d dP %d\n",
-                        //             m_p.RHO, m_p.UU, m_p.U1, m_p.B1, m_p.Q, m_p.DP);
-                        //     printf("Final residual: "); PLOOP printf("%6.5e ", residual(ip)); printf("\n");
-                        //     printf("Final delta_prim: "); PLOOP printf("%6.5e ", delta_prim(ip)); printf("\n");
-                        //     printf("Final P_solver: "); PLOOP printf("%6.5e ", P_solver(ip)); printf("\n");
-                        // }
-
-                        // Store for maximum/output
-                        // I would be tempted to store the whole residual, but it's of variable size
-                        solve_norm()        = 0;
-                        FLOOP solve_norm() += residual(ip) * residual(ip);
-                        solve_norm()        = m::sqrt(solve_norm()); // TODO faster to scratch cache & copy?
-=======
                 parthenon::par_for_inner(member, ib.s, ib.e,
                     [&](const int& i) {
                         // Lots of slicing.  This still ends up faster & cleaner than alternatives I tried
@@ -762,9 +383,103 @@
                         auto solve_norm = Kokkos::subview(solve_norm_s, i);
                         auto solve_fail = Kokkos::subview(solve_fail_s, i);
 
+                        // Perform the solve only if it hadn't failed in any of the previous iterations.
+                        if (solve_fail() != SolverStatus::fail) {
+                            // Now that we know that it isn't a bad zone, reset solve_fail for this iteration
+                            solve_fail() = SolverStatus::converged;
+
+                            if (m_p.Q >= 0 || m_p.DP >= 0) {
+                                Real dUq, dUdP;
+                                EMHD::implicit_sources(G, P_full_step_init, P_sub_step_init, m_p, gam, k, j, i,
+                                                emhd_params_sub_step_init, dUq, dUdP);
+                                if (emhd_params_sub_step_init.conduction)
+                                    dU_implicit(m_u.Q) = dUq;
+                                if (emhd_params_sub_step_init.viscosity)
+                                    dU_implicit(m_u.DP) = dUdP;
+                            }
+
+                            // Copy `solver` prims to `linesearch`. This doesn't matter for the first step of the solver
+                            // since we do a copy in imex_driver just before, but it is required for the subsequent
+                            // iterations of the solver.
+                            PLOOP P_linesearch(ip) = P_solver(ip);
+
+                            // Jacobian calculation
+                            // Requires calculating the residual anyway, so we grab it here
+                            calc_jacobian(G, P_solver, P_full_step_init, U_full_step_init, P_sub_step_init, 
+                                        flux_src, dU_implicit, tmp1, tmp2, tmp3, m_p, m_u, emhd_params_solver,
+                                        emhd_params_sub_step_init, nvar, nfvar, k, j, i, delta, gam, dt, jacobian, residual);
+                            // Solve against the negative residual
+                            FLOOP delta_prim(ip) = -residual(ip);
+#if 1
+                        }
+                    }
+                );
+                member.team_barrier();
+                parthenon::par_for_inner(member, ib.s, ib.e,
+                    [&](const int& i) {
+                        // Solver variables
+                        auto residual   = Kokkos::subview(residual_s, i, Kokkos::ALL());
+                        auto jacobian   = Kokkos::subview(jacobian_s, i, Kokkos::ALL(), Kokkos::ALL());
+                        auto delta_prim = Kokkos::subview(delta_prim_s, i, Kokkos::ALL());
+                        auto pivot      = Kokkos::subview(pivot_s, i, Kokkos::ALL());
+                        auto trans      = Kokkos::subview(trans_s, i, Kokkos::ALL());
+                        auto work       = Kokkos::subview(work_s, i, Kokkos::ALL());
+                        auto solve_fail = Kokkos::subview(solve_fail_s, i);
+
                         if (solve_fail() != SolverStatus::fail) {
 #endif
-
+                            if (use_qr) {
+                                // Linear solve by QR decomposition
+                                KokkosBatched::SerialQR<KokkosBatched::Algo::QR::Unblocked>::invoke(jacobian, trans, pivot, work);
+                                KokkosBatched::SerialApplyQ<KokkosBatched::Side::Left, KokkosBatched::Trans::Transpose,
+                                                            KokkosBatched::Algo::ApplyQ::Unblocked>
+                                ::invoke(jacobian, trans, delta_prim, work);
+                            } else {
+                                KokkosBatched::SerialLU<KokkosBatched::Algo::LU::Unblocked>::invoke(jacobian, tiny);
+                            }
+                            KokkosBatched::SerialTrsv<KokkosBatched::Uplo::Upper, KokkosBatched::Trans::NoTranspose, 
+                                                    KokkosBatched::Diag::NonUnit, KokkosBatched::Algo::Trsv::Unblocked>
+                            ::invoke(alpha, jacobian, delta_prim);
+                            if (use_qr) {
+                                // Linear solve by QR decomposition
+                                KokkosBatched::SerialApplyPivot<KokkosBatched::Side::Left,KokkosBatched::Direct::Backward>
+                                    ::invoke(pivot, delta_prim);
+                            }
+#if 1
+                        }
+                    }
+                );
+                member.team_barrier();
+
+                parthenon::par_for_inner(member, ib.s, ib.e,
+                    [&](const int& i) {
+                        // Lots of slicing.  This still ends up faster & cleaner than alternatives I tried
+                        auto P_full_step_init = Kokkos::subview(P_full_step_init_s, i, Kokkos::ALL());
+                        auto U_full_step_init = Kokkos::subview(U_full_step_init_s, i, Kokkos::ALL());
+                        auto P_sub_step_init  = Kokkos::subview(P_sub_step_init_s, i, Kokkos::ALL());
+                        auto U_sub_step_init  = Kokkos::subview(U_sub_step_init_s, i, Kokkos::ALL());
+                        auto flux_src         = Kokkos::subview(flux_src_s, i, Kokkos::ALL());
+                        auto P_solver         = Kokkos::subview(P_solver_s, i, Kokkos::ALL());
+                        auto P_linesearch     = Kokkos::subview(P_linesearch_s, i, Kokkos::ALL());
+                        // Solver variables
+                        auto residual   = Kokkos::subview(residual_s, i, Kokkos::ALL());
+                        auto jacobian   = Kokkos::subview(jacobian_s, i, Kokkos::ALL(), Kokkos::ALL());
+                        auto delta_prim = Kokkos::subview(delta_prim_s, i, Kokkos::ALL());
+                        auto pivot      = Kokkos::subview(pivot_s, i, Kokkos::ALL());
+                        auto trans      = Kokkos::subview(trans_s, i, Kokkos::ALL());
+                        auto work       = Kokkos::subview(work_s, i, Kokkos::ALL());
+                        // Temporaries
+                        auto tmp1  = Kokkos::subview(tmp1_s, i, Kokkos::ALL());
+                        auto tmp2  = Kokkos::subview(tmp2_s, i, Kokkos::ALL());
+                        auto tmp3  = Kokkos::subview(tmp3_s, i, Kokkos::ALL());
+                        // Implicit sources at starting state
+                        auto dU_implicit = Kokkos::subview(dU_implicit_s, i, Kokkos::ALL());
+                        // Solver performance diagnostics
+                        auto solve_norm = Kokkos::subview(solve_norm_s, i);
+                        auto solve_fail = Kokkos::subview(solve_fail_s, i);
+
+                        if (solve_fail() != SolverStatus::fail) {
+#endif
                             // Check for positive definite values of density and internal energy.
                             // Ignore zone if manual backtracking is not sufficient.
                             // The primitives will be averaged over good neighbors.
@@ -836,29 +551,17 @@
                                 }
                             }
                         }
->>>>>>> 47d23c34
                     }
                 );
                 member.team_barrier();
 
-<<<<<<< HEAD
-                // Copy out (the good bits of) P_solver to the existing array
-=======
                 // Copy out P_solver to the existing array.
                 // We'll copy even the values for the failed zones because it doesn't really matter, it'll be averaged over later.
->>>>>>> 47d23c34
                 // And copy any other diagnostics that are relevant to analyze the solver's performance
                 FLOOP {
                     parthenon::par_for_inner(member, ib.s, ib.e,
                         [&](const int& i) {
-<<<<<<< HEAD
-                            P_solver_all(b)(ip, k, j, i) = P_solver_s(ip, i);
-                            // if (save_residual) {
-                            //     residual_all(b, ip, k, j, i) = residual_s(ip, i);
-                            // }
-=======
                             P_solver_all(b)(ip, k, j, i) = P_solver_s(i, ip);
->>>>>>> 47d23c34
                         }
                     );
                 }
@@ -877,19 +580,11 @@
             static AllReduce<Real> max_norm;
             Kokkos::Max<Real> norm_max(max_norm.val);
             pmb_sub_step_init->par_reduce("max_norm", block.s, block.e, kb.s, kb.e, jb.s, jb.e, ib.s, ib.e,
-<<<<<<< HEAD
-                KOKKOS_LAMBDA (const int &b, const int &k, const int &j, const int &i, double &local_result) {
-                    if (solve_norm_all(b, 0, k, j, i) > local_result) local_result = solve_norm_all(b, 0, k, j, i);
-                }
-            , norm_max);
-            // Then MPI AllReduce to copy the global max to every rank
-=======
-                KOKKOS_LAMBDA_MESH_3D_REDUCE {
+                KOKKOS_LAMBDA (const int& b, const int& k, const int& j, const int& i, Real& local_result) {
                     if (solve_norm_all(b, 0, k, j, i) > local_result) local_result = solve_norm_all(b, 0, k, j, i);
                 }
             , norm_max);
             // Then MPI reduce AllReduce to copy the global max to every rank
->>>>>>> 47d23c34
             max_norm.StartReduce(MPI_MAX);
             while (max_norm.CheckReduce() == TaskStatus::incomplete);
             if (verbose >= 1 && MPIRank0()) printf("Iteration %d max L2 norm: %g\n", iter, max_norm.val);
@@ -898,7 +593,7 @@
             int nfails = 0;
             Kokkos::Sum<int> sum_reducer(nfails);
             pmb_sub_step_init->par_reduce("count_solver_fails", block.s, block.e, kb.s, kb.e, jb.s, jb.e, ib.s, ib.e,
-                KOKKOS_LAMBDA_MESH_3D_REDUCE_INT {
+                KOKKOS_LAMBDA (const int& b, const int& k, const int& j, const int& i, int& local_result) {
                     if (solve_fail_all(b, 0, k, j, i) == SolverStatus::fail) ++local_result;
                 }
             , sum_reducer);
@@ -919,41 +614,4 @@
     return TaskStatus::complete;
 
 }
-
-<<<<<<< HEAD
-=======
-#else
-
-TaskStatus Implicit::Step(MeshData<Real> *md_full_step_init, MeshData<Real> *md_sub_step_init, MeshData<Real> *md_flux_src,
-                MeshData<Real> *md_linesearch, MeshData<Real> *md_solver, const Real& dt)
-{
-    Flag("Dummy implicit solve");
-    auto pmb_sub_step_init  = md_sub_step_init->GetBlockData(0)->GetBlockPointer();
-
-    MetadataFlag isPrimitive = pmb_sub_step_init->packages.Get("GRMHD")->Param<MetadataFlag>("PrimitiveFlag");
-    auto& mbd_full_step_init  = md_full_step_init->GetBlockData(0); // MeshBlockData object, more member functions
-
-    // Get number of variables
-    auto ordered_cons  = Implicit::get_ordered_names(mbd_full_step_init.get(), Metadata::Conserved);
-    PackIndexMap cons_map;
-    auto& U_full_step_init_all = md_full_step_init->PackVariables(ordered_cons, cons_map);
-    const int nvar   = U_full_step_init_all.GetDim(4);
-
-    // Get number of implicit variables
-    auto implicit_vars = Implicit::get_ordered_names(mbd_full_step_init.get(), isPrimitive, true);
-    PackIndexMap implicit_prims_map;
-    auto& P_full_step_init_implicit = md_full_step_init->PackVariables(implicit_vars, implicit_prims_map);
-    const int nfvar = P_full_step_init_implicit.GetDim(4);
-
-    // RETURN if there aren't any implicit variables to evolve
-    //std::cerr << "Solve size " << nfvar << " on prim size " << nvar << std::endl;
-    if (nfvar == 0) {
-        return TaskStatus::complete;
-    } else {
-        throw std::runtime_error("Cannot evolve variables implicitly: KHARMA was compiled without implicit solver!");
-    }
-    Flag("End dummy implicit solve");
-}
-
->>>>>>> 47d23c34
 #endif