/* 
 *  File: implicit.cpp
 *  
 *  BSD 3-Clause License
 *  
 *  Copyright (c) 2020, AFD Group at UIUC
 *  All rights reserved.
 *  
 *  Redistribution and use in source and binary forms, with or without
 *  modification, are permitted provided that the following conditions are met:
 *  
 *  1. Redistributions of source code must retain the above copyright notice, this
 *     list of conditions and the following disclaimer.
 *  
 *  2. Redistributions in binary form must reproduce the above copyright notice,
 *     this list of conditions and the following disclaimer in the documentation
 *     and/or other materials provided with the distribution.
 *  
 *  3. Neither the name of the copyright holder nor the names of its
 *     contributors may be used to endorse or promote products derived from
 *     this software without specific prior written permission.
 *  
 *  THIS SOFTWARE IS PROVIDED BY THE COPYRIGHT HOLDERS AND CONTRIBUTORS "AS IS"
 *  AND ANY EXPRESS OR IMPLIED WARRANTIES, INCLUDING, BUT NOT LIMITED TO, THE
 *  IMPLIED WARRANTIES OF MERCHANTABILITY AND FITNESS FOR A PARTICULAR PURPOSE ARE
 *  DISCLAIMED. IN NO EVENT SHALL THE COPYRIGHT HOLDER OR CONTRIBUTORS BE LIABLE
 *  FOR ANY DIRECT, INDIRECT, INCIDENTAL, SPECIAL, EXEMPLARY, OR CONSEQUENTIAL
 *  DAMAGES (INCLUDING, BUT NOT LIMITED TO, PROCUREMENT OF SUBSTITUTE GOODS OR
 *  SERVICES; LOSS OF USE, DATA, OR PROFITS; OR BUSINESS INTERRUPTION) HOWEVER
 *  CAUSED AND ON ANY THEORY OF LIABILITY, WHETHER IN CONTRACT, STRICT LIABILITY,
 *  OR TORT (INCLUDING NEGLIGENCE OR OTHERWISE) ARISING IN ANY WAY OUT OF THE USE
 *  OF THIS SOFTWARE, EVEN IF ADVISED OF THE POSSIBILITY OF SUCH DAMAGE.
 */

// Floors.  Apply limits to fluid values to maintain integrable state

#include "implicit.hpp"

#include "debug.hpp"
#include "grmhd.hpp"
#include "grmhd_functions.hpp"
#include "pack.hpp"

#include <batched/dense/KokkosBatched_LU_Decl.hpp>
#include <batched/dense/impl/KokkosBatched_LU_Serial_Impl.hpp>
#include <batched/dense/KokkosBatched_Trsv_Decl.hpp>
using namespace KokkosBatched;

namespace Implicit
{

std::vector<std::string> get_ordered_names(MeshBlockData<Real> *rc, const MetadataFlag& flag, bool only_implicit=false) {
    auto pmb0 = rc->GetBlockPointer();
    MetadataFlag isImplicit = pmb0->packages.Get("Implicit")->Param<MetadataFlag>("ImplicitFlag");
    MetadataFlag isExplicit = pmb0->packages.Get("Implicit")->Param<MetadataFlag>("ExplicitFlag");
    std::vector<std::string> out;
    auto vars = rc->GetVariablesByFlag(std::vector<MetadataFlag>({isImplicit, flag}), true).labels();
    for (int i=0; i < vars.size(); ++i) {
        if (rc->Contains(vars[i])) {
            out.push_back(vars[i]);
        }
    }
    if (!only_implicit) {
        vars = rc->GetVariablesByFlag(std::vector<MetadataFlag>({isExplicit, flag}), true).labels();
        for (int i=0; i < vars.size(); ++i) {
            if (rc->Contains(vars[i])) {
                out.push_back(vars[i]);
            }
        }
    }
    return out;
}

std::shared_ptr<StateDescriptor> Initialize(ParameterInput *pin)
{
    Flag("Initializing Implicit Package");
    auto pkg = std::make_shared<StateDescriptor>("Implicit");
    Params &params = pkg->AllParams();

    // Implicit solver parameters
    Real jacobian_delta = pin->GetOrAddReal("implicit", "jacobian_delta", 4.e-8);
    params.Add("jacobian_delta", jacobian_delta);
    Real rootfind_tol = pin->GetOrAddReal("implicit", "rootfind_tol", 1.e-9);
    params.Add("rootfind_tol", rootfind_tol);
    Real linesearch_lambda = pin->GetOrAddReal("implicit", "linesearch_lambda", 1.0);
    params.Add("linesearch_lambda", linesearch_lambda);
    int max_nonlinear_iter = pin->GetOrAddInteger("implicit", "max_nonlinear_iter", 3);
    params.Add("max_nonlinear_iter", max_nonlinear_iter);

    // Denote failures/non-converged zones with the same flag as UtoP
    // This does NOT share the same mapping of values
    // TODO currently unused
    // Metadata m = Metadata({Metadata::Real, Metadata::Cell, Metadata::Derived, Metadata::OneCopy});
    // pkg->AddField("pflag", m);

    // When using this package we'll need to distinguish Implicitly and Explicitly-updated variables
    MetadataFlag isImplicit = Metadata::AllocateNewFlag("Implicit");
    params.Add("ImplicitFlag", isImplicit);
    MetadataFlag isExplicit = Metadata::AllocateNewFlag("Explicit");
    params.Add("ExplicitFlag", isExplicit);

    // Anything we need to run from this package on callbacks
    // None of this will be crucial for the step
    // pkg->PostFillDerivedBlock = Implicit::PostFillDerivedBlock;
    // pkg->PostStepDiagnosticsMesh = Implicit::PostStepDiagnostics;

    Flag("Initialized");
    return pkg;
}

TaskStatus Step(MeshData<Real> *mci, MeshData<Real> *mc0, MeshData<Real> *dudt,
                MeshData<Real> *mc_solver, const Real& dt)
{
    Flag(mci, "Implicit Iteration start, i");
    Flag(mc0, "Implicit Iteration start, 0");
    Flag(dudt, "Implicit Iteration start, dudt");
    auto pmb0 = mci->GetBlockData(0)->GetBlockPointer();

    const auto& implicit_par = pmb0->packages.Get("Implicit")->AllParams();
    const int iter_max = implicit_par.Get<int>("max_nonlinear_iter");
    const Real rootfind_tol = implicit_par.Get<Real>("rootfind_tol");
    const Real lambda = implicit_par.Get<Real>("linesearch_lambda");
    const Real delta = implicit_par.Get<Real>("jacobian_delta");
    const Real gam = pmb0->packages.Get("GRMHD")->Param<Real>("gamma");

    EMHD_parameters emhd_params;
    if (pmb0->packages.AllPackages().count("EMHD")) {
        const auto& pars = pmb0->packages.Get("EMHD")->AllParams();
        emhd_params = pars.Get<EMHD_parameters>("emhd_params");
    }

    // I don't normally do this, but we *really* care about variable ordering here.
    // The implicit variables need to be first, so we know how to iterate over just them to fill
    // just the residual & Jacobian we care about, which makes the solve much faster.
    // This strategy is ugly but potentially gives us complete control,
    // in case Kokkos's un-pivoted LU proves problematic
    MetadataFlag isPrimitive = pmb0->packages.Get("GRMHD")->Param<MetadataFlag>("PrimitiveFlag");
     auto& rci = mci->GetBlockData(0); // MeshBlockData object, more member functions
    auto ordered_prims = get_ordered_names(rci.get(), isPrimitive);
    auto ordered_cons = get_ordered_names(rci.get(), Metadata::Conserved);
    //cerr << "Ordered prims:"; for(auto prim: ordered_prims) cerr << " " << prim; cerr << endl;
    //cerr << "Ordered cons:"; for(auto con: ordered_cons) cerr << " " << con; cerr << endl;

    // Initial state.  Also mapping template
    PackIndexMap prims_map, cons_map;
    auto& Pi_all = mci->PackVariables(ordered_prims, prims_map);
    auto& Ui_all = mci->PackVariables(ordered_cons, cons_map);
    const VarMap m_u(cons_map, true), m_p(prims_map, false);
    // Current sub-step starting state.
    auto& Ps_all = mc0->PackVariables(ordered_prims);
    auto& Us_all = mc0->PackVariables(ordered_cons);
    // Flux divergence plus explicit source terms. This is what we'd be adding.
    auto& dUdt_all = dudt->PackVariables(ordered_cons);
    // Guess at initial state. We update only the implicit primitive vars
    auto& P_solver_all = mc_solver->PackVariables(get_ordered_names(rci.get(), isPrimitive, true));

    // Sizes and scratchpads
    const int nblock = Ui_all.GetDim(5);
    const int nvar = Ui_all.GetDim(4);
    const int nfvar = P_solver_all.GetDim(4);
    auto bounds = pmb0->cellbounds;
    const int n1 = bounds.ncellsi(IndexDomain::entire);
    const int n2 = bounds.ncellsj(IndexDomain::entire);
    const int n3 = bounds.ncellsk(IndexDomain::entire);

    // RETURN if there aren't any implicit variables to evolve
    //cerr << "Solve size " << nfvar << " on prim size " << nvar << endl;
    if (nfvar == 0) return TaskStatus::complete;

    // The norm of the residual.  We store this to avoid the main kernel
    // also being a 2-stage reduction, which is complex and sucks.
    ParArray4D<Real> norm_all("norm_all", nblock, n3, n2, n1);

    // Prep Jacobian and delta arrays.
    // This lays out memory correctly & allows splitting kernel as/if we need.
    const Real alpha = 1, tiny = SMALL;
    const bool am_rank0 = MPIRank0();

    // Get meshblock array bounds from Parthenon
    const IndexDomain domain = IndexDomain::interior;
    const IndexRange ib = bounds.GetBoundsI(domain);
    const IndexRange jb = bounds.GetBoundsJ(domain);
    const IndexRange kb = bounds.GetBoundsK(domain);
    const IndexRange block = IndexRange{0, nblock - 1};

    // Allocate scratch space
    // It is impossible to declare runtime-sized arrays in CUDA
    // of e.g. length var[nvar] (recall nvar can change at runtime in KHARMA)
    // Instead we copy to scratch!
    // This allows flexibility in structuring the kernel, and the results can be sliced
    // to avoid a bunch of indices in all the device-side operations
    // See grmhd_functions.hpp for the other approach with overloads
    const int scratch_level = 1; // 0 is actual scratch (tiny); 1 is HBM
    const size_t var_size_in_bytes = parthenon::ScratchPad2D<Real>::shmem_size(nvar, n1);
    const size_t fvar_size_in_bytes = parthenon::ScratchPad2D<Real>::shmem_size(nfvar, n1);
    const size_t tensor_size_in_bytes = parthenon::ScratchPad3D<Real>::shmem_size(nfvar, nvar, n1);
    // Allocate enough to cache:
    // jacobian (2D)
    // residual, deltaP (implicit only)
    // Pi/Ui, Ps/Us, dUdt, P_solver, dUi, two temps (all vars)
    const size_t total_scratch_bytes = tensor_size_in_bytes + (2) * fvar_size_in_bytes + (10) * var_size_in_bytes;

    // Iterate.  This loop is outside the kokkos kernel in order to print max_norm
    // There are generally a low and similar number of iterations between
    // different zones, so probably acceptable speed loss.
    for (int iter=0; iter < iter_max; iter++) {
        // Flags per iter, since debugging here will be rampant
        Flag(mc_solver, "Implicit Iteration:");

        parthenon::par_for_outer(DEFAULT_OUTER_LOOP_PATTERN, "implicit_solve", pmb0->exec_space,
            total_scratch_bytes, scratch_level, block.s, block.e, kb.s, kb.e, jb.s, jb.e,
            KOKKOS_LAMBDA(parthenon::team_mbr_t member, const int& b, const int& k, const int& j) {
                const auto& G = Ui_all.GetCoords(b);
                // Scratchpads for implicit vars
                ScratchPad3D<Real> jacobian_s(member.team_scratch(scratch_level), nfvar, nfvar, n1);
                ScratchPad2D<Real> residual_s(member.team_scratch(scratch_level), nfvar, n1);
                ScratchPad2D<Real> delta_prim_s(member.team_scratch(scratch_level), nfvar, n1);
                // Scratchpads for all vars
                ScratchPad2D<Real> dUi_s(member.team_scratch(scratch_level), nvar, n1);
                ScratchPad2D<Real> tmp1_s(member.team_scratch(scratch_level), nvar, n1);
                ScratchPad2D<Real> tmp2_s(member.team_scratch(scratch_level), nvar, n1);
                ScratchPad2D<Real> tmp3_s(member.team_scratch(scratch_level), nvar, n1);
                ScratchPad2D<Real> Pi_s(member.team_scratch(scratch_level), nvar, n1);
                ScratchPad2D<Real> Ui_s(member.team_scratch(scratch_level), nvar, n1);
                ScratchPad2D<Real> Ps_s(member.team_scratch(scratch_level), nvar, n1);
                ScratchPad2D<Real> Us_s(member.team_scratch(scratch_level), nvar, n1);
                ScratchPad2D<Real> dUdt_s(member.team_scratch(scratch_level), nvar, n1);
                ScratchPad2D<Real> P_solver_s(member.team_scratch(scratch_level), nvar, n1);

                // Copy some file contents to scratchpads, so we can slice them
                PLOOP {
                    parthenon::par_for_inner(member, ib.s, ib.e,
                        [&](const int& i) {
                            Pi_s(ip, i) = Pi_all(b)(ip, k, j, i);
                            Ui_s(ip, i) = Ui_all(b)(ip, k, j, i);
                            Ps_s(ip, i) = Ps_all(b)(ip, k, j, i);
                            Us_s(ip, i) = Us_all(b)(ip, k, j, i);
                            dUdt_s(ip, i) = dUdt_all(b)(ip, k, j, i);
                            P_solver_s(ip, i) = Ps_all(b)(ip, k, j, i);
                            dUi_s(ip, i) = 0.;
                        }
                    );
                }
                member.team_barrier();

                // Copy in the guess or current solution
                // Note this replaces the implicit portion of P_solver_s --
                // any explicit portion was initialized above
                FLOOP { // Loop over just the implicit "fluid" portion of primitive vars
                    parthenon::par_for_inner(member, ib.s, ib.e,
                        [&](const int& i) {
                            P_solver_s(ip, i) = P_solver_all(b)(ip, k, j, i);
                        }
                    );
                }
                member.team_barrier();

                parthenon::par_for_inner(member, ib.s, ib.e,
                    [&](const int& i) {
                        // Lots of slicing.  This still ends up faster & cleaner than alternatives I tried
                        auto Pi = Kokkos::subview(Pi_s, Kokkos::ALL(), i);
                        auto Ui = Kokkos::subview(Ui_s, Kokkos::ALL(), i);
                        auto Ps = Kokkos::subview(Ps_s, Kokkos::ALL(), i);
                        auto Us = Kokkos::subview(Us_s, Kokkos::ALL(), i);
                        auto dUdt = Kokkos::subview(dUdt_s, Kokkos::ALL(), i);
                        auto P_solver = Kokkos::subview(P_solver_s, Kokkos::ALL(), i);
                        // Solver variables
                        auto residual = Kokkos::subview(residual_s, Kokkos::ALL(), i);
                        auto jacobian = Kokkos::subview(jacobian_s, Kokkos::ALL(), Kokkos::ALL(), i);
                        auto delta_prim = Kokkos::subview(delta_prim_s, Kokkos::ALL(), i);
                        // Temporaries
                        auto tmp1 = Kokkos::subview(tmp1_s, Kokkos::ALL(), i);
                        auto tmp2 = Kokkos::subview(tmp2_s, Kokkos::ALL(), i);
                        auto tmp3 = Kokkos::subview(tmp3_s, Kokkos::ALL(), i);
                        // Implicit sources at starting state
                        auto dUi = Kokkos::subview(dUi_s, Kokkos::ALL(), i);
                        if (m_p.Q >= 0) {
                            EMHD::implicit_sources(G, Pi, m_p, gam, j, i, emhd_params, dUi(m_u.Q), dUi(m_u.DP));
                        }

                        // Jacobian calculation
                        // Requires calculating the residual anyway, so we grab it here
                        calc_jacobian(G, P_solver, Pi, Ui, Ps, dUdt, dUi, tmp1, tmp2, tmp3,
                                      m_p, m_u, emhd_params, nvar, nfvar, j, i, delta, gam, dt, jacobian, residual);
                        // Solve against the negative residual
                        FLOOP delta_prim(ip) = -residual(ip);

                        // if (am_rank0 && b == 0 && i == 4 && j == 4 && k == 4) {
                        //     printf("Variable ordering: rho %d uu %d u1 %d B1 %d q %d dP %d\n",
                        //             m_p.RHO, m_p.UU, m_p.U1, m_p.B1, m_p.Q, m_p.DP);
                        //     printf("Variable ordering: rho %d uu %d u1 %d B1 %d q %d dP %d\n",
                        //             m_u.RHO, m_u.UU, m_u.U1, m_u.B1, m_u.Q, m_u.DP);
                        //     // printf("P_solver: "); PLOOP printf("%g ", P_solver(ip)); printf("\n");
                        //     // printf("Pi: "); PLOOP printf("%g ", Pi(ip)); printf("\n");
                        //     // printf("Ui: "); PLOOP printf("%g ", Ui(ip)); printf("\n");
                        //     // printf("Ps: "); PLOOP printf("%g ", Ps(ip)); printf("\n");
                        //     // printf("Us: "); PLOOP printf("%g ", Us(ip)); printf("\n");
                        //     // printf("dUdt: "); PLOOP printf("%g ", dUdt(ip)); printf("\n");
                        //     printf("Initial Jacobian:\n"); for (int jp=0; jp<nvar; ++jp) {PLOOP printf("%g\t", jacobian(jp,ip)); printf("\n");}
                        //     // printf("Initial residual: "); PLOOP printf("%g ", residual(ip)); printf("\n");
                        //     // printf("Initial delta_prim: "); PLOOP printf("%g ", delta_prim(ip)); printf("\n");
                        // }

                        // Linear solve
                        // This code lightly adapted from Kokkos batched examples
                        // Replaces our inverse residual with the actual desired delta_prim
                        KokkosBatched::SerialLU<Algo::LU::Blocked>::invoke(jacobian, tiny);
                        KokkosBatched::SerialTrsv<Uplo::Upper,Trans::NoTranspose,Diag::NonUnit,Algo::Trsv::Blocked>
                        ::invoke(alpha, jacobian, delta_prim);

                        // Update the guess.  For now lambda == 1, choose on the fly?
                        FLOOP P_solver(ip) += lambda * delta_prim(ip);

                        calc_residual(G, P_solver, Pi, Ui, Ps, dUdt, dUi, tmp3,
                                      m_p, m_u, emhd_params, nfvar, j, i, gam, dt, residual);

                        // if (am_rank0 && b == 0 && i == 11 && j == 11 && k == 0) {
                        //     // printf("Variable ordering: rho %d uu %d u1 %d B1 %d q %d dP %d\n",
                        //     //         m_p.RHO, m_p.UU, m_p.U1, m_p.B1, m_p.Q, m_p.DP);
                        //     printf("Final residual: "); PLOOP printf("%g ", residual(ip)); printf("\n");
                        //     // printf("Final delta_prim: "); PLOOP printf("%g ", delta_prim(ip)); printf("\n");
                        //     // printf("Final P_solver: "); PLOOP printf("%g ", P_solver(ip)); printf("\n");
                        // }

                        // Store for maximum/output
                        // I would be tempted to store the whole residual, but it's of variable size
                        norm_all(b, k , j, i) = 0;
                        FLOOP norm_all(b, k, j, i) += residual(ip)*residual(ip);
                        norm_all(b, k, j, i) = sqrt(norm_all(b, k, j, i)); // TODO faster to scratch cache & copy?
                    }
                );
                member.team_barrier();

                // Copy out (the good bits of) P_solver to the existing array
                FLOOP {
                    parthenon::par_for_inner(member, ib.s, ib.e,
                        [&](const int& i) {
                            P_solver_all(b)(ip, k, j, i) = P_solver_s(ip, i);
                        }
                    );
                }
            }
        );
        
        // Take the maximum L2 norm
        Reduce<Real> max_norm;
        Kokkos::Max<Real> norm_max(max_norm.val);
        pmb0->par_reduce("max_norm", block.s, block.e, kb.s, kb.e, jb.s, jb.e, ib.s, ib.e,
            KOKKOS_LAMBDA_MESH_3D_REDUCE {
                if (norm_all(b, k, j, i) > local_result) local_result = norm_all(b, k, j, i);
            }
        , norm_max);
<<<<<<< HEAD
        max_norm = MPIReduce(max_norm, MPI_MAX);
        if (MPIRank0()) fprintf(stdout, "Nonlinear iter %d. Max L2 norm: %g\n", iter, max_norm);
        if (max_norm < rootfind_tol) break;
=======
        max_norm.StartReduce(0, MPI_MAX);
        while (max_norm.CheckReduce() == TaskStatus::incomplete);
        if (MPIRank0()) fprintf(stdout, "Nonlinear iter %d. Max L2 norm: %g\n", iter, max_norm.val);
        // Break if it's less than the total tolerance we set.  TODO per-zone version of this?
        if (max_norm.val < rootfind_tol) break;
>>>>>>> 85e17855
    }

    Flag(mc_solver, "Implicit Iteration: final");

    return TaskStatus::complete;

}

} // namespace Implicit<|MERGE_RESOLUTION|>--- conflicted
+++ resolved
@@ -350,17 +350,11 @@
                 if (norm_all(b, k, j, i) > local_result) local_result = norm_all(b, k, j, i);
             }
         , norm_max);
-<<<<<<< HEAD
-        max_norm = MPIReduce(max_norm, MPI_MAX);
-        if (MPIRank0()) fprintf(stdout, "Nonlinear iter %d. Max L2 norm: %g\n", iter, max_norm);
-        if (max_norm < rootfind_tol) break;
-=======
         max_norm.StartReduce(0, MPI_MAX);
         while (max_norm.CheckReduce() == TaskStatus::incomplete);
         if (MPIRank0()) fprintf(stdout, "Nonlinear iter %d. Max L2 norm: %g\n", iter, max_norm.val);
         // Break if it's less than the total tolerance we set.  TODO per-zone version of this?
         if (max_norm.val < rootfind_tol) break;
->>>>>>> 85e17855
     }
 
     Flag(mc_solver, "Implicit Iteration: final");
