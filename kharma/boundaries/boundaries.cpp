--- conflicted
+++ resolved
@@ -415,17 +415,6 @@
     auto P = GRMHD::PackMHDPrims(rc.get(), prims_map, coarse);
     const VarMap m_p(prims_map, false);
 
-<<<<<<< HEAD
-    // Inflow check
-    // Iterate over zones w/p=0
-    // pmb->par_for_bndry(
-    //     "check_inflow", IndexRange{0, 0}, domain, CC, coarse,
-    //     KOKKOS_LAMBDA(const int &p, const int &k, const int &j, const int &i) {
-    //         KBoundaries::check_inflow(G, P, domain, m_p.U1, k, j, i);
-    //     }
-    // );
-=======
->>>>>>> abb6d907
     const auto bface = BoundaryFace(domain);
     const auto bname = BoundaryName(bface);
     const bool binner = BoundaryIsInner(bface);
