--- conflicted
+++ resolved
@@ -454,32 +454,6 @@
             );
             EndFlag();
         }
-<<<<<<< HEAD
-    }
-
-    // Correct Parthenon's reflecting conditions on the corresponding face
-    // TODO honor SplitVector here, then move it all to Parthenon
-    auto fpack = rc->PackVariables({Metadata::Face, Metadata::FillGhost});
-    if (params.Get<bool>("reflect_face_vector_" + bname) && fpack.GetDim(4) > 0) {
-        Flag("ReflectFace_"+bname);
-        const TopologicalElement face = FaceOf(bdir);
-        auto b = KDomain::GetBoundaryRange(rc, domain, face, coarse);
-        // Zero the last physical face, otherwise invert.
-        auto i_f = (binner) ? b.ie : b.is;
-        auto j_f = (binner) ? b.je : b.js;
-        auto k_f = (binner) ? b.ke : b.ks;
-        pmb->par_for(
-            "reflect_face_vector_" + bname, b.ks, b.ke, b.js, b.je, b.is, b.ie,
-            KOKKOS_LAMBDA (const int &k, const int &j, const int &i) {
-                if (bdir == X1DIR) fpack(face, 0, k, j, i) = ((i == i_f) ? 0 : -fpack(face, 0, k, j, i_f - (i - i_f)));
-                if (bdir == X2DIR) fpack(face, 0, k, j, i) = ((j == j_f) ? 0 : -fpack(face, 0, k, j_f - (j - j_f), i));
-                if (bdir == X3DIR) fpack(face, 0, k, j, i) = ((k == k_f) ? 0 : -fpack(face, 0, k_f - (k - k_f), j, i));
-            }
-        );
-        EndFlag();
-    }
-=======
->>>>>>> 8c5b886a
 
         // Correct orthogonal B field component to eliminate divergence in last rank
         // and ghosts. Used for outflow conditions when field lines will exit domain
