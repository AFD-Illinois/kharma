--- conflicted
+++ resolved
@@ -181,15 +181,9 @@
             bool reconnect_face_B = pin->GetOrAddBoolean("boundaries", "reconnect_face_B_" + bname, (btype == "transmitting"));
             params.Add("reconnect_face_B_"+bname, reconnect_face_B);
 
-<<<<<<< HEAD
-            // Special EMF averaging.  Allows B slippage, e.g. around pole for transmitting or along face for dirichlet
-            bool average_EMF = pin->GetOrAddBoolean("boundaries", "average_EMF_" + bname, (btype == "transmitting")
-                                                                                        || (btype == "dirichlet"));
-=======
             // Special EMF averaging.  Allows B slippage, e.g. around pole for transmitting conditions
             // Still problems with averaging+dirichlet, maybe corners?
             bool average_EMF = pin->GetOrAddBoolean("boundaries", "average_EMF_" + bname, (btype == "transmitting"));
->>>>>>> c7526b08
             params.Add("average_EMF_"+bname, average_EMF);
             // Otherwise, always zero EMFs to prevent B field escaping the domain in polar/dirichlet bounds
             bool zero_EMF = pin->GetOrAddBoolean("boundaries", "zero_EMF_" + bname, !average_EMF);
@@ -374,13 +368,6 @@
     const bool binner = BoundaryIsInner(bface);
 
     // Averaging ops on *physical* cells must be done before computing boundaries
-<<<<<<< HEAD
-    auto bfpack = rc->PackVariables({Metadata::Face, Metadata::FillGhost, Metadata::GetUserFlag("B_CT")});
-    if (params.Get<bool>("reconnect_face_B_" + bname) && bfpack.GetDim(4) > 0) {
-        Flag("ReconnectFaceB_"+bname);
-        B_CT::ReconnectBoundaryB3(rc.get(), domain, bfpack, coarse);
-        EndFlag();
-=======
     if (pmb->packages.AllPackages().count("B_CT")) {
         auto bfpack = rc->PackVariables({Metadata::Face, Metadata::FillGhost, Metadata::GetUserFlag("B_CT")});
         if (params.Get<bool>("reconnect_face_B_" + bname) && bfpack.GetDim(4) > 0) {
@@ -388,7 +375,6 @@
             B_CT::ReconnectBoundaryB3(rc.get(), domain, bfpack, coarse);
             EndFlag();
         }
->>>>>>> c7526b08
     }
     // TODO averaging option for U3
 
@@ -404,23 +390,6 @@
         return;
     }
 
-<<<<<<< HEAD
-    // Delegate EMF boundaries to the B_CT package
-    // Only until per-variable boundaries available in Parthenon
-    // Warning: Even though the EMFs are sync'd separately,
-    // they still can sneak into "real" boundary exchanges,
-    // so we can't assume their presence means they are alone
-    auto& emfpack = rc->PackVariables(std::vector<std::string>{"B_CT.emf"});
-    if (emfpack.GetDim(4) > 0) {
-        if (params.Get<bool>("zero_EMF_" + bname)) {
-            Flag("ZeroEMF_"+bname);
-            B_CT::ZeroBoundaryEMF(rc.get(), domain, emfpack, coarse);
-            EndFlag();
-        }
-        if (params.Get<bool>("average_EMF_" + bname)) {
-            Flag("AverageEMF_"+bname);
-            B_CT::AverageBoundaryEMF(rc.get(), domain, emfpack, coarse);
-=======
     // Fixes and special cases for face/edge-centered variabes in B_CT
     if (pmb->packages.AllPackages().count("B_CT")) {
         // Delegate EMF boundaries to the B_CT package
@@ -465,44 +434,9 @@
                                             (bdir == 3 && k == k_f)) ? 0. : -fpack(face, v, kk, jj, ii);
                 }
             );
->>>>>>> c7526b08
             EndFlag();
         }
 
-<<<<<<< HEAD
-    // Correct Parthenon's reflecting conditions on the corresponding face
-    // Note these are REFLECTING SPECIFIC, not suitable for the similar op w/transmitting
-    // TODO honor SplitVector here, then move it all to Parthenon
-    auto fpack = rc->PackVariables({Metadata::Face, Metadata::FillGhost, Metadata::GetUserFlag("SplitVector")});
-    if (params.Get<bool>("reflect_face_vector_" + bname) && fpack.GetDim(4) > 0) {
-        Flag("ReflectFace_"+bname);
-        const TopologicalElement face = FaceOf(bdir);
-        auto b = KDomain::GetBoundaryRange(rc, domain, face, coarse);
-        // Zero the last physical face, otherwise invert.
-        auto i_f = (binner) ? b.ie : b.is;
-        auto j_f = (binner) ? b.je : b.js;
-        auto k_f = (binner) ? b.ke : b.ks;
-        pmb->par_for(
-            "reflect_face_vector_" + bname, 0, fpack.GetDim(4)-1, b.ks, b.ke, b.js, b.je, b.is, b.ie,
-            KOKKOS_LAMBDA (const int &v, const int &k, const int &j, const int &i) {
-                const int kk = (bdir == 3) ? k_f - (k - k_f) : k;
-                const int jj = (bdir == 2) ? j_f - (j - j_f) : j;
-                const int ii = (bdir == 1) ? i_f - (i - i_f) : i;
-                fpack(face, v, k, j, i) = ((bdir == 1 && i == i_f) ||
-                                           (bdir == 2 && j == j_f) ||
-                                           (bdir == 3 && k == k_f)) ? 0. : -fpack(face, v, kk, jj, ii);
-            }
-        );
-        EndFlag();
-    }
-
-    // Correct orthogonal B field component to eliminate divergence in last rank
-    // and ghosts. Used for outflow conditions when field lines will exit domain
-    if (params.Get<bool>("clean_face_B_" + bname) && bfpack.GetDim(4) > 0) {
-        Flag("CleanFaceB_"+bname);
-        B_CT::DestructiveBoundaryClean(rc.get(), domain, bfpack, coarse);
-        EndFlag();
-=======
         // Correct orthogonal B field component to eliminate divergence in last rank
         // and ghosts. Used for outflow conditions when field lines will exit domain
         auto bfpack = rc->PackVariables({Metadata::Face, Metadata::FillGhost, Metadata::GetUserFlag("B_CT")});
@@ -511,19 +445,13 @@
             B_CT::DestructiveBoundaryClean(rc.get(), domain, bfpack, coarse);
             EndFlag();
         }
->>>>>>> c7526b08
     }
 
     // This function, ApplyBoundary, is called in 2 places we might not expect:
     // 1. Syncing only the EMF during runs with CT
     // 2. Syncing boundaries while solving for B field
     // The above operations are general to these cases
-<<<<<<< HEAD
-    // But, anything beyond this point is really only for the expected case,
-    // with all the fluid variables present
-=======
     // But, anything beyond this point isn't needed for those cases & may crash
->>>>>>> c7526b08
     PackIndexMap prims_map;
     if (GRMHD::PackMHDPrims(rc.get(), prims_map).GetDim(4) == 0) {
         EndFlag();
