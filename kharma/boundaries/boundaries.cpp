/*
 *  File: boundaries.cpp
 *
 *  BSD 3-Clause License
 *
 *  Copyright (c) 2020, AFD Group at UIUC
 *  All rights reserved.
 *
 *  Redistribution and use in source and binary forms, with or without
 *  modification, are permitted provided that the following conditions are met:
 *
 *  1. Redistributions of source code must retain the above copyright notice, this
 *     list of conditions and the following disclaimer.
 *
 *  2. Redistributions in binary form must reproduce the above copyright notice,
 *     this list of conditions and the following disclaimer in the documentation
 *     and/or other materials provided with the distribution.
 *
 *  3. Neither the name of the copyright holder nor the names of its
 *     contributors may be used to endorse or promote products derived from
 *     this software without specific prior written permission.
 *
 *  THIS SOFTWARE IS PROVIDED BY THE COPYRIGHT HOLDERS AND CONTRIBUTORS "AS IS"
 *  AND ANY EXPRESS OR IMPLIED WARRANTIES, INCLUDING, BUT NOT LIMITED TO, THE
 *  IMPLIED WARRANTIES OF MERCHANTABILITY AND FITNESS FOR A PARTICULAR PURPOSE ARE
 *  DISCLAIMED. IN NO EVENT SHALL THE COPYRIGHT HOLDER OR CONTRIBUTORS BE LIABLE
 *  FOR ANY DIRECT, INDIRECT, INCIDENTAL, SPECIAL, EXEMPLARY, OR CONSEQUENTIAL
 *  DAMAGES (INCLUDING, BUT NOT LIMITED TO, PROCUREMENT OF SUBSTITUTE GOODS OR
 *  SERVICES; LOSS OF USE, DATA, OR PROFITS; OR BUSINESS INTERRUPTION) HOWEVER
 *  CAUSED AND ON ANY THEORY OF LIABILITY, WHETHER IN CONTRACT, STRICT LIABILITY,
 *  OR TORT (INCLUDING NEGLIGENCE OR OTHERWISE) ARISING IN ANY WAY OUT OF THE USE
 *  OF THIS SOFTWARE, EVEN IF ADVISED OF THE POSSIBILITY OF SUCH DAMAGE.
 */
#include "boundaries.hpp"

#include "decs.hpp"
#include "domain.hpp"
#include "kharma.hpp"
#include "flux_functions.hpp"
#include "grmhd_functions.hpp"
#include "pack.hpp"
#include "types.hpp"

#include "b_ct.hpp"
#include "b_flux_ct.hpp"
#include "flux.hpp"

// Parthenon's boundaries
#include <bvals/boundary_conditions.hpp>

std::shared_ptr<KHARMAPackage> KBoundaries::Initialize(ParameterInput *pin, std::shared_ptr<Packages_t> &packages)
{
    auto pkg = std::make_shared<KHARMAPackage>("Boundaries");
    Params &params = pkg->AllParams();

    // OPTIONS FOR SPECIFIC BOUNDARIES
    bool spherical = pin->GetBoolean("coordinates", "spherical");
    // Global check inflow sets inner/outer X1 by default
    bool check_inflow_global = pin->GetOrAddBoolean("boundaries", "check_inflow", spherical);
    // TODO TODO Support old option names check_inflow_inner, check_inflow_outer

    // Ensure fluxes through the zero-size face at the pole are zero
    bool zero_polar_flux = pin->GetOrAddBoolean("boundaries", "zero_polar_flux", spherical);
    params.Add("zero_polar_flux", zero_polar_flux);

    // Apply physical boundaries to conserved GRMHD variables rho u^r, T^mu_nu
    // Probably inadvisable?
    bool domain_bounds_on_conserved = pin->GetOrAddBoolean("boundaries", "domain_bounds_on_conserved", false);
    params.Add("domain_bounds_on_conserved", domain_bounds_on_conserved);

    // Fix the X1/X2 corner by replacing the reflecting condition with the inflow
    // Never use this if not in spherical coordinates
    // Activates by default only with reflecting X2/outflow X1 and interior boundary inside EH
    // TODO(BSP) may also be specific to Funky MKS coords with zero_point==startx1
    bool fix_corner = false;
    if (spherical) {
        bool correct_bounds =
            (pin->GetString("boundaries", "inner_x2") == "reflecting" &&
             pin->GetString("boundaries", "outer_x2") == "reflecting" &&
             pin->GetString("boundaries", "inner_x1") == "outflow");
        bool inside_eh = pin->GetBoolean("coordinates", "domain_intersects_eh");
        fix_corner = pin->GetOrAddBoolean("boundaries", "fix_corner", correct_bounds && inside_eh);
        // Allow overriding with specific name
        fix_corner = pin->GetOrAddBoolean("boundaries", "fix_corner_inner", fix_corner);
    }
    params.Add("fix_corner_inner", fix_corner);
    params.Add("fix_corner_outer", pin->GetOrAddBoolean("boundaries", "fix_corner_outer", false));

    // We can't use GetVariablesByFlag yet, so ask the packages
    // These flags get anything that needs a physical boundary during the run
    using FC = Metadata::FlagCollection;
    FC ghost_vars = FC({Metadata::FillGhost, Metadata::Conserved})
                + FC({Metadata::FillGhost, Metadata::GetUserFlag("Primitive")})
                - FC({Metadata::GetUserFlag("StartupOnly")});
    int nvar = KHARMA::PackDimension(packages.get(), ghost_vars);
    // Face-centered fields: some duplicate stuff, leaving it separate for now
    FC ghost_vars_f = FC({Metadata::FillGhost, Metadata::Face})
                - FC({Metadata::GetUserFlag("StartupOnly")});
    int nvar_f = m::max(KHARMA::PackDimension(packages.get(), ghost_vars_f), 1);

    // TODO encapsulate this
    Metadata m_x1, m_x2, m_x3, m_x1_f, m_x2_f, m_x3_f;
    {
        // We also don't know the mesh size, since it's not constructed.  We infer.
        const int ng = pin->GetInteger("parthenon/mesh", "nghost");
        const int nx1 = pin->GetInteger("parthenon/meshblock", "nx1");
        const int n1 = nx1 + 2 * ng;
        const int nx2 = pin->GetInteger("parthenon/meshblock", "nx2");
        const int n2 = (nx2 == 1) ? nx2 : nx2 + 2 * ng;
        const int nx3 = pin->GetInteger("parthenon/meshblock", "nx3");
        const int n3 = (nx3 == 1) ? nx3 : nx3 + 2 * ng;

        // These are declared *backward* from how they will be indexed
        std::vector<int> s_x1({ng, n2, n3, nvar});
        std::vector<int> s_x2({n1, ng, n3, nvar});
        std::vector<int> s_x3({n1, n2, ng, nvar});
        // Dirichlet conditions must be restored when restarting!
        m_x1 = Metadata({Metadata::Real, Metadata::Derived, Metadata::OneCopy, Metadata::Restart}, s_x1);
        m_x2 = Metadata({Metadata::Real, Metadata::Derived, Metadata::OneCopy, Metadata::Restart}, s_x2);
        m_x3 = Metadata({Metadata::Real, Metadata::Derived, Metadata::OneCopy, Metadata::Restart}, s_x3);

        if (nvar_f > 0) {
            // Face mesh sizes
            const int ng_f = pin->GetInteger("parthenon/mesh", "nghost") + 1;
            const int nx1 = pin->GetInteger("parthenon/meshblock", "nx1");
            const int n1_f = (nx2 == 1) ? nx1 : nx1 + 2 * ng + 1;
            const int nx2 = pin->GetInteger("parthenon/meshblock", "nx2");
            const int n2_f = (nx2 == 1) ? nx2 : nx2 + 2 * ng + 1;
            const int nx3 = pin->GetInteger("parthenon/meshblock", "nx3");
            const int n3_f = (nx3 == 1) ? nx3 : nx3 + 2 * ng + 1;

            // These are declared *backward* from how they will be indexed
            std::vector<int> s_x1_f({ng_f, n2_f, n3_f, nvar_f});
            std::vector<int> s_x2_f({n1_f, ng_f, n3_f, nvar_f});
            std::vector<int> s_x3_f({n1_f, n2_f, ng_f, nvar_f});
            // Note these are *NOT* face variables, they cannot be indexed by TopologicalElement.
            // Instead, we make them a normal vector and use int(TE) % 3
            m_x1_f = Metadata({Metadata::Real, Metadata::Derived, Metadata::OneCopy, Metadata::Restart}, s_x1_f);
            m_x2_f = Metadata({Metadata::Real, Metadata::Derived, Metadata::OneCopy, Metadata::Restart}, s_x2_f);
            m_x3_f = Metadata({Metadata::Real, Metadata::Derived, Metadata::OneCopy, Metadata::Restart}, s_x3_f);
        }
    }

    // Set options for each boundary
    for (int i = 0; i < BOUNDARY_NFACES; i++) {
        const auto bface = (BoundaryFace) i;
        const auto bdomain = BoundaryDomain(bface);
        const auto bname = BoundaryName(bface);
        const auto bdir = BoundaryDirection(bface);
        const auto binner = BoundaryIsInner(bface);

        // OPTIONS FOR ANY BOUNDARY

        // Prevent inflow at boundaries.
        // This is two separate checks, but default to enabling/disabling together for X1 and not elsewhere
        bool check_inflow = pin->GetOrAddBoolean("boundaries", "check_inflow_" + bname, check_inflow_global && bdir == X1DIR);
        params.Add("check_inflow_" + bname, check_inflow);

        // Ensure fluxes through the zero-size face at the pole are zero
        bool zero_flux = pin->GetOrAddBoolean("boundaries", "zero_flux_" + bname, zero_polar_flux && bdir == X2DIR);
        params.Add("zero_flux_" + bname, zero_flux);

        // Allow specifically dP to outflow in otherwise Dirichlet conditions
        // Only used for viscous_bondi problem
        bool outflow_EMHD = pin->GetOrAddBoolean("boundaries", "outflow_EMHD_" + bname, false);
        params.Add("outflow_EMHD_" + bname, outflow_EMHD);

        // Invert X2 face values to reflect across polar boundary
        bool invert_F2 = pin->GetOrAddBoolean("boundaries", "reflect_face_vector_" + bname, (bdir == X2DIR && spherical));
        params.Add("reflect_face_vector_"+bname, invert_F2);

        // BOUNDARY TYPES
        // Get the boundary type we specified in kharma
        auto btype = pin->GetString("boundaries", bname);
        params.Add(bname, btype);

        // Zero EMFs to prevent B field escaping the domain in polar/dirichlet bounds
        bool zero_EMF = pin->GetOrAddBoolean("boundaries", "zero_EMF_" + bname, (bdir == X2DIR && spherical)
                                                                             || (btype == "dirichlet"));
        params.Add("zero_EMF_"+bname, zero_EMF);

        // String manip to get the Parthenon boundary name, e.g., "ox1_bc"
        auto bname_parthenon = bname.substr(0, 1) + "x" + bname.substr(7, 8) + "_bc";
        // Parthenon implements periodic conditions
        // For the rest, they should call our default wrapper, which we register in main()
        if (btype == "periodic") {
            pin->SetString("parthenon/mesh", bname_parthenon, "periodic");
        } else {
            pin->SetString("parthenon/mesh", bname_parthenon, "user");

            // Register the actual boundaries with the package, which our wrapper will use
            // when called via Parthenon's "user" conditions
            if (btype == "dirichlet") {
                // Dirichlet boundaries: allocate
                pkg->AddField("Boundaries." + bname, (bdir == X1DIR) ? m_x1 : ((bdir == X2DIR) ? m_x2 : m_x3));
                if (nvar_f > 0) {
                    pkg->AddField("Boundaries.f." + bname, (bdir == X1DIR) ? m_x1_f : ((bdir == X2DIR) ? m_x2_f : m_x3_f));
                }
                switch (bface) {
                case BoundaryFace::inner_x1:
                    pkg->KBoundaries[bface] = KBoundaries::Dirichlet<BoundaryFace::inner_x1>;
                    break;
                case BoundaryFace::outer_x1:
                    pkg->KBoundaries[bface] = KBoundaries::Dirichlet<BoundaryFace::outer_x1>;
                    break;
                case BoundaryFace::inner_x2:
                    pkg->KBoundaries[bface] = KBoundaries::Dirichlet<BoundaryFace::inner_x2>;
                    break;
                case BoundaryFace::outer_x2:
                    pkg->KBoundaries[bface] = KBoundaries::Dirichlet<BoundaryFace::outer_x2>;
                    break;
                case BoundaryFace::inner_x3:
                    pkg->KBoundaries[bface] = KBoundaries::Dirichlet<BoundaryFace::inner_x3>;
                    break;
                case BoundaryFace::outer_x3:
                    pkg->KBoundaries[bface] = KBoundaries::Dirichlet<BoundaryFace::outer_x3>;
                    break;
                default:
                    break;
                }
            } else if (btype == "reflecting") {
                switch (bface) {
                case BoundaryFace::inner_x1:
                    pkg->KBoundaries[bface] = BoundaryFunction::ReflectInnerX1;
                    break;
                case BoundaryFace::outer_x1:
                    pkg->KBoundaries[bface] = BoundaryFunction::ReflectOuterX1;
                    break;
                case BoundaryFace::inner_x2:
                    pkg->KBoundaries[bface] = BoundaryFunction::ReflectInnerX2;
                    break;
                case BoundaryFace::outer_x2:
                    pkg->KBoundaries[bface] = BoundaryFunction::ReflectOuterX2;
                    break;
                case BoundaryFace::inner_x3:
                    pkg->KBoundaries[bface] = BoundaryFunction::ReflectInnerX3;
                    break;
                case BoundaryFace::outer_x3:
                    pkg->KBoundaries[bface] = BoundaryFunction::ReflectOuterX3;
                    break;
                default:
                    break;
                }
            } else if (btype == "outflow") {
                switch (bface) {
                case BoundaryFace::inner_x1:
                    pkg->KBoundaries[bface] = BoundaryFunction::OutflowInnerX1;
                    break;
                case BoundaryFace::outer_x1:
                    pkg->KBoundaries[bface] = BoundaryFunction::OutflowOuterX1;
                    break;
                case BoundaryFace::inner_x2:
                    pkg->KBoundaries[bface] = BoundaryFunction::OutflowInnerX2;
                    break;
                case BoundaryFace::outer_x2:
                    pkg->KBoundaries[bface] = BoundaryFunction::OutflowOuterX2;
                    break;
                case BoundaryFace::inner_x3:
                    pkg->KBoundaries[bface] = BoundaryFunction::OutflowInnerX3;
                    break;
                case BoundaryFace::outer_x3:
                    pkg->KBoundaries[bface] = BoundaryFunction::OutflowOuterX3;
                    break;
                default:
                    break;
                }
            } else {
                throw std::runtime_error("Unknown boundary type: "+btype);
            }
        }
    }

    // Callbacks
    // Fix flux
    pkg->FixFlux = KBoundaries::FixFlux;
    return pkg;
}

void KBoundaries::ApplyBoundary(std::shared_ptr<MeshBlockData<Real>> &rc, IndexDomain domain, bool coarse)
{
    Flag("ApplyBoundary"); // this is not a callback, flag for ourselves
    // KHARMA has to do some extra tasks in addition to just applying the usual
    // boundary conditions.  Therefore, we "wrap" Parthenon's (or our own)
    // boundary functions with this one.

    auto pmb = rc->GetBlockPointer();
    auto pkg = pmb->packages.Get<KHARMAPackage>("Boundaries");
    auto& params = pkg->AllParams();

    // TODO canonize this as a function. Prints all variables in the current MBD/MD object,
    // which can now be smaller than everything.
    // std::cout << rc->GetVariableVector().size() << std::endl;
    // for (auto &var : rc->GetVariableVector()) {
    //     std::cout << var->label() << " ";
    // }
    // std::cout << std::endl;

    const auto bface = BoundaryFaceOf(domain);
    const auto bname = BoundaryName(bface);
    const auto btype_name = params.Get<std::string>(bname);
    const auto bdir = BoundaryDirection(bface);
    const bool binner = BoundaryIsInner(bface);

    Flag("Apply "+bname+" boundary: "+btype_name);
    pkg->KBoundaries[bface](rc, coarse);
    EndFlag();

    // Nothing below is designed, nor necessary, for coarse buffers
    if (coarse) {
        EndFlag();
        return;
    }

    // If we're syncing EMFs and in spherical, explicitly zero polar faces
    // Since we manipulate the j coord, we'd overstep coarse bufs
    auto& emfpack = rc->PackVariables(std::vector<std::string>{"B_CT.emf"});
    if (params.Get<bool>("zero_EMF_" + bname) && emfpack.GetDim(4) > 0) {
        Flag("BoundaryEdge_"+bname);
        std::vector<TE> te_list;
        if (bdir == 1) {
            te_list = {TE::E2, TE::E3};
        } else if (bdir == 2) {
            te_list = {TE::E1, TE::E3};
        } else {
            te_list = {TE::E1, TE::E2};
        }

        for (TE el : te_list) {
            // Augment the domain -- EMF must be zero *on* domain faces, not just beyond
            auto b = KDomain::GetRange(rc, domain, el, (binner) ? 0 : -1, (binner) ? 1 : 0, coarse);
            pmb->par_for(
                "zero_EMF_" + bname, b.ks, b.ke, b.js, b.je, b.is, b.ie,
                KOKKOS_LAMBDA (const int &k, const int &j, const int &i) {
                    emfpack(el, 0, k, j, i) = 0;
                }
            );
        }
        EndFlag();
    }

<<<<<<< HEAD
    // Zero/invert XN faces at a reflecting XN boundary (nearly always X2)
=======
    // Replace reflecting face values at reflecting boundaries, Parthenon messes them up
>>>>>>> 4ecc9116
    auto fpack = rc->PackVariables({Metadata::Face, Metadata::FillGhost});
    if (params.Get<bool>("reflect_face_vector_" + bname) && fpack.GetDim(4) > 0) {
        Flag("BoundaryFace_"+bname);
        TE el = (bdir == 1) ? F1 : (bdir == 2) ? F2 : F3;
        // This is the domain of the boundary/ghost zones
        // Augment the domain since we're always modifying e.g. F2 in X2 boundary
        auto b = KDomain::GetRange(rc, domain, el, (binner) ? 0 : -1, (binner) ? 1 : 0, coarse);
        // Zero the last physical face, otherwise invert.
        auto i_f = (binner) ? b.ie : b.is;
        auto j_f = (binner) ? b.je : b.js;
        auto k_f = (binner) ? b.ke : b.ks;
        // Values are *reflected* by Parthenon, but vector must be *inverted* by us
        // (since Parthenon doesn't know B2 on the F2 face is a vector X2 component & thus switches sign)
        pmb->par_for(
            "reflect_face_vector_" + bname, b.ks, b.ke, b.js, b.je, b.is, b.ie,
            KOKKOS_LAMBDA (const int &k, const int &j, const int &i) {
<<<<<<< HEAD
                fpack(el, 0, k, j, i) = ((bdir == 1 && i == i_f) ||
                                         (bdir == 2 && j == j_f) ||
                                         (bdir == 3 && j == k_f)) ? 0. : -fpack(el, 0, k, j, i);
=======
                fpack(F2, 0, k, j, i) = 0.;
            }
        );
        pmb->par_for_bndry(
            "invert_F2_" + bname, IndexRange{0, fpack.GetDim(4)-1}, domain, F2, coarse,
            KOKKOS_LAMBDA (const int &v, const int &k, const int &j, const int &i) {
                fpack(F2, v, k, j, i) = -fpack(F2, v, k, jf - (j-jf), i);
>>>>>>> 4ecc9116
            }
        );
        EndFlag();
    }

    // This will now be called in 2 places we might not expect,
    // where we still may want to control the physical bounds:
    // 1. Syncing only the EMF during runs with CT
    // 2. Syncing boundaries while solving for B field
    // this generally guards against anytime we can't do the below
    PackIndexMap prims_map;
    if (GRMHD::PackMHDPrims(rc.get(), prims_map).GetDim(4) == 0) {
        EndFlag();
        return;
    }

    // Prevent inflow of material by changing fluid speeds,
    // anywhere we've specified.
    if (params.Get<bool>("check_inflow_" + bname)) {
        Flag("CheckInflow_"+bname);
        CheckInflow(rc, domain, coarse);
        EndFlag();
    }

    // Allow specifically dP to outflow in otherwise Dirichlet conditions
    // Only used for viscous_bondi problem
    // TODO make this more general?
    if (params.Get<bool>("outflow_EMHD_" + bname)) {
        Flag("OutflowEMHD_"+bname);
        auto EMHDg = rc->PackVariables({Metadata::GetUserFlag("EMHDVar"), Metadata::FillGhost});
        const auto &bounds = coarse ? pmb->c_cellbounds : pmb->cellbounds;
        const auto &range = (bdir == 1) ? bounds.GetBoundsI(IndexDomain::interior)
                                : (bdir == 2 ? bounds.GetBoundsJ(IndexDomain::interior)
                                    : bounds.GetBoundsK(IndexDomain::interior));
        const int ref = binner ? range.s : range.e;
        pmb->par_for_bndry(
            "outflow_EMHD", IndexRange{0,EMHDg.GetDim(4)-1}, domain, CC, coarse,
            KOKKOS_LAMBDA (const int &v, const int &k, const int &j, const int &i) {
                EMHDg(v, k, j, i) = EMHDg(v, (bdir == 3) ? ref : k, (bdir == 2) ? ref : j, (bdir == 1) ? ref : i);
            }
        );
        EndFlag();
    }

    /*
    * KHARMA is very particular about corner boundaries.
    * In particular, we apply the outflow boundary over ALL X2 & X3.
    * Then we apply the polar bound only where outflow is not applied,
    * and periodic bounds only where neither other bound applies.
    * The latter is accomplished regardless of Parthenon's definitions,
    * since these functions are run after Parthenon's MPI boundary syncs &
    * replace whatever they've done.
    * However, the former must be added after the X2 boundary call,
    * replacing the reflecting conditions in the X1/X2 corner (or in 3D, edge)
    * with outflow conditions based on the updated ghost cells.
    */
    if (bdir == X2DIR) {
        // If we're on the interior edge, re-apply that edge for our block by calling
        // exactly the same function that Parthenon does.  This ensures we're applying
        // the same thing, just emulating calling it after X2.
        if (params.Get<bool>("fix_corner_inner")) {
            if (pmb->boundary_flag[BoundaryFace::inner_x1] == BoundaryFlag::user) {
                Flag("FixCorner");
                ApplyBoundary(rc, IndexDomain::inner_x1, coarse);
                EndFlag();
            }
        }
        if (params.Get<bool>("fix_corner_outer")) {
            if (pmb->boundary_flag[BoundaryFace::outer_x1] == BoundaryFlag::user) {
                Flag("FixCorner");
                ApplyBoundary(rc, IndexDomain::outer_x1, coarse);
                EndFlag();
            }
        }
    }

    bool sync_prims = rc->GetBlockPointer()->packages.Get("Driver")->Param<bool>("sync_prims");
    // There are two modes of operation here:
    if (sync_prims) {
        // 1. Exchange/prolongate/restrict PRIMITIVE variables: (ImEx driver)
        //    Primitive variables and conserved B field are marked FillGhost
        //    Explicitly run UtoP on B field, then PtoU on everything
        // TODO there should be a set of B field wrappers that dispatch this
        auto pkgs = pmb->packages.AllPackages();
        if (pkgs.count("B_FluxCT")) {
            B_FluxCT::BlockUtoP(rc.get(), domain, coarse);
        } else if (pkgs.count("B_CT")) {
            B_CT::BlockUtoP(rc.get(), domain, coarse);
        }
        Flux::BlockPtoU(rc.get(), domain, coarse);
    } else {
        // 2. Exchange/prolongate/restrict CONSERVED variables: (KHARMA driver, maybe ImEx+AMR)
        //    Conserved variables are marked FillGhost, plus FLUID PRIMITIVES.
        if (!params.Get<bool>("domain_bounds_on_conserved")) {
            // To apply primitive boundaries to GRMHD, we run PtoU on that ONLY,
            // and UtoP on EVERYTHING ELSE
            Packages::BoundaryPtoUElseUtoP(rc.get(), domain, coarse);
        } else {
            // If we want to apply boundaries to conserved vars, just run UtoP on EVERYTHING
            Packages::BoundaryUtoP(rc.get(), domain, coarse);
        }
    }

    EndFlag();
}

void KBoundaries::CheckInflow(std::shared_ptr<MeshBlockData<Real>> &rc, IndexDomain domain, bool coarse)
{
    auto pmb = rc->GetBlockPointer();
    const auto &G = pmb->coords;
    const Real gam = pmb->packages.Get("GRMHD")->Param<Real>("gamma");

    PackIndexMap prims_map;
    auto P = GRMHD::PackMHDPrims(rc.get(), prims_map, coarse);
    const VarMap m_p(prims_map, false);

    // Inflow check
    // Iterate over all boundary domain zones w/p=0
    pmb->par_for_bndry(
        "check_inflow", IndexRange{0, 0}, domain, CC, coarse,
        KOKKOS_LAMBDA(const int &p, const int &k, const int &j, const int &i) {
            KBoundaries::check_inflow(G, P, domain, m_p.U1, k, j, i);
        }
    );
}

TaskStatus KBoundaries::FixFlux(MeshData<Real> *md)
{
    auto pmesh = md->GetMeshPointer();
    auto pmb0 = md->GetBlockData(0)->GetBlockPointer();

    auto& params = pmb0->packages.Get("Boundaries")->AllParams();

    // Fluxes are defined at faces, so there is one more valid flux than
    // valid cell in the face direction.  That is, e.g. F1 is valid on
    // an (N1+1)xN2xN3 grid, F2 on N1x(N2+1)xN3, etc.
    // These functions do *not* need an extra row outside the domain,
    // like B_FluxCT::FixBoundaryFlux does.
    const int ndim = pmesh->ndim;
    // Entire range
    const IndexRange ibe = pmb0->cellbounds.GetBoundsI(IndexDomain::entire);
    const IndexRange jbe = pmb0->cellbounds.GetBoundsJ(IndexDomain::entire);
    const IndexRange kbe = pmb0->cellbounds.GetBoundsK(IndexDomain::entire);
    // Ranges for sides
    const IndexRange ibs = pmb0->cellbounds.GetBoundsI(IndexDomain::interior);
    const IndexRange jbs = pmb0->cellbounds.GetBoundsJ(IndexDomain::interior);
    const IndexRange kbs = pmb0->cellbounds.GetBoundsK(IndexDomain::interior);
    // Ranges for faces
    const IndexRange ibf = IndexRange{ibs.s, ibs.e + 1};
    const IndexRange jbf = IndexRange{jbs.s, jbs.e + (ndim > 1)};
    const IndexRange kbf = IndexRange{kbs.s, kbs.e + (ndim > 2)};

    for (auto &pmb : pmesh->block_list) {
        auto &rc = pmb->meshblock_data.Get();

        for (int i = 0; i < BOUNDARY_NFACES; i++) {
            BoundaryFace bface = (BoundaryFace)i;
            auto bname = BoundaryName(bface);
            auto bdir = BoundaryDirection(bface);
            auto binner = BoundaryIsInner(bface);

            if (bdir > ndim) continue;

            // Set ranges for entire width.  Probably not needed for fluxes but won't hurt
            IndexRange ib = ibe, jb = jbe, kb = kbe;
            // Range for inner_x1 bounds is first face only, etc.
            if (bdir == 1) {
                ib.s = ib.e = (binner) ? ibf.s : ibf.e;
            } else if (bdir == 2) {
                jb.s = jb.e = (binner) ? jbf.s : jbf.e;
            } else {
                kb.s = kb.e = (binner) ? kbf.s : kbf.e;
            }

            PackIndexMap cons_map;
            auto &F = rc->PackVariablesAndFluxes({Metadata::WithFluxes}, cons_map);

            // If we should check inflow on this face...
            if (params.Get<bool>("check_inflow_" + bname)) {
                const int m_rho = cons_map["cons.rho"].first;
                // ...and if this face of the block corresponds to a global boundary...
                if (pmb->boundary_flag[bface] == BoundaryFlag::user) {
                    if (binner) {
                        pmb->par_for(
                            "zero_inflow_flux_" + bname, kb.s, kb.e, jb.s, jb.e, ib.s, ib.e,
                            KOKKOS_LAMBDA(const int &k, const int &j, const int &i) {
                                F.flux(bdir, m_rho, k, j, i) = m::min(F.flux(bdir, m_rho, k, j, i), 0.);
                            }
                        );
                    } else {
                        pmb->par_for(
                            "zero_inflow_flux_" + bname, kb.s, kb.e, jb.s, jb.e, ib.s, ib.e,
                            KOKKOS_LAMBDA(const int &k, const int &j, const int &i) {
                                F.flux(bdir, m_rho, k, j, i) = m::max(F.flux(bdir, m_rho, k, j, i), 0.);
                            }
                        );
                    }
                }
            }

            // If we should zero flux through this face...
            if (params.Get<bool>("zero_flux_" + bname)) {
                // ...and if this face of the block corresponds to a global boundary...
                if (pmb->boundary_flag[bface] == BoundaryFlag::user) {
                    pmb->par_for(
                        "zero_flux_" + bname, 0, F.GetDim(4) - 1, kb.s, kb.e, jb.s, jb.e, ib.s, ib.e,
                        KOKKOS_LAMBDA(const int &p, const int &k, const int &j, const int &i) {
                            F.flux(bdir, p, k, j, i) = 0.;
                        }
                    );
                }
            }
        }
    }

    return TaskStatus::complete;
}<|MERGE_RESOLUTION|>--- conflicted
+++ resolved
@@ -338,11 +338,8 @@
         EndFlag();
     }
 
-<<<<<<< HEAD
     // Zero/invert XN faces at a reflecting XN boundary (nearly always X2)
-=======
-    // Replace reflecting face values at reflecting boundaries, Parthenon messes them up
->>>>>>> 4ecc9116
+    // Replaces reflecting face values at reflecting boundaries, Parthenon messes them up
     auto fpack = rc->PackVariables({Metadata::Face, Metadata::FillGhost});
     if (params.Get<bool>("reflect_face_vector_" + bname) && fpack.GetDim(4) > 0) {
         Flag("BoundaryFace_"+bname);
@@ -354,24 +351,15 @@
         auto i_f = (binner) ? b.ie : b.is;
         auto j_f = (binner) ? b.je : b.js;
         auto k_f = (binner) ? b.ke : b.ks;
-        // Values are *reflected* by Parthenon, but vector must be *inverted* by us
-        // (since Parthenon doesn't know B2 on the F2 face is a vector X2 component & thus switches sign)
         pmb->par_for(
             "reflect_face_vector_" + bname, b.ks, b.ke, b.js, b.je, b.is, b.ie,
             KOKKOS_LAMBDA (const int &k, const int &j, const int &i) {
-<<<<<<< HEAD
+                const int kk = (bdir == 3) ? k_f - (k - k_f) : k;
+                const int jj = (bdir == 2) ? j_f - (j - j_f) : j;
+                const int ii = (bdir == 1) ? i_f - (i - i_f) : i;
                 fpack(el, 0, k, j, i) = ((bdir == 1 && i == i_f) ||
                                          (bdir == 2 && j == j_f) ||
-                                         (bdir == 3 && j == k_f)) ? 0. : -fpack(el, 0, k, j, i);
-=======
-                fpack(F2, 0, k, j, i) = 0.;
-            }
-        );
-        pmb->par_for_bndry(
-            "invert_F2_" + bname, IndexRange{0, fpack.GetDim(4)-1}, domain, F2, coarse,
-            KOKKOS_LAMBDA (const int &v, const int &k, const int &j, const int &i) {
-                fpack(F2, v, k, j, i) = -fpack(F2, v, k, jf - (j-jf), i);
->>>>>>> 4ecc9116
+                                         (bdir == 3 && j == k_f)) ? 0. : -fpack(el, 0, kk, jj, ii);
             }
         );
         EndFlag();
