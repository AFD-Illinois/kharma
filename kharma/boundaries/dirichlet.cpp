/* 
 *  File: dirichlet.cpp
 *  
 *  BSD 3-Clause License
 *  
 *  Copyright (c) 2020, AFD Group at UIUC
 *  All rights reserved.
 *  
 *  Redistribution and use in source and binary forms, with or without
 *  modification, are permitted provided that the following conditions are met:
 *  
 *  1. Redistributions of source code must retain the above copyright notice, this
 *     list of conditions and the following disclaimer.
 *  
 *  2. Redistributions in binary form must reproduce the above copyright notice,
 *     this list of conditions and the following disclaimer in the documentation
 *     and/or other materials provided with the distribution.
 *  
 *  3. Neither the name of the copyright holder nor the names of its
 *     contributors may be used to endorse or promote products derived from
 *     this software without specific prior written permission.
 *  
 *  THIS SOFTWARE IS PROVIDED BY THE COPYRIGHT HOLDERS AND CONTRIBUTORS "AS IS"
 *  AND ANY EXPRESS OR IMPLIED WARRANTIES, INCLUDING, BUT NOT LIMITED TO, THE
 *  IMPLIED WARRANTIES OF MERCHANTABILITY AND FITNESS FOR A PARTICULAR PURPOSE ARE
 *  DISCLAIMED. IN NO EVENT SHALL THE COPYRIGHT HOLDER OR CONTRIBUTORS BE LIABLE
 *  FOR ANY DIRECT, INDIRECT, INCIDENTAL, SPECIAL, EXEMPLARY, OR CONSEQUENTIAL
 *  DAMAGES (INCLUDING, BUT NOT LIMITED TO, PROCUREMENT OF SUBSTITUTE GOODS OR
 *  SERVICES; LOSS OF USE, DATA, OR PROFITS; OR BUSINESS INTERRUPTION) HOWEVER
 *  CAUSED AND ON ANY THEORY OF LIABILITY, WHETHER IN CONTRACT, STRICT LIABILITY,
 *  OR TORT (INCLUDING NEGLIGENCE OR OTHERWISE) ARISING IN ANY WAY OUT OF THE USE
 *  OF THIS SOFTWARE, EVEN IF ADVISED OF THE POSSIBILITY OF SUCH DAMAGE.
 */

#include "dirichlet.hpp"

#include "domain.hpp"
#include "types.hpp"

#include <parthenon/parthenon.hpp>

using namespace parthenon;

void KBoundaries::DirichletImpl(MeshBlockData<Real> *rc, BoundaryFace bface, bool coarse, bool set)
{
    // Get all cell-centered ghosts, minus anything just used at startup
    using FC = Metadata::FlagCollection;
    FC ghost_vars = FC({Metadata::FillGhost, Metadata::Conserved})
                  + FC({Metadata::FillGhost, Metadata::GetUserFlag("Primitive")})
                  - FC({Metadata::GetUserFlag("StartupOnly")});
    auto q = rc->PackVariables(ghost_vars, coarse);
    auto bound = rc->PackVariables(std::vector<std::string>{"Boundaries." + BoundaryName(bface)});
    DirichletSetFromField(rc, q, bound, bface, coarse, set, false);

    FC ghost_vars_f = FC({Metadata::FillGhost, Metadata::Face})
                  - FC({Metadata::GetUserFlag("StartupOnly")});
    auto q_f = rc->PackVariables(ghost_vars_f, coarse);
    auto bound_f = rc->PackVariables(std::vector<std::string>{"Boundaries.f." + BoundaryName(bface)});
    DirichletSetFromField(rc, q_f, bound_f, bface, coarse, set, true);
}

void KBoundaries::DirichletSetFromField(MeshBlockData<Real> *rc, VariablePack<Real> &q, VariablePack<Real> &bound,
                                        BoundaryFace bface, bool coarse, bool set, bool do_face)
{
    // We're sometimes called without any variables to sync (e.g. syncing flags, EMFs), just return
    if (q.GetDim(4) == 0) return;
<<<<<<< HEAD
    if (q.GetDim(5) * q.GetDim(4) * ((do_face) ? 3 : 1) != bound.GetDim(4)) {
        std::cerr << "Dirichlet boundary mismatch! Boundary cache: " << bound.GetDim(4) << " for pack: " << q.GetDim(4) * q.GetDim(5) * ((do_face) ? 3 : 1) << std::endl;
    }

    // Indices
    auto pmb = rc->GetBlockPointer();
    const bool binner = BoundaryIsInner(bface);
    const int dir = BoundaryDirection(bface);
    const auto domain = BoundaryDomain(bface);
    const auto bname = BoundaryName(bface);
=======
>>>>>>> 1527af9a

    // Determine elements to run over
    std::vector<TopologicalElement> el_list;
    if (do_face) {
        el_list = {F1, F2, F3};
    } else {
        el_list = {CC};
    }
    int el_tot = el_list.size();

    // Warn when the cache doesn't match the variables we've been given
    if ((el_tot * q.GetDim(4)) != bound.GetDim(4)) {
        std::cerr << "Dirichlet boundary mismatch! Boundary cache: " << bound.GetDim(4) << " for pack: " << el_tot * q.GetDim(4) << std::endl;
    }

    // Indices
    auto pmb = rc->GetBlockPointer();
    const bool binner = BoundaryIsInner(bface);
    const int dir = BoundaryDirection(bface);
    const auto domain = BoundaryDomain(bface);
    const auto bname = BoundaryName(bface);
    for (auto el : el_list) {
        // This is the domain of the boundary/ghost zones
        IndexRange3 b = KDomain::GetBoundaryRange(rc, domain, el, coarse);

        // Flatten TopologicalElements when reading/writing to boundaries cache
        pmb->par_for(
            "dirichlet_boundary_" + bname, 0, q.GetDim(4)-1, b.ks, b.ke, b.js, b.je, b.is, b.ie,
            KOKKOS_LAMBDA (const int &v, const int &k, const int &j, const int &i) {
                if (set) {
                    bound(el_tot*v + (static_cast<int>(el) % el_tot), k - b.ks, j - b.js, i - b.is) = q(el, v, k, j, i);
                } else {
                    q(el, v, k, j, i) = bound(el_tot*v + (static_cast<int>(el) % el_tot), k - b.ks, j - b.js, i - b.is);
                }
            }
        );
    }
}

void KBoundaries::FreezeDirichlet(std::shared_ptr<MeshData<Real>> &md)
{
    // For each face...
    for (int i=0; i < BOUNDARY_NFACES; i++) {
        BoundaryFace bface = (BoundaryFace) i;
        auto bname = BoundaryName(bface);
        auto pmesh = md->GetMeshPointer();
        // ...if this boundary is dirichlet...
        if (pmesh->packages.Get("Boundaries")->Param<std::string>(bname) == "dirichlet") {
            //std::cout << "Freezing dirichlet " << bname << " on mesh." << std::endl;
            // ...on all blocks...
            for (int i=0; i < md->NumBlocks(); i++) {
                auto rc = md->GetBlockData(i).get();
                auto pmb = rc->GetBlockPointer();
                auto domain = BoundaryDomain(bface);
                // Set whatever is in that domain as the Dirichlet bound
                SetDomainDirichlet(rc, domain, false);
            }
        }
    }
}
void KBoundaries::FreezeDirichletBlock(MeshBlockData<Real> *rc)
{
    // For each face...
    for (int i=0; i < BOUNDARY_NFACES; i++) {
        BoundaryFace bface = (BoundaryFace) i;
        auto bname = BoundaryName(bface);
        auto pmb = rc->GetBlockPointer();
        // ...if this boundary is dirichlet...
        if (pmb->packages.Get("Boundaries")->Param<std::string>(bname) == "dirichlet") {
            //std::cout << "Freezing dirichlet " << bname << " on block." << std::endl;
            auto domain = BoundaryDomain(bface);
            // Set whatever is in that domain as the Dirichlet bound
            SetDomainDirichlet(rc, domain, false);
        }
    }
}<|MERGE_RESOLUTION|>--- conflicted
+++ resolved
@@ -64,19 +64,6 @@
 {
     // We're sometimes called without any variables to sync (e.g. syncing flags, EMFs), just return
     if (q.GetDim(4) == 0) return;
-<<<<<<< HEAD
-    if (q.GetDim(5) * q.GetDim(4) * ((do_face) ? 3 : 1) != bound.GetDim(4)) {
-        std::cerr << "Dirichlet boundary mismatch! Boundary cache: " << bound.GetDim(4) << " for pack: " << q.GetDim(4) * q.GetDim(5) * ((do_face) ? 3 : 1) << std::endl;
-    }
-
-    // Indices
-    auto pmb = rc->GetBlockPointer();
-    const bool binner = BoundaryIsInner(bface);
-    const int dir = BoundaryDirection(bface);
-    const auto domain = BoundaryDomain(bface);
-    const auto bname = BoundaryName(bface);
-=======
->>>>>>> 1527af9a
 
     // Determine elements to run over
     std::vector<TopologicalElement> el_list;
