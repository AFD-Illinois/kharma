--- conflicted
+++ resolved
@@ -76,11 +76,7 @@
     // printf("Freezing bounds:\n");
     const auto domain = BoundaryDomain(bface);
     pmb->par_for_bndry(
-<<<<<<< HEAD
         "dirichlet_boundary", vars, domain, CC, coarse,
-=======
-        "dirichlet_boundary", vars, domain, TopologicalElement::CC, coarse,
->>>>>>> 5a5c5806
         KOKKOS_LAMBDA(const int &p, const int &k, const int &j, const int &i) {
             if (right) {
                 q(p, k, j, i) = bound(p, k - ke, j - je, i - ie);
@@ -163,11 +159,7 @@
     const auto &G = pmb->coords;
 
     pmb->par_for_bndry(
-<<<<<<< HEAD
         "dirichlet_boundary", vars, domain, CC, coarse,
-=======
-        "dirichlet_boundary", vars, domain, TopologicalElement::CC, coarse,
->>>>>>> 5a5c5806
         KOKKOS_LAMBDA(const int &p, const int &k, const int &j, const int &i) {
             if (right) {
                 bound(p, k - ke, j - je, i - ie) = q(p, k, j, i);
