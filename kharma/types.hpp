/* 
 *  File: types.hpp
 *  
 *  BSD 3-Clause License
 *  
 *  Copyright (c) 2020, AFD Group at UIUC
 *  All rights reserved.
 *  
 *  Redistribution and use in source and binary forms, with or without
 *  modification, are permitted provided that the following conditions are met:
 *  
 *  1. Redistributions of source code must retain the above copyright notice, this
 *     list of conditions and the following disclaimer.
 *  
 *  2. Redistributions in binary form must reproduce the above copyright notice,
 *     this list of conditions and the following disclaimer in the documentation
 *     and/or other materials provided with the distribution.
 *  
 *  3. Neither the name of the copyright holder nor the names of its
 *     contributors may be used to endorse or promote products derived from
 *     this software without specific prior written permission.
 *  
 *  THIS SOFTWARE IS PROVIDED BY THE COPYRIGHT HOLDERS AND CONTRIBUTORS "AS IS"
 *  AND ANY EXPRESS OR IMPLIED WARRANTIES, INCLUDING, BUT NOT LIMITED TO, THE
 *  IMPLIED WARRANTIES OF MERCHANTABILITY AND FITNESS FOR A PARTICULAR PURPOSE ARE
 *  DISCLAIMED. IN NO EVENT SHALL THE COPYRIGHT HOLDER OR CONTRIBUTORS BE LIABLE
 *  FOR ANY DIRECT, INDIRECT, INCIDENTAL, SPECIAL, EXEMPLARY, OR CONSEQUENTIAL
 *  DAMAGES (INCLUDING, BUT NOT LIMITED TO, PROCUREMENT OF SUBSTITUTE GOODS OR
 *  SERVICES; LOSS OF USE, DATA, OR PROFITS; OR BUSINESS INTERRUPTION) HOWEVER
 *  CAUSED AND ON ANY THEORY OF LIABILITY, WHETHER IN CONTRACT, STRICT LIABILITY,
 *  OR TORT (INCLUDING NEGLIGENCE OR OTHERWISE) ARISING IN ANY WAY OUT OF THE USE
 *  OF THIS SOFTWARE, EVEN IF ADVISED OF THE POSSIBILITY OF SUCH DAMAGE.
 */
#pragma once

#include "decs.hpp"

#include "boundary_types.hpp"
#include "kharma_package.hpp"

#include <parthenon/parthenon.hpp>

using namespace parthenon;

using parthenon::MeshBlockData;

/**
 * Types, macros, and convenience functions
 * 
 * Anything potentially useful throughout KHARMA, but specific to it
 * (general copy/pastes from StackOverflow go in kharma_utils.hpp)
 */

// This provides a way of addressing vectors that matches
// directions, to make derivatives etc more readable
// TODO Spammy to namespace. Keep?
#define V1 0
#define V2 1
#define V3 2

<<<<<<< HEAD
=======
// Denote reconstruction algorithms
// See reconstruction.hpp for implementations
enum ReconstructionType{donor_cell=0, linear_mc, linear_vl, ppm, mp5, weno5, weno5_lower_poles};

// Denote inversion failures (pflags). See U_to_P for status explanations
// Only thrown from function in U_to_P.hpp, see that file for meanings
enum InversionStatus{success=0, neg_input, max_iter, bad_ut, bad_gamma, neg_rho, neg_u, neg_rhou};

// Denote implicit solver failures (solve_fail). 
// Thrown from Implicit::Step
// Status values:
// `converged`: solver converged to prescribed tolerance
// `fail`: manual backtracking wasn't good enough. FixSolve will be called
// `beyond_tol`: solver didn't converge to prescribed tolerance but didn't fail
// `backtrack`: step length of 1 gave negative rho/uu, but manual backtracking (0.1) sufficed
enum SolverStatus{converged=0, fail, beyond_tol, backtrack};

>>>>>>> 47d23c34
// Struct for derived 4-vectors at a point, usually calculated and needed together
typedef struct {
    Real ucon[GR_DIM];
    Real ucov[GR_DIM];
    Real bcon[GR_DIM];
    Real bcov[GR_DIM];
} FourVectors;

typedef struct {
    IndexRange ib;
    IndexRange jb;
    IndexRange kb;
} IndexRange3;

/**
 * Map of the locations of particular variables in a VariablePack
 * Used for operations conducted over all vars which must still
 * distinguish between them, e.g. flux.hpp
 *
 * We use this instead of the PackIndexMap, because comparing strings
 * on the device every time we need the index of a variable is slow.
 *
 * Think of this a bit like the macros in iharm2d or 3d, except
 * that since we're packing on the fly, they can't be globally
 * constant anymore.
 *
 * Note the values of any variables not present in the pack will be -1
 */
class VarMap {
    public:
        // Use int8. 127 values ought to be enough for anybody, right?
        // Basic primitive variables
        int8_t RHO, UU, U1, U2, U3, B1, B2, B3;
        // Tracker variables
        int8_t RHO_ADDED, UU_ADDED, PASSIVE;
        // Electron entropy/energy tracking
        int8_t KTOT, K_CONSTANT, K_HOWES, K_KAWAZURA, K_WERNER, K_ROWAN, K_SHARMA;
        // Implicit-solver variables: constraint damping, EGRMHD
        int8_t PSI, Q, DP;
        // Total struct size ~20 bytes, < 1 vector of 4 doubles

        VarMap(parthenon::PackIndexMap& name_map, bool is_cons)
        {
            if (is_cons) {
                // HD
                RHO = name_map["cons.rho"].first;
                UU = name_map["cons.u"].first;
                U1 = name_map["cons.uvec"].first;
                // B
                B1 = name_map["cons.B"].first;
                PSI = name_map["cons.psi_cd"].first;
                // Floors
                RHO_ADDED = name_map["cons.rho_added"].first;
                UU_ADDED = name_map["cons.u_added"].first;
                // Electrons
                KTOT = name_map["cons.Ktot"].first;
                K_CONSTANT = name_map["cons.Kel_Constant"].first;
                K_HOWES = name_map["cons.Kel_Howes"].first;
                K_KAWAZURA = name_map["cons.Kel_Kawazura"].first;
                K_WERNER = name_map["cons.Kel_Werner"].first;
                K_ROWAN = name_map["cons.Kel_Rowan"].first;
                K_SHARMA = name_map["cons.Kel_Sharma"].first;
                // Extended MHD
                Q = name_map["cons.q"].first;
                DP = name_map["cons.dP"].first;
            } else {
                // HD
                RHO = name_map["prims.rho"].first;
                UU = name_map["prims.u"].first;
                U1 = name_map["prims.uvec"].first;
                // B
                B1 = name_map["prims.B"].first;
                PSI = name_map["prims.psi_cd"].first;
                // Floors (TODO cons only?)
                RHO_ADDED = name_map["prims.rho_added"].first;
                UU_ADDED = name_map["prims.u_added"].first;
                // Electrons
                KTOT = name_map["prims.Ktot"].first;
                K_CONSTANT = name_map["prims.Kel_Constant"].first;
                K_HOWES = name_map["prims.Kel_Howes"].first;
                K_KAWAZURA = name_map["prims.Kel_Kawazura"].first;
                K_WERNER = name_map["prims.Kel_Werner"].first;
                K_ROWAN = name_map["prims.Kel_Rowan"].first;
                K_SHARMA = name_map["prims.Kel_Sharma"].first;
                // Extended MHD
                Q = name_map["prims.q"].first;
                DP = name_map["prims.dP"].first;
            }
            U2 = U1 + 1;
            U3 = U1 + 2;
            B2 = B1 + 1;
            B3 = B1 + 2;
        }
        // TODO TODO track total nvar and provide a function
};

/**
 * Functions for checking boundaries in 3D.
 * Uses IndexRange objects, or this would be in kharma_utils.hpp
 */
KOKKOS_INLINE_FUNCTION bool outside(const int& k, const int& j, const int& i,
                                    const IndexRange& kb, const IndexRange& jb, const IndexRange& ib)
{
    return (i < ib.s) || (i > ib.e) || (j < jb.s) || (j > jb.e) || (k < kb.s) || (k > kb.e);
}
KOKKOS_INLINE_FUNCTION bool inside(const int& k, const int& j, const int& i,
                                   const IndexRange& kb, const IndexRange& jb, const IndexRange& ib)
{
    // This is faster in the case that the point is outside
    return !outside(k, j, i, kb, jb, ib);
}

/**
 * Get zones which are inside the physical domain, i.e. set by computation or MPI halo sync,
 * not by problem boundary conditions. 
 */
inline IndexRange3 GetPhysicalZones(std::shared_ptr<MeshBlock> pmb, IndexShape& bounds)
{
    using KBoundaries::IsPhysicalBoundary;
    return IndexRange3{IndexRange{IsPhysicalBoundary(pmb, BoundaryFace::inner_x1)
                                    ? bounds.is(IndexDomain::interior)
                                    : bounds.is(IndexDomain::entire),
                                  IsPhysicalBoundary(pmb, BoundaryFace::outer_x1)
                                    ? bounds.ie(IndexDomain::interior)
                                    : bounds.ie(IndexDomain::entire)},
                       IndexRange{IsPhysicalBoundary(pmb, BoundaryFace::inner_x2)
                                    ? bounds.js(IndexDomain::interior)
                                    : bounds.js(IndexDomain::entire),
                                  IsPhysicalBoundary(pmb, BoundaryFace::outer_x2)
                                    ? bounds.je(IndexDomain::interior)
                                    : bounds.je(IndexDomain::entire)},
                       IndexRange{IsPhysicalBoundary(pmb, BoundaryFace::inner_x3)
                                    ? bounds.ks(IndexDomain::interior)
                                    : bounds.ks(IndexDomain::entire),
                                  IsPhysicalBoundary(pmb, BoundaryFace::outer_x3)
                                    ? bounds.ke(IndexDomain::interior)
                                    : bounds.ke(IndexDomain::entire)}};
}

/**
 * Functions for "tracing" execution by printing strings (and optionally state of zones)
 * at each important function entry/exit
 */
#if TRACE
#define PRINTCORNERS 0
#define PRINTZONE 0
<<<<<<< HEAD
=======
#define PRINTTILE 0
#define iPRINT 7
#define jPRINT 111
#define kPRINT 0
>>>>>>> 47d23c34
inline void PrintCorner(MeshBlockData<Real> *rc)
{
    auto rhop = rc->Get("prims.rho").data.GetHostMirrorAndCopy();
    auto up = rc->Get("prims.u").data.GetHostMirrorAndCopy();
    auto uvecp = rc->Get("prims.uvec").data.GetHostMirrorAndCopy();
    auto Bp = rc->Get("prims.B").data.GetHostMirrorAndCopy();
    auto rhoc = rc->Get("cons.rho").data.GetHostMirrorAndCopy();
    auto uc = rc->Get("cons.u").data.GetHostMirrorAndCopy();
    auto uvecc = rc->Get("cons.uvec").data.GetHostMirrorAndCopy();
    auto Bu = rc->Get("cons.B").data.GetHostMirrorAndCopy();
    //auto p = rc->Get("p").data.GetHostMirrorAndCopy();
    auto pflag = rc->Get("pflag").data.GetHostMirrorAndCopy();
    //auto q = rc->Get("prims.q").data.GetHostMirrorAndCopy();
    //auto dP = rc->Get("prims.dP").data.GetHostMirrorAndCopy();
    const IndexRange ib = rc->GetBoundsI(IndexDomain::interior);
    const IndexRange jb = rc->GetBoundsJ(IndexDomain::interior);
    const IndexRange kb = rc->GetBoundsK(IndexDomain::interior);
    std::cerr << "p:";
    for (int j=0; j<8; j++) {
        std::cerr << std::endl;
        for (int i=0; i<8; i++) {
            fprintf(stderr, "%.5g\t", pflag(kb.s, j, i));
        }
    }
    // std::cerr << std::endl << "B1:";
    // for (int j=0; j<8; j++) {
    //     std::cerr << std::endl;
    //     for (int i=0; i<8; i++) {
    //         fprintf(stderr, "%.5g\t", Bu(V1, kb.s, j, i));
    //     }
    // }
    std::cerr << std::endl << std::endl;
}

inline void PrintZone(MeshBlockData<Real> *rc)
{
    auto rhop = rc->Get("prims.rho").data.GetHostMirrorAndCopy();
    auto up = rc->Get("prims.u").data.GetHostMirrorAndCopy();
    auto uvecp = rc->Get("prims.uvec").data.GetHostMirrorAndCopy();
    auto Bp = rc->Get("prims.B").data.GetHostMirrorAndCopy();
    auto q = rc->Get("prims.q").data.GetHostMirrorAndCopy();
    auto dP = rc->Get("prims.dP").data.GetHostMirrorAndCopy();

    auto rhoU = rc->Get("cons.rho").data.GetHostMirrorAndCopy();
    auto uU = rc->Get("cons.u").data.GetHostMirrorAndCopy();
    auto uvecU = rc->Get("cons.uvec").data.GetHostMirrorAndCopy();
    auto BU = rc->Get("cons.B").data.GetHostMirrorAndCopy();
    auto qU = rc->Get("cons.q").data.GetHostMirrorAndCopy();
    auto dPU = rc->Get("cons.dP").data.GetHostMirrorAndCopy();

<<<<<<< HEAD
    std::cerr << "RHO: " << rhop(0,108,63)
         << " UU: "  << up(0,108,63)
         << " U: "   << uvecp(0,0,108,63) << " " << uvecp(1,0,108,63)<< " " << uvecp(2,0,108,63)
         << " B: "   << Bp(0,0,108,63) << " " << Bp(1,0,108,63) << " " << Bp(2,0,108,63)
         << " q: "   << q(0,108,63) 
         << " dP: "  << dP(0,108,63) << std::endl;
    std::cerr << "RHO: " << rhoU(0,108,63)
         << " UU: "  << uU(0,108,63)
         << " U: "   << uvecU(0,0,108,63) << " " << uvecU(1,0,108,63)<< " " << uvecU(2,0,108,63)
         << " B: "   << BU(0,0,108,63) << " " << BU(1,0,108,63) << " " << BU(2,0,108,63)
         << " q: "   << qU(0,108,63) 
         << " dP: "  << dPU(0,108,63) << std::endl;
=======
    std::cerr << "(PRIM) RHO: " << rhop(kPRINT,jPRINT,iPRINT)
         << " UU: "  << up(kPRINT,jPRINT,iPRINT)
         << " U: "   << uvecp(0,kPRINT,jPRINT,iPRINT) << " " << uvecp(1,kPRINT,jPRINT,iPRINT)<< " " << uvecp(2,kPRINT,jPRINT,iPRINT)
         << " B: "   << Bp(0,kPRINT,jPRINT,iPRINT) << " " << Bp(1,kPRINT,jPRINT,iPRINT) << " " << Bp(2,kPRINT,jPRINT,iPRINT)
         << " q: "   << q(kPRINT,jPRINT,iPRINT) 
         << " dP: "  << dP(kPRINT,jPRINT,iPRINT) << std::endl;
    std::cerr << "(CONS) RHO: " << rhoU(kPRINT,jPRINT,iPRINT)
         << " UU: "  << uU(kPRINT,jPRINT,iPRINT)
         << " U: "   << uvecU(0,kPRINT,jPRINT,iPRINT) << " " << uvecU(1,kPRINT,jPRINT,iPRINT)<< " " << uvecU(2,kPRINT,jPRINT,iPRINT)
         << " B: "   << BU(0,kPRINT,jPRINT,iPRINT) << " " << BU(1,kPRINT,jPRINT,iPRINT) << " " << BU(2,kPRINT,jPRINT,iPRINT)
         << " q: "   << qU(kPRINT,jPRINT,iPRINT) 
         << " dP: "  << dPU(kPRINT,jPRINT,iPRINT) << std::endl;
}

inline void PrintTile(MeshBlockData<Real> *rc)
{
    auto rhop = rc->Get("prims.rho").data.GetHostMirrorAndCopy();
    auto up = rc->Get("prims.u").data.GetHostMirrorAndCopy();
    auto uvecp = rc->Get("prims.uvec").data.GetHostMirrorAndCopy();
    auto Bp = rc->Get("prims.B").data.GetHostMirrorAndCopy();
    auto q = rc->Get("prims.q").data.GetHostMirrorAndCopy();
    auto dP = rc->Get("prims.dP").data.GetHostMirrorAndCopy();

    auto rhoU = rc->Get("cons.rho").data.GetHostMirrorAndCopy();
    auto uU = rc->Get("cons.u").data.GetHostMirrorAndCopy();
    auto uvecU = rc->Get("cons.uvec").data.GetHostMirrorAndCopy();
    auto BU = rc->Get("cons.B").data.GetHostMirrorAndCopy();
    auto qU = rc->Get("cons.q").data.GetHostMirrorAndCopy();
    auto dPU = rc->Get("cons.dP").data.GetHostMirrorAndCopy();

    const IndexRange ib = rc->GetBoundsI(IndexDomain::interior);
    const IndexRange jb = rc->GetBoundsJ(IndexDomain::interior);
    const IndexRange kb = rc->GetBoundsK(IndexDomain::interior);
    std::cerr << "q(cons):";
    for (int j=jPRINT-3; j<jPRINT+3; j++) {
        std::cerr << std::endl;
        for (int i=iPRINT-3; i<iPRINT+3; i++) {
            fprintf(stderr, "%.5g\t", qU(kb.s, j, i));
        }
    }
    std::cerr << std::endl << "dP(cons):";
    for (int j=jPRINT-3; j<jPRINT+3; j++) {
        std::cerr << std::endl;
        for (int i=iPRINT-3; i<iPRINT+3; i++) {
            fprintf(stderr, "%.5g\t", dPU(kb.s, j, i));
        }
    }
    std::cerr << std::endl;
    std::cerr << "q(prim):";
    for (int j=jPRINT-3; j<jPRINT+3; j++) {
        std::cerr << std::endl;
        for (int i=iPRINT-3; i<iPRINT+3; i++) {
            fprintf(stderr, "%.5g\t", q(kb.s, j, i));
        }
    }
    std::cerr << std::endl << "dP(prim):";
    for (int j=jPRINT-3; j<jPRINT+3; j++) {
        std::cerr << std::endl;
        for (int i=iPRINT-3; i<iPRINT+3; i++) {
            fprintf(stderr, "%.5g\t", dP(kb.s, j, i));
        }
    }
    std::cerr << std::endl << std::endl;
>>>>>>> 47d23c34
}

inline void Flag(std::string label)
{
    if(MPIRank0()) std::cerr << "Entering " << label << std::endl;
}

inline void Flag(MeshBlockData<Real> *rc, std::string label)
{
    if(MPIRank0()) {
        std::cerr << "Entering " << label << std::endl;
        if(PRINTCORNERS) PrintCorner(rc);
        if(PRINTZONE) PrintZone(rc);
        if(PRINTTILE) PrintTile(rc);
    }
}

inline void Flag(MeshData<Real> *md, std::string label)
{
    if(MPIRank0()) {
        std::cerr << "Entering " << label << std::endl;
        if(PRINTCORNERS || PRINTZONE) {
            auto rc = md->GetBlockData(0).get();
            if(PRINTCORNERS) PrintCorner(rc);
            if(PRINTZONE) PrintZone(rc);
        }
    }
}

inline void EndFlag() {}

inline void EndFlag(std::string label)
{
    if(MPIRank0()) std::cerr << "Exiting " << label << std::endl;
}

inline void EndFlag(MeshBlockData<Real> *rc, std::string label)
{
    if(MPIRank0()) {
        std::cerr << "Exiting " << label << std::endl;
        if(PRINTCORNERS) PrintCorner(rc);
        if(PRINTZONE) PrintZone(rc);
    }
}

inline void EndFlag(MeshData<Real> *md, std::string label)
{
    if(MPIRank0()) {
        std::cerr << "Exiting " << label << std::endl;
        if(PRINTCORNERS || PRINTZONE) {
            auto rc = md->GetBlockData(0).get();
            if(PRINTCORNERS) PrintCorner(rc);
            if(PRINTZONE) PrintZone(rc);
            if(PRINTTILE) PrintTile(rc);
        }
    }
}

#else
inline void Flag(std::string label)
{
    Kokkos::Profiling::pushRegion(label);
}
inline void Flag(MeshBlockData<Real> *rc, std::string label)
{
    Kokkos::Profiling::pushRegion(label);
}
inline void Flag(MeshData<Real> *md, std::string label)
{
    Kokkos::Profiling::pushRegion(label);
}
inline void EndFlag()
{
    Kokkos::Profiling::popRegion();
}
inline void EndFlag(std::string label)
{
    Kokkos::Profiling::popRegion();
}
inline void EndFlag(MeshBlockData<Real> *rc, std::string label)
{
    Kokkos::Profiling::popRegion();
}
inline void EndFlag(MeshData<Real> *md, std::string label)
{
    Kokkos::Profiling::popRegion();
}
#endif
/**
 * Versions of Flag() that take shared_ptr objects and call through with get()
 * Avoids having to pay attention to shared_ptr vs * pointers in adding Flag() calls
 * when diagnosing a problem.
 */
inline void Flag(std::shared_ptr<MeshBlockData<Real>>& rc, std::string label) { Flag(rc.get(), label); }
inline void Flag(std::shared_ptr<MeshData<Real>>& md, std::string label) { Flag(md.get(), label); }<|MERGE_RESOLUTION|>--- conflicted
+++ resolved
@@ -58,26 +58,6 @@
 #define V2 1
 #define V3 2
 
-<<<<<<< HEAD
-=======
-// Denote reconstruction algorithms
-// See reconstruction.hpp for implementations
-enum ReconstructionType{donor_cell=0, linear_mc, linear_vl, ppm, mp5, weno5, weno5_lower_poles};
-
-// Denote inversion failures (pflags). See U_to_P for status explanations
-// Only thrown from function in U_to_P.hpp, see that file for meanings
-enum InversionStatus{success=0, neg_input, max_iter, bad_ut, bad_gamma, neg_rho, neg_u, neg_rhou};
-
-// Denote implicit solver failures (solve_fail). 
-// Thrown from Implicit::Step
-// Status values:
-// `converged`: solver converged to prescribed tolerance
-// `fail`: manual backtracking wasn't good enough. FixSolve will be called
-// `beyond_tol`: solver didn't converge to prescribed tolerance but didn't fail
-// `backtrack`: step length of 1 gave negative rho/uu, but manual backtracking (0.1) sufficed
-enum SolverStatus{converged=0, fail, beyond_tol, backtrack};
-
->>>>>>> 47d23c34
 // Struct for derived 4-vectors at a point, usually calculated and needed together
 typedef struct {
     Real ucon[GR_DIM];
@@ -224,13 +204,10 @@
 #if TRACE
 #define PRINTCORNERS 0
 #define PRINTZONE 0
-<<<<<<< HEAD
-=======
 #define PRINTTILE 0
 #define iPRINT 7
 #define jPRINT 111
 #define kPRINT 0
->>>>>>> 47d23c34
 inline void PrintCorner(MeshBlockData<Real> *rc)
 {
     auto rhop = rc->Get("prims.rho").data.GetHostMirrorAndCopy();
@@ -281,20 +258,6 @@
     auto qU = rc->Get("cons.q").data.GetHostMirrorAndCopy();
     auto dPU = rc->Get("cons.dP").data.GetHostMirrorAndCopy();
 
-<<<<<<< HEAD
-    std::cerr << "RHO: " << rhop(0,108,63)
-         << " UU: "  << up(0,108,63)
-         << " U: "   << uvecp(0,0,108,63) << " " << uvecp(1,0,108,63)<< " " << uvecp(2,0,108,63)
-         << " B: "   << Bp(0,0,108,63) << " " << Bp(1,0,108,63) << " " << Bp(2,0,108,63)
-         << " q: "   << q(0,108,63) 
-         << " dP: "  << dP(0,108,63) << std::endl;
-    std::cerr << "RHO: " << rhoU(0,108,63)
-         << " UU: "  << uU(0,108,63)
-         << " U: "   << uvecU(0,0,108,63) << " " << uvecU(1,0,108,63)<< " " << uvecU(2,0,108,63)
-         << " B: "   << BU(0,0,108,63) << " " << BU(1,0,108,63) << " " << BU(2,0,108,63)
-         << " q: "   << qU(0,108,63) 
-         << " dP: "  << dPU(0,108,63) << std::endl;
-=======
     std::cerr << "(PRIM) RHO: " << rhop(kPRINT,jPRINT,iPRINT)
          << " UU: "  << up(kPRINT,jPRINT,iPRINT)
          << " U: "   << uvecp(0,kPRINT,jPRINT,iPRINT) << " " << uvecp(1,kPRINT,jPRINT,iPRINT)<< " " << uvecp(2,kPRINT,jPRINT,iPRINT)
@@ -358,7 +321,6 @@
         }
     }
     std::cerr << std::endl << std::endl;
->>>>>>> 47d23c34
 }
 
 inline void Flag(std::string label)
