# SANE model mirroring the simulation library
# Quite small to run for more than 10kM, 6M/12M F-M torus,
# Overall simulation size 1000M

<parthenon/job>
problem_id = torus

<parthenon/mesh>
refinement = none
numlevel = 1
nx1 = 128
nx2 = 64
nx3 = 64

<parthenon/meshblock>
nx1 = 64
nx2 = 64
nx3 = 32

<coordinates>
base = dcs_ks
theory = dcs # valid strings - 'gr', 'dcs', 'edgb'
zeta = 0.1
transform = fmks
r_out = 100
a = 0.9375
hslope = 0.3
mks_smooth = 0.5
poly_xt = 0.82
poly_alpha = 14.0

<parthenon/time>
tlim = 10000.0
nlim = -1

<GRMHD>
cfl = 0.9
gamma = 1.666667

<driver>
type = kharma
two_sync = true
reconstruction = weno5

<torus>
rin = 6.0
rmax = 12.0

<perturbation>
u_jitter = 0.04

<b_field>
type = sane
beta_min = 100.

<floors>
rho_min_geom = 1e-6
u_min_geom = 1e-8
bsq_over_rho_max = 100
u_over_rho_max = 2

<debug>
verbose = 1
extra_checks = 1
flag_verbose = 2

<wind>
on = false
ne = 1.e-4
Tp = 10

<parthenon/output0>
file_type = hdf5
dt = 5.0
single_precision_output = true
variables = prims, jcon, divB

<parthenon/output1>
file_type = rst
dt = 100.0

<parthenon/output2>
file_type = hst
dt = 0.1
<<<<<<< HEAD

# This outputs a geometry file, similar to iharm3d's old 'grid.h5'
# Not needed for pyharm analysis in Kerr metrics, but useful in
# a bunch of other contexts.
<parthenon/output3>
file_type = hdf5
dt = 1e20
single_precision_output = false
# If you want the convenience and hate disk space, you can add these
# variables to "normal" dump files like output0 too.
variables = coords.Xnative, coords.Xsph, &
            coords.gcon, coords.gcov, coords.gdet, coords.lapse, &
            coords.conn
=======
variables = all_reductions
>>>>>>> da55d42b
<|MERGE_RESOLUTION|>--- conflicted
+++ resolved
@@ -81,21 +81,4 @@
 
 <parthenon/output2>
 file_type = hst
-dt = 0.1
-<<<<<<< HEAD
-
-# This outputs a geometry file, similar to iharm3d's old 'grid.h5'
-# Not needed for pyharm analysis in Kerr metrics, but useful in
-# a bunch of other contexts.
-<parthenon/output3>
-file_type = hdf5
-dt = 1e20
-single_precision_output = false
-# If you want the convenience and hate disk space, you can add these
-# variables to "normal" dump files like output0 too.
-variables = coords.Xnative, coords.Xsph, &
-            coords.gcon, coords.gcov, coords.gdet, coords.lapse, &
-            coords.conn
-=======
-variables = all_reductions
->>>>>>> da55d42b
+dt = 0.1