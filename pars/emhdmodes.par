# EGRMHD Modes problem
# Try to propagate an analytically-amenable
# linear mode of the equations of Extended MHD (Chandra+2015)

<parthenon/job>
problem_id = emhdmodes

<parthenon/mesh>
refinement = none
numlevel = 1

nx1 = 128
x1min = 0.0
x1max = 1.0
ix1_bc = periodic
ox1_bc = periodic

nx2 = 128
x2min = 0.0
x2max = 1.0
ix2_bc = periodic
ox2_bc = periodic

nx3 = 1
x3min = 0.0
x3max = 1.0
ix3_bc = periodic
ox3_bc = periodic

<parthenon/meshblock>
nx1 = 64
nx2 = 64
nx3 = 1

<coordinates>
base = cartesian_minkowski
transform = null

<parthenon/time>
tlim = 2.0
nlim = -1
# "RK2" is the only option for implicit solver
integrator = rk2
use_dt_light = true

<GRMHD>
cfl = 0.9
gamma = 1.333333
reconstruction = linear_mc

# Default is to evolve B explicitly,
# use this to specify implicit evolution
<b_field>
implicit = false

<emhdmodes>
amp = 1e-8

<floors>
disable_floors = true
enable_emhd_limits = false

<implicit>
min_nonlinear_iter  = 1
max_nonlinear_iter  = 3
jacobian_delta      = 4.e-8
rootfind_tol        = 1.e-20
linesearch          = true
max_linesearch_iter = 3
linesearch_eps      = 1.e-4
use_qr              = true

<debug>
# General verbosity level:
# 1: general archival info
# 2: specific debugging logs
verbose = 0
# Set to 1 to check each step for wavespeed of zero/NaN & exit
extra_checks = 1
# Print summary of all flags hit during each step:
# 1: Number of flags total
# 2: Number of flags of each type
flag_verbose = 0

# This block must be present and values filled in all EGRMHD simulations
<emhd>
on                 = true
higher_order_terms = false
feedback           = true

<<<<<<< HEAD
=======
conduction = true
viscosity  = true

>>>>>>> 47d23c34
closure_type     = sound_speed
tau              = 1.0
conduction_alpha = 1.0
viscosity_alpha  = 1.0

<parthenon/output0>
file_type = hdf5
# Output only final state
dt = 100.0
# Output in double due to low amplitude
single_precision_output = false
variables = prims.rho, prims.u, prims.uvec, prims.B, prims.q, prims.dP, solve_norm, solve_fail

<parthenon/output1>
file_type = hst
dt = 0.1<|MERGE_RESOLUTION|>--- conflicted
+++ resolved
@@ -88,12 +88,9 @@
 higher_order_terms = false
 feedback           = true
 
-<<<<<<< HEAD
-=======
 conduction = true
 viscosity  = true
 
->>>>>>> 47d23c34
 closure_type     = sound_speed
 tau              = 1.0
 conduction_alpha = 1.0
