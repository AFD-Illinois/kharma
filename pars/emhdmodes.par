--- conflicted
+++ resolved
@@ -63,12 +63,8 @@
 # in all EGRMHD simulations
 <emhd>
 on = true
-<<<<<<< HEAD
 higher_order_terms = false
-closure_type = soundspeed
-=======
 closure_type = sound_speed
->>>>>>> 2181fc59
 tau = 1.0
 conduction_alpha = 1.0
 viscosity_alpha = 1.0
