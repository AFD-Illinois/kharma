--- conflicted
+++ resolved
@@ -73,18 +73,11 @@
 
 # Entropy mode as reconstruction demo
 conv_2d entropy_nob "mhdmodes/nmode=0 b_field/solver=none" "entropy mode in 2D, no B field"
-<<<<<<< HEAD
-# TODO doesn't converge?
-#conv_2d entropy_donor "mhdmodes/nmode=0 driver/reconstruction=donor_cell" "entropy mode in 2D, Donor Cell reconstruction"
-conv_2d entropy_mc "mhdmodes/nmode=0 driver/reconstruction=linear_mc" "entropy mode in 2D, linear/MC reconstruction"
-conv_2d entropy_vl "mhdmodes/nmode=0 driver/reconstruction=linear_vl" "entropy mode in 2D, linear/VL reconstruction"
-=======
 # Doesn't converge as it gets the propagation speed slightly wrong...
 #conv_2d entropy_donor "mhdmodes/nmode=0 driver/reconstruction=donor_cell" "entropy mode in 2D, Donor Cell reconstruction"
 conv_2d entropy_mc "mhdmodes/nmode=0 driver/reconstruction=linear_mc" "entropy mode in 2D, linear/MC reconstruction"
 # Converges at -1.8, which is below tolerance for the other schemes
 #conv_2d entropy_vl "mhdmodes/nmode=0 driver/reconstruction=linear_vl" "entropy mode in 2D, linear/VL reconstruction"
->>>>>>> 2a8b2b15
 conv_2d entropy_weno "mhdmodes/nmode=0 driver/reconstruction=weno5" "entropy mode in 2D, WENO reconstruction"
 conv_2d entropy_weno_lin "mhdmodes/nmode=0 driver/reconstruction=weno5_linear" "entropy mode in 2D, WENO linearized reconstruction"
 conv_2d entropy_ppm "mhdmodes/nmode=0 driver/reconstruction=ppm" "entropy mode in 2D, PPM reconstruction"
