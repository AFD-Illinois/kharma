#!/bin/bash
set -euo pipefail

BASE=../..

# Most of the point of this one is exercising all 3D of transport
# TODO any interesting 2d/1d tests?

conv_3d() {
    for res in 16 24 32 48
    do
      # Eight blocks
      half=$(( $res / 2 ))
      $BASE/run.sh -i $BASE/pars/mhdmodes.par debug/verbose=1 \
                      parthenon/mesh/nx1=$res parthenon/mesh/nx2=$res parthenon/mesh/nx3=$res \
                      parthenon/meshblock/nx1=$half parthenon/meshblock/nx2=$half parthenon/meshblock/nx3=$half \
                      $2
        mv mhdmodes.out0.00000.phdf mhd_3d_${res}_start_${1}.phdf
        mv mhdmodes.out0.final.phdf mhd_3d_${res}_end_${1}.phdf
    done
}
conv_2d() {
    for res in 32 64 128 256
    do
      # Four blocks
      half=$(( $res / 2 ))
<<<<<<< HEAD
      $BASE/run.sh -i $BASE/pars/mhdmodes.par parthenon/mesh/nx1=$res parthenon/mesh/nx2=$res parthenon/mesh/nx3=1 \
                                           parthenon/meshblock/nx1=$half parthenon/meshblock/nx2=$half parthenon/meshblock/nx3=1 \
                                           mhdmodes/dir=3 $2
=======
      $BASE/run.sh -i $BASE/pars/mhdmodes.par debug/verbose=1 mhdmodes/dir=3 \
                      parthenon/mesh/nx1=$res parthenon/mesh/nx2=$res parthenon/mesh/nx3=1 \
                      parthenon/meshblock/nx1=16 parthenon/meshblock/nx2=16 parthenon/meshblock/nx3=1 \
                      $2
>>>>>>> e883bb6e
        mv mhdmodes.out0.00000.phdf mhd_2d_${res}_start_${1}.phdf
        mv mhdmodes.out0.final.phdf mhd_2d_${res}_end_${1}.phdf
    done
}
conv_1d() {
    for res in 64 128 256 512
    do
      # Eight blocks
      eighth=$(( $res / 8 ))
      $BASE/run.sh -i $BASE/pars/mhdmodes.par debug/verbose=1 mhdmodes/dir=3 \
                      parthenon/mesh/nx1=$res parthenon/mesh/nx2=1 parthenon/mesh/nx3=1 \
                      parthenon/meshblock/nx1=$eighth parthenon/meshblock/nx2=1 parthenon/meshblock/nx3=1 \
                      $2
        mv mhdmodes.out0.00000.phdf mhd_1d_${res}_start_${1}.phdf
        mv mhdmodes.out0.final.phdf mhd_1d_${res}_end_${1}.phdf
    done
}

# These 3 double as a demo of why WENO is great
conv_3d entropy mhdmodes/nmode=0
conv_3d entropy_mc "mhdmodes/nmode=0 GRMHD/reconstruction=linear_mc"
conv_3d entropy_vl "mhdmodes/nmode=0 GRMHD/reconstruction=linear_vl"
# Other modes don't benefit, exercise WENO most since we use it
conv_3d slow mhdmodes/nmode=1
conv_3d alfven mhdmodes/nmode=2
conv_3d fast mhdmodes/nmode=3

# 2D modes use small blocks, could pick up some problems at MPI ranks >> 1
# Currently very slow, plus modes are incorrect
#conv_2d fast2d mhdmodes/nmode=3<|MERGE_RESOLUTION|>--- conflicted
+++ resolved
@@ -24,16 +24,10 @@
     do
       # Four blocks
       half=$(( $res / 2 ))
-<<<<<<< HEAD
-      $BASE/run.sh -i $BASE/pars/mhdmodes.par parthenon/mesh/nx1=$res parthenon/mesh/nx2=$res parthenon/mesh/nx3=1 \
-                                           parthenon/meshblock/nx1=$half parthenon/meshblock/nx2=$half parthenon/meshblock/nx3=1 \
-                                           mhdmodes/dir=3 $2
-=======
       $BASE/run.sh -i $BASE/pars/mhdmodes.par debug/verbose=1 mhdmodes/dir=3 \
                       parthenon/mesh/nx1=$res parthenon/mesh/nx2=$res parthenon/mesh/nx3=1 \
                       parthenon/meshblock/nx1=16 parthenon/meshblock/nx2=16 parthenon/meshblock/nx3=1 \
                       $2
->>>>>>> e883bb6e
         mv mhdmodes.out0.00000.phdf mhd_2d_${res}_start_${1}.phdf
         mv mhdmodes.out0.final.phdf mhd_2d_${res}_end_${1}.phdf
     done
