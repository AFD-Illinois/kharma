--- conflicted
+++ resolved
@@ -29,23 +29,6 @@
 		usecols=(0,1,3), unpack=True)
 		
 		# load code data
-<<<<<<< HEAD
-		dfile = h5py.File('emhd_2d_{}_end_emhd2d_weno.h5'.format(res), 'r')
-		
-		rho       = np.squeeze(dfile['prims'][Ellipsis,0][()])
-		uu        = np.squeeze(dfile['prims'][Ellipsis,1][()])
-		dP_tilde  = np.squeeze(dfile['prims'][Ellipsis,9][()])
-
-		t   = dfile['t'][()]
-		gam = dfile['header/gam'][()]
-		higher_order_terms = dfile['header/higher_order_terms'][()].decode('UTF-8')
-
-    # compute dP
-		if higher_order_terms=="TRUE":
-			print("Res: "+str(res)+"; higher order terms enabled")
-			tau      = 30.
-			eta      = 0.01
-=======
 		dump = pyharm.load_dump("emhd_2d_{}_end_emhd2d_weno.phdf".format(res))
 		
 		params    = dump.params
@@ -62,7 +45,6 @@
     # compute dP
 		if higher_order_terms=="true":
 			print("Res: "+str(res)+"; higher order terms enabled")
->>>>>>> 47d23c34
 			P        = (gam - 1.) * uu
 			Theta    = P / rho
 			nu_emhd  = eta / rho
@@ -77,10 +59,6 @@
 
 	# MEASURE CONVERGENCE
 	L1 = np.array(L1)
-<<<<<<< HEAD
-	print(L1)
-=======
->>>>>>> 47d23c34
 	powerfits = [0.,]*NVAR
 	fail = 0
 	for k in range(NVAR):
