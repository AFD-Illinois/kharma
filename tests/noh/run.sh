#!/bin/bash
set -euo pipefail

# Bash script to run 1D Noh shock test

# Set paths
KHARMADIR=../..

exit_code=0

noh_test() {
<<<<<<< HEAD
    ALL_RES="64,128,256,512,1024,2048"
    for res in 64 128 256 512 1024 2048
=======
    ALL_RES="128,256,512,1024"
    for res in 64 128 256 512 1024
>>>>>>> 4c535027
    do
        eighth=$(($res / 8))
        $KHARMADIR/run.sh -i $KHARMADIR/pars/electrons/noh.par debug/verbose=1 parthenon/output0/dt=1000 \
                            electrons/gamma_e=1.666667 \
                            parthenon/mesh/nx1=$res parthenon/meshblock/nx1=$eighth \
                            >log_noh_${res}.txt 2>&1

        cp noh.out0.final.phdf noh.out0.final.res$res.phdf
    done
    check_code=0
    python check.py . . $ALL_RES 1.666667 || check_code=$?
    if [[ $check_code != 0 ]]; then
        echo Noh shock test FAIL: $check_code
        exit_code=1
    else
        echo Noh shock test success
    fi
}

noh_test

exit $exit_code<|MERGE_RESOLUTION|>--- conflicted
+++ resolved
@@ -9,13 +9,8 @@
 exit_code=0
 
 noh_test() {
-<<<<<<< HEAD
-    ALL_RES="64,128,256,512,1024,2048"
-    for res in 64 128 256 512 1024 2048
-=======
     ALL_RES="128,256,512,1024"
     for res in 64 128 256 512 1024
->>>>>>> 4c535027
     do
         eighth=$(($res / 8))
         $KHARMADIR/run.sh -i $KHARMADIR/pars/electrons/noh.par debug/verbose=1 parthenon/output0/dt=1000 \
