# Continuous Integration testing for KHARMA
# a.k.a did we break the basics?
# This version run on LANL Darwin
# See .gitlab-ci-docker.yml for a generic version,
# which can be run on any Docker runner w/GPUs

variables:
  GIT_SUBMODULE_STRATEGY: recursive
  SCHEDULER_PARAMETERS: "-N 1 --qos=debug -p volta-x86"
  HOST_ARCH: HSW
  NPROC: ""
  OMP_NUM_THREADS: 28
  OMP_PROC_BIND: "false"
  MPI_EXE: mpirun
  MPI_NUM_PROCS: 2
  HTTP_PROXY: http://proxyout.lanl.gov:8080
  http_proxy: http://proxyout.lanl.gov:8080
  HTTPS_PROXY: http://proxyout.lanl.gov:8080
  https_proxy: http://proxyout.lanl.gov:8080
  NO_PROXY: lanl.gov,localhost,127.0.0.1,0.0.0.0,::1
  no_proxy: lanl.gov,localhost,127.0.0.1,0.0.0.0,::1

### DEFAULT TEST BEHAVIOR ###
default:
  tags:
    - darwin-slurm-shared
  # Load Python
  before_script:
    - module load miniconda3

  # Always keep logs and plots.  Results should be printed to console!
  artifacts:
    when: always
    paths:
      - tests/*/*.png
      - tests/*/*.txt

# Tests can be executed in parallel,
# but be careful about GPU arch
stages:
  - build
  - tests

# Default rules
.default-rules:
  rules:
    - if: $CI_COMMIT_BRANCH == "dev"
      when: always
    - when: manual
  allow_failure: false

# Build, obviously overrides script/artifacts
build:
  extends: .default-rules
  stage: build
  before_script:
    - echo "Skipping pyharm install in build."
  script:
    - export PREFIX_PATH=$PWD/external/hdf5
    - ./make.sh clean cuda hdf5 volta
  artifacts:
    paths:
      - kharma.*
      - make_args

<<<<<<< HEAD
# Run all tests in parallel
tests:
  extends: .default-rules
=======
bondi:
  stage: tests
  script:
    - cd tests/bondi
    - ./run.sh

mhdmodes:
  stage: tests
  script:
    - cd tests/mhdmodes
    - ./run.sh

emhdmodes:
  stage: tests
  script:
    - cd tests/emhdmodes
    - ./run.sh

bondi_viscous:
  stage: tests
  script:
    - cd tests/bondi_viscous
    - ./run.sh

noh:
>>>>>>> 47d23c34
  stage: tests
  script:
    - cd tests/$TEST
    - ./run.sh
  parallel:
    matrix:
      - TEST: [bondi, bz_monopole, emhdmodes, mhdmodes, noh, regrid, reinit, restart, tilt_init, torus_sanity]
<|MERGE_RESOLUTION|>--- conflicted
+++ resolved
@@ -63,41 +63,13 @@
       - kharma.*
       - make_args
 
-<<<<<<< HEAD
 # Run all tests in parallel
 tests:
   extends: .default-rules
-=======
-bondi:
-  stage: tests
-  script:
-    - cd tests/bondi
-    - ./run.sh
-
-mhdmodes:
-  stage: tests
-  script:
-    - cd tests/mhdmodes
-    - ./run.sh
-
-emhdmodes:
-  stage: tests
-  script:
-    - cd tests/emhdmodes
-    - ./run.sh
-
-bondi_viscous:
-  stage: tests
-  script:
-    - cd tests/bondi_viscous
-    - ./run.sh
-
-noh:
->>>>>>> 47d23c34
   stage: tests
   script:
     - cd tests/$TEST
     - ./run.sh
   parallel:
     matrix:
-      - TEST: [bondi, bz_monopole, emhdmodes, mhdmodes, noh, regrid, reinit, restart, tilt_init, torus_sanity]
+      - TEST: [bondi, bondi_viscous, bz_monopole, emhdmodes, mhdmodes, noh, regrid, reinit, restart, tilt_init, torus_sanity]
