#!/usr/bin/env python

# This runs a "multi-zone" KHARMA sequence
# See --help

import os
import sys
import click
import glob
import subprocess
import pickle

import numpy as np
import h5py

import pyharm

def format_args(args):
    """Format a dict in var=val format for Parthenon"""
    arg_list = []
    for key in args.keys():
        arg_list += [key+"={}".format(args[key]).lower()]
    return arg_list


def calc_runtime(r_out, r_b):
    """r/v where v=sqrt(v_ff**2+c_s**2)"""
    #return r_out/np.sqrt(1./r_out + 1./r_b)
    return np.power(min(r_out,r_b),3./2)

def data_dir(n):
    """Data directory naming scheme"""
    return "{:05d}".format(n)

@click.command()
# Run parameters
@click.option('--nx1', default=64, help="1-Run radial resolution")
@click.option('--nx2', default=64, help="1-Run theta resolution")
@click.option('--nx3', default=64, help="1-Run phi resolution")
@click.option('--nx1_mb', default=64, help="1-Run radial block resolution")
@click.option('--nx2_mb', default=32, help="1-Run theta block resolution")
@click.option('--nx3_mb', default=32, help="1-Run phi block resolution")
@click.option('--nzones', default=8, help="Total number of zones (annuli)")
@click.option('--base', default=8, help="Exponent base for annulus sizes")
@click.option('--nruns', default=3000, help="Total number of runs to perform")
@click.option('--spin', default=0.0, help="BH spin")
@click.option('--bz', default=0.0, help="B field Z component. Zero for no field")
@click.option('--tlim', default=None, help="Enforce a specific tlim for every run (for testing)")
@click.option('--nlim', default=-1, help="Consistent max number of steps for each run")
@click.option('--r_b', default=1.e5, help="Bondi radius. None chooses based on nzones")
@click.option('--jitter', default=0.0, help="Proportional jitter to apply to starting state. Default 10% w/B field")
# Flags and options
@click.option('--kharma_bin', default="kharma.cuda", help="Name (not path) of KHARMA binary to run")
@click.option('--kharma_args', default="", help="Arguments for KHARMA run.sh")
@click.option('--short_t_out', is_flag=True, help="Use shorter outermost annulus")
@click.option('--restart', is_flag=True, help="Restart from most recent run parameters")
@click.option('--parfile', default=None, help="Parameter filename")
@click.option('--gizmo', is_flag=True, help="Start from GIZMO data")
@click.option('--gizmo_fname', default="../gizmo_data.txt", help="Filename of GIZMO data")
@click.option('--ext_g', is_flag=True, help="Include external gravity")
# Don't use this
@click.option('--start_time', default=0.0, help="Starting time. Only use if you know what you're doing.")
def run_multizone(**kwargs):
    """This script runs a "multi-zone" KHARMA sequence.
    The idea is to divide a large domain (~1e8M radius) into several "zones,"
    then evolve them one at a time while keeping the others constant.
    This allows recovering long-term steady-state behavior quickly, by evolving each
    "zone" on its own timescale.
    Each run takes the final state of the last run, expands the domain inward or outward, and
    evolves the resulting domain/state.
    
    This mode now supports magnetic fields, arbitrary overlaps and coordinates, and other niceties.
    """
    # We're kept in a script subdirectory in kharma/
    mz_dir = os.path.dirname(os.path.realpath(__file__))
    # parent
    kharma_dir = mz_dir+"/../../.."
    # Get our name from the working dir
    run_name = os.getcwd().split("/")[-1]

    # Assign initial arguments, based on either:
    # 1. Loading last-started run when restarting
    # 2. Computing arguments from kwargs if beginning fresh
    if kwargs['restart']:
        # Crude, but I need to know what was passed to override on restore
        kwargs_save = {}
        for arg in [a.replace("-","").split("=")[0] for a in sys.argv[1:] if "-" in a]:
            kwargs_save[arg] = kwargs[arg]
        restart_file = open('restart.p', 'rb')
        kwargs = {**kwargs, **pickle.load(restart_file)}
        args = pickle.load(restart_file)
        restart_file.close()
        for arg in kwargs_save.keys():
            if 'nlim' not in arg: # can change nlim from previous run
                kwargs[arg] = kwargs_save[arg]
        args['parthenon/time/nlim'] = kwargs['nlim']
    else:
        # First run arguments
        base = kwargs['base']
        args = {}
        args['parthenon/job/problem_id'] = "bondi"
        args['resize_restart/base'] = base
        args['resize_restart/nzone'] = kwargs['nzones']
        args['resize_restart/iteration'] = 1
        kwargs['start_run'] = 0

        turn_around = kwargs['nzones'] - 1
        args['coordinates/r_out'] = base**(turn_around+2)
        args['coordinates/r_in'] = base**turn_around
        # Initialize half-vacuum, unless it's the first GIZMO run
        if kwargs['gizmo']:
            args['bondi/r_shell'] = args['coordinates/r_in']
        else:
            args['bondi/r_shell'] = base**(turn_around+2)/2.

        # bondi & vacuum parameters
        # TODO derive these from r_b or gizmo
        if kwargs['nzones'] == 3 or kwargs['nzones'] == 6:
            kwargs['r_b'] = 256
            logrho = -4.13354231
            log_u_over_rho = -2.57960521
        elif kwargs['nzones'] == 4:
            kwargs['r_b'] = 256
            logrho = -4.200592800419657
            log_u_over_rho = -2.62430556
        elif kwargs['gizmo']:
            kwargs['r_b'] = 1e5
            logrho = -7.80243572
            log_u_over_rho = -5.34068635
        else:
            kwargs['r_b'] = 1e5
            logrho = -8.2014518
            log_u_over_rho = -5.2915149
        args['bondi/vacuum_logrho'] = logrho
        args['bondi/vacuum_log_u_over_rho'] = log_u_over_rho
        args['bondi/rs'] = np.sqrt(float(kwargs['r_b']))
<<<<<<< HEAD
        args['bondi/ur_frac'] = 0.
=======
        args['bondi/ur_frac'] = 0
>>>>>>> 5fe6051b

        # B field additions
        if kwargs['bz'] != 0.0:
            # Set a field to initialize with 
            args['b_field/type'] = "r1s2" #"vertical"
            args['b_field/solver'] = "flux_ct"
            args['b_field/bz'] = kwargs['bz']
            # Compress coordinates to save time
            if kwargs['nx1'] >= 128:
                args['coordinates/transform'] = "fmks"
                args['coordinates/mks_smooth'] = 0.
                args['coordinates/poly_xt'] = 0.8
                args['coordinates/poly_alpha'] = 16
            else:
                args['coordinates/transform'] = "mks"
                args['coordinates/hslope'] = 0.3
            # Enable the floors
            args['floors/disable_floors'] = False
            # And modify a bunch of defaults
            # Assume we will always want jitter if we have B unless a 2D problem
            if kwargs['jitter'] == 0.0 and kwargs['nx3']>1 :
                kwargs['jitter'] = 0.1
            # Lower the cfl condition in B field
            args['GRMHD/cfl'] = 0.5

        # Parameters directly from defaults/cmd
        args['perturbation/u_jitter'] = kwargs['jitter']
        args['coordinates/a'] = kwargs['spin']
        args['coordinates/ext_g'] = kwargs['ext_g']
        args['bondi/use_gizmo'] = kwargs['gizmo']
        args['gizmo_shell/datfn'] = kwargs['gizmo_fname']
        args['parthenon/time/nlim'] = kwargs['nlim']
        # Mesh size
        args['parthenon/mesh/nx1'] = kwargs['nx1']
        args['parthenon/mesh/nx2'] = kwargs['nx2']
        args['parthenon/mesh/nx3'] = kwargs['nx3']
        args['parthenon/meshblock/nx1'] = kwargs['nx1_mb']
        args['parthenon/meshblock/nx2'] = kwargs['nx2_mb']
        args['parthenon/meshblock/nx3'] = kwargs['nx3_mb']

    # Any derived parameters once we've loaded args/kwargs
    # Default parameters are in mz_dir
    if kwargs['parfile'] is None:
        kwargs['parfile'] = mz_dir+"/multizone.par"

    stop = False
    # Iterate, starting with the default args and updating as we go
    for run_num in np.arange(kwargs['start_run'], kwargs['nruns']):
        # run times for each annulus
        r_out = args['coordinates/r_out']
        r_b = float(kwargs['r_b'])
        base = args['resize_restart/base']
        outermost_zone = 2 * (kwargs['nzones'] - 1)
        if kwargs['tlim'] is None:
            # Calculate free-fall time
            if kwargs['short_t_out'] and run_num % outermost_zone == 0:
                runtime = calc_runtime(r_out/base, r_b)
                print("SHORT_T_OUT @ RUN # {}: r_out={:.4g}, but next largest annulus r_out={:.4g} used for the runtime".format(run_num, r_out, r_out/base))
            else:
                runtime = calc_runtime(r_out, r_b)
            # B field runs use half this
            if kwargs['bz'] != 0.0:
                runtime /= np.power(base,3./2)*2
        else:
            runtime = float(kwargs['tlim'])

        tlim = kwargs['start_time'] + runtime
        tlim_max = 500.*np.power(r_b,3./2.)
        if tlim > tlim_max:
            stop = True
        args['parthenon/time/tlim'] = tlim #min(kwargs['start_time'] + runtime,10.*np.power(r_b,3./2))

        # Output timing (TODO make options)
        args['parthenon/output0/dt'] = max((runtime/4.), 1e-7)
        args['parthenon/output1/dt'] = max((runtime/2.), 1e-7)
        args['parthenon/output2/dt'] = runtime/10 #0.

        # Start any future run from this point
        kwargs['start_run'] = run_num

        # Now that we've determined all parameters, save them as used
        restart_file = open('restart.p', 'wb')
        pickle.dump(kwargs, restart_file)
        pickle.dump(args, restart_file)
        restart_file.close()
        # And print them
        print(run_name+": iter {}, run {} : radius {:.4g} to {:.4g}, time {:.4g} to {:.4g}".format(
                args['resize_restart/iteration'], run_num,
                args['coordinates/r_in'], args['coordinates/r_out'],
                kwargs['start_time'], args['parthenon/time/tlim']))

        ddir = data_dir(run_num)
        os.makedirs(ddir, exist_ok=True)
        fout = open(ddir+"/kharma.log", "w")
        if kwargs['kharma_bin'] not in ["", "kharma.cuda"]:
            kharma_bin_arg = ["-b", kwargs['kharma_bin']]
        else:
            kharma_bin_arg = []
        ret_obj = subprocess.run([kharma_dir+"/run.sh"] + kharma_bin_arg +
                      ["-i", kwargs['parfile'], "-d", ddir] + format_args(args),
                      stdout=fout, stderr=subprocess.STDOUT)
        fout.close()

        # Don't continue (& save restart data, etc) if KHARMA returned error
        if ret_obj.returncode != 0:
            print("KHARMA returned error: {}. Exiting.".format(ret_obj.returncode))
            exit(-1)
        if stop:
            print("tlim max reached!")
            break

        # Update parameters for the next pass
        # This updates both kwargs (start_time) and args (coordinates, dt, iteration #, fnames)
        update_args(run_num, kwargs, args)


def update_args(run_num, kwargs, args):
    # Update the dictionary of args to prepare for the *next* run (run_num+1).
    # Called after the first run is finished, and after each run subsequently

    # We'll always be restarting after the first run
    args['parthenon/job/problem_id']="resize_restart_kharma"

    # Filename to restart from
    fname_dir = "{:05d}".format(run_num)
    fname=glob.glob(fname_dir+"/*final.rhdf")[0]
    # Get start_time, ncycle, dt from previous run
    kwargs['start_time'] = pyharm.io.get_dump_time(fname)
    d = pyharm.load_dump(fname)
    iteration  = d['iteration']
    last_r_out = d['r_out']
    last_r_in = d['r_in']
    del d
    # TODO read all of Params/Info in pyharm
    f = h5py.File(fname, 'r')
    dt_last = f['Params'].attrs['Globals/dt_last']
    f.close()

    # Increment iteration count when we just finished the outermost zone
    if run_num > 0 and run_num % (kwargs['nzones'] - 1) == 0:
        iteration += 1
    args['resize_restart/iteration'] = iteration

    # Are we moving inward?
    out_to_in=(-1)**(1+iteration) # if iteration odd, out_to_in=1, if even, out_to_in=-1
    # if out_to_in > 0:
    #   print("Moving inward:")
    # else:
    #   print("Moving outward:")

    # Choose timestep and radii for the next run: smaller/larger as we step in/out
    args['parthenon/time/dt'] = max(dt_last * kwargs['base']**(-3./2.*out_to_in) / 4, 1e-5)
    if out_to_in > 0:
        args['coordinates/r_out'] = last_r_out / kwargs['base']
        args['coordinates/r_in'] = last_r_in / kwargs['base']
    else:
        args['coordinates/r_out'] = last_r_out * kwargs['base']
        args['coordinates/r_in'] = last_r_in * kwargs['base']

    # Get filename to fill in the rest that fname doesn't cover
    if run_num + 1 < kwargs['nzones']:
        fname_fill = "none"
    else:
        # TODO explain why this number is correct
        fname_fill_dir = data_dir(2 * (iteration - 1) * (kwargs['nzones'] - 1) - (run_num + 1))
        fname_fill = glob.glob(fname_fill_dir+"/*final.rhdf")[0]
    args['resize_restart/fname'] = fname
    args['resize_restart/fname_fill'] = fname_fill

if __name__=="__main__":
  run_multizone()<|MERGE_RESOLUTION|>--- conflicted
+++ resolved
@@ -134,11 +134,7 @@
         args['bondi/vacuum_logrho'] = logrho
         args['bondi/vacuum_log_u_over_rho'] = log_u_over_rho
         args['bondi/rs'] = np.sqrt(float(kwargs['r_b']))
-<<<<<<< HEAD
-        args['bondi/ur_frac'] = 0.
-=======
         args['bondi/ur_frac'] = 0
->>>>>>> 5fe6051b
 
         # B field additions
         if kwargs['bz'] != 0.0:
