--- conflicted
+++ resolved
@@ -4,12 +4,17 @@
 # Used to decide flags and call cmake
 # TODO autodetection would be fun here, Parthenon may do some in future too.
 
+# Set the correct compiler on Fedora machines
+if [[ $(hostname) == "toolbox" ]]; then
+  export NVCC_WRAPPER_DEFAULT_COMPILER=cuda-g++
+fi
+
 # Make conda go away.  Bad libraries. Bad.
 source deactivate
 echo $(which python)
 
 if command -v cmake3 > /dev/null 2>&1; then
-  source scl_source enable devtoolset-8
+  # Then we're on Darwin.  Don't bother with Intel
   CMAKE=cmake3
   CC_NATIVE=gcc
   CXX_NATIVE=g++
@@ -50,15 +55,8 @@
     -DCMAKE_BUILD_TYPE=$TYPE \
     -DCMAKE_PREFIX_PATH=/usr/lib64/mpich \
     -DPAR_LOOP_LAYOUT="MANUAL1D_LOOP" \
-<<<<<<< HEAD
     -DPAR_LOOP_INNER_LAYOUT="TVR_INNER_LOOP" \
     -DBUILD_TESTING=OFF \
-=======
-    -DPAR_LOOP_INNER_LAYOUT="SIMDFOR_INNER_LOOP" \
-    -DENABLE_UNIT_TESTS=OFF \
-    -DENABLE_INTEGRATION_TESTS=OFF \
-    -DENABLE_REGRESSION_TESTS=OFF \
->>>>>>> 0946faa8
     -DENABLE_EXAMPLES=OFF \
     -DPARTHENON_DISABLE_MPI=OFF \
     -DPARTHENON_NGHOST=4 \
