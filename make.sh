#!/bin/bash

# Make script for KHARMA
# Used to set sensible default flags and call cmake/make
# Usage:
# ./make.sh [option1] [option2]
#
# clean: BUILD by re-running cmake, restarting the make process from nothing.
#        That is, "./make.sh clean" == "make clean" + "make"
#        Always use 'clean' when switching Release<->Debug or OpenMP<->CUDA
# cuda:  Build for GPU with CUDA
# sycl:  Build for GPU with SYCL
# hip:   Build for GPU with HIP
# debug: Configure with debug flags: mostly array bounds checks
#        Note, though, many sanity checks during the run are
#        actually *runtime* parameters e.g. verbose, flag_verbose, etc
# trace: Configure with execution tracing: print at the beginning and end
#        of most host-side function calls during a step
# hdf5:  Download & compile HDF5, rather than looking for a system version
# cleanhdf5:  Reconfigure HDF5 from scratch, rather than just recompiling
# nompi:      Disable MPI and don't search/link it
# noimplicit: Disable implicit solver, avoids pulling in Kokkos-kernels
# nocleanup:  Disable magnetic field cleaning code for resizing, avoids
#             pulling in some unofficial Parthenon code.
# Many machine files have additional options, check machines/machinename.sh

# Make processes to use
# Set conservatively as nvcc/nvc++ uses a *lot* of memory
# Set in environment or override in machine file
NPROC=${NPROC:-8}

### Load basic stuff ###
HOST=$(hostname -f)
if [ -z $HOST ]; then
  HOST=$(hostname)
fi
ARGS="$*"
SOURCE_DIR=$(dirname "$(readlink -f "$0")")

# A machine config in .config overrides our defaults
if [ -f $HOME/.config/kharma.sh ]; then
  source $HOME/.config/kharma.sh
else
  for machine in $SOURCE_DIR/machines/*.sh
  do
    source $machine
  done
fi

# Default to compiling for the host architecture
# Always better to specify, though, for cross-compile/older Kokkos support
EXTRA_FLAGS="-DKokkos_ARCH_${HOST_ARCH:-NATIVE}=ON $EXTRA_FLAGS"

# Kokkos does *not* support compiling for multiple devices!
# But if they ever do, you can separate a list of DEVICE_ARCH
# with commas.
if [[ -v DEVICE_ARCH ]]; then
  readarray -t arch_array < <(awk -F',' '{ for( i=1; i<=NF; i++ ) print $i }' <<<"$DEVICE_ARCH")
  for arch in "${arch_array[@]}"; do
    EXTRA_FLAGS="-DKokkos_ARCH_${arch}=ON $EXTRA_FLAGS"
  done
fi
if [[ "$ARGS" == *"trace"* ]]; then
  EXTRA_FLAGS="-DKHARMA_TRACE=1 $EXTRA_FLAGS"
fi
if [[ "$ARGS" == *"nompi"* ]]; then
  EXTRA_FLAGS="-DKHARMA_DISABLE_MPI=1 $EXTRA_FLAGS"
fi
if [[ "$ARGS" == *"noimplicit"* ]]; then
  EXTRA_FLAGS="-DKHARMA_DISABLE_IMPLICIT=1 $EXTRA_FLAGS"
fi
<<<<<<< HEAD
#if [[ "$ARGS" == *"nocleanup"* ]]; then
EXTRA_FLAGS="-DKHARMA_DISABLE_CLEANUP=1 $EXTRA_FLAGS"
#fi
=======
if [[ "$ARGS" == *"nocleanup"* ]]; then
  EXTRA_FLAGS="-DKHARMA_DISABLE_CLEANUP=1 $EXTRA_FLAGS"
fi
if [[ "$ARGS" == *"split_implicit"* ]]; then
  EXTRA_FLAGS="-DKHARMA_SPLIT_IMPLICIT_SOLVE=1 $EXTRA_FLAGS"
fi
>>>>>>> 16f3871f

### Enivoronment Prep ###
if [[ "$(which python3 2>/dev/null)" == *"conda"* ]]; then
  echo "make.sh note:"
  echo "It looks like you have Anaconda loaded."
  echo "This is usually okay, but double-check the line 'Found MPI_CXX:' below!"
  echo
fi
# Save arguments if we've changed them
# Used in run.sh for loading the same modules/etc.
if [[ "$ARGS" == *"clean"* ]]; then
  echo "$ARGS" > $SOURCE_DIR/make_args
fi
# Choose configuration
if [[ "$ARGS" == *"debug"* ]]; then
  TYPE=Debug
else
  TYPE=Release
fi

### Set KHARMA Flags ###
SCRIPT_DIR=$( dirname "$0" )
cd $SCRIPT_DIR
SCRIPT_DIR=$PWD

# Generally best to set CXX_NATIVE yourself if you want to be sure,
# but we try to be smart about loading the most specific/advanced/
# capable compiler available in PATH.
if [[ -z "$CXX_NATIVE" ]]; then
  # If Cray environment is loaded, use their wrappers
  if which CC >/dev/null 2>&1; then
    CXX_NATIVE=CC
    C_NATIVE=cc
    # Don't set an OMP flag to use
    # This could call through to any compiler, & sometimes (Frontier)
    # we want no OpenMP at all
  # Prefer Intel oneAPI compiler over legacy, both over generic
  elif which icpx >/dev/null 2>&1; then
    CXX_NATIVE=icpx
    C_NATIVE=icx
    OMP_FLAG="-fiopenmp"
  elif which icpc >/dev/null 2>&1; then
    CXX_NATIVE=icpc
    C_NATIVE=icc
    OMP_FLAG="-qopenmp"
  # Prefer NVHPC over generic compilers
  elif which nvc++ >/dev/null 2>&1; then
    CXX_NATIVE=nvc++
    C_NATIVE=nvc
    OMP_FLAG="-mp"
  # Maybe we overwrote 'c++' to point to something
  # Usually this is GCC on Linux systems, which is fine
  elif which cpp >/dev/null 2>&1; then
    CXX_NATIVE=c++
    C_NATIVE=cc
    OMP_FLAG="-fopenmp"
  # Otherwise, trusty system GCC
  else
    CXX_NATIVE=g++
    C_NATIVE=gcc
    OMP_FLAG="-fopenmp"
  fi
  # clang/++ will never be used automatically;
  # blame Apple, who don't support OpenMP
fi
# Disable OpenMP for HIP compiles, it gets confused
# and thinks we want to use OMP 5.0 offload stuff
if [[ "$ARGS" != *"hip"* ]]; then
  export CXXFLAGS="$OMP_FLAG $CXXFLAGS"
fi

# Set compilers
# Options are named different so we can override w/wrapper for CUDA
export CXX="$CXX_NATIVE"
export CC="$C_NATIVE"

# CUDA loop options: MANUAL1D_LOOP > MDRANGE_LOOP, TPTTR_LOOP & TPTTRTVR_LOOP don't compile
# Inner loop must be TVR_INNER_LOOP
# OpenMP loop options for KNL:
# Outer: SIMDFOR_LOOP;MANUAL1D_LOOP;MDRANGE_LOOP;TPTTR_LOOP;TPTVR_LOOP;TPTTRTVR_LOOP
# Inner: SIMDFOR_INNER_LOOP;TVR_INNER_LOOP
if [[ "$ARGS" == *"sycl"* ]]; then
  OUTER_LAYOUT="MANUAL1D_LOOP"
  INNER_LAYOUT="TVR_INNER_LOOP"
  ENABLE_OPENMP="ON"
  ENABLE_CUDA="OFF"
  ENABLE_SYCL="ON"
  ENABLE_HIP="OFF"
elif [[ "$ARGS" == *"hip"* ]]; then
  OUTER_LAYOUT="MANUAL1D_LOOP"
  INNER_LAYOUT="TVR_INNER_LOOP"
  ENABLE_OPENMP="OFF"
  ENABLE_CUDA="OFF"
  ENABLE_SYCL="OFF"
  ENABLE_HIP="ON"
elif [[ "$ARGS" == *"cuda"* ]]; then
  export CXX="$SCRIPT_DIR/bin/nvcc_wrapper"
  if [[ "$ARGS" == *"wrapper_dryrun"* ]]; then
    export CXXFLAGS="-dryrun $CXXFLAGS"
    echo "Dry-running the nvcc wrapper with $CXXFLAGS"
  fi
  export NVCC_WRAPPER_DEFAULT_COMPILER="$CXX_NATIVE"
  OUTER_LAYOUT="MANUAL1D_LOOP"
  INNER_LAYOUT="TVR_INNER_LOOP"
  ENABLE_OPENMP="ON"
  ENABLE_CUDA="ON"
  ENABLE_SYCL="OFF"
  ENABLE_HIP="OFF"
elif [[ "$ARGS" == *"nvc++"* ]]; then
  OUTER_LAYOUT="MANUAL1D_LOOP"
  INNER_LAYOUT="TVR_INNER_LOOP"
  ENABLE_OPENMP="ON"
  ENABLE_CUDA="ON"
  ENABLE_SYCL="OFF"
  ENABLE_HIP="OFF"
else
  OUTER_LAYOUT="MDRANGE_LOOP"
  INNER_LAYOUT="SIMDFOR_INNER_LOOP"
  ENABLE_OPENMP="ON"
  ENABLE_CUDA="OFF"
  ENABLE_SYCL="OFF"
  ENABLE_HIP="OFF"
fi

# Allow for a custom linker program, but use CXX by
# default as system linker may be older/incompatible
if [[ -v LINKER ]]; then
  EXTRA_FLAGS="$EXTRA_FLAGS -DCMAKE_LINKER=$LINKER"
fi
if [[ "$ARGS" == *"special_link_line"* ]]; then
  EXTRA_FLAGS="$EXTRA_FLAGS -DCMAKE_CXX_LINK_EXECUTABLE='<CMAKE_LINKER> <FLAGS> <CMAKE_CXX_LINK_FLAGS> <LINK_FLAGS> <OBJECTS> -o <TARGET> <LINK_LIBRARIES>'"
fi

# Avoid warning on nvcc pragmas Intel doesn't like
if [[ $CXX == "icpc" ]]; then
  export CXXFLAGS="-Wno-unknown-pragmas $CXXFLAGS"
fi
# Avoid icpx's astonishing DEFAULT -ffast-math
if [[ $CXX == "icpx" ]]; then
  export CXXFLAGS="-fno-fast-math $CXXFLAGS"
fi

### Build HDF5 ###
# If we're building HDF5, do it after we set *all flags*
if [[ "$ARGS" == *"hdf5"* && "$ARGS" == *"clean"* && "$ARGS" != *"dryrun"* ]]; then
  H5VER=1.14.2
  H5VERU=1_14_2

  cd external
  # Allow complete reconfigure (for switching compilers, takes longer)
  if [[ "$ARGS" == *"cleanhdf5"* ]]; then
    rm -rf hdf5-${H5VER}/
  fi
  # Download if needed
  if [ ! -f hdf5-${H5VER}.tar.gz ]; then
    curl https://hdf-wordpress-1.s3.amazonaws.com/wp-content/uploads/manual/HDF5/HDF5_${H5VERU}/src/hdf5-${H5VER}.tar.gz -o hdf5-${H5VER}.tar.gz
  fi
  # Unpack if needed (or deleted)
  if [ ! -d hdf5-${H5VER}/ ]; then
    tar xf hdf5-${H5VER}.tar.gz
  fi
  cd hdf5-${H5VER}/
  # TODO better ensure we're using C_NATIVE underneath.  e.g. MPI_CFLAGS with -cc
  if  [[ "$ARGS" == *"nompi"* ]]; then
    HDF_CC=$C_NATIVE
    HDF_EXTRA=""
  else
    if [[ "$C_NATIVE" == *"icx"* ]]; then
      HDF_CC=mpiicx
    elif [[ "$C_NATIVE" == *"icc"* ]]; then
      HDF_CC=mpiicc
    elif [[ "$C_NATIVE" == "cc" ]]; then
      # Cray wrappers include MPI
      HDF_CC=cc
    else
      HDF_CC=mpicc
    fi
    HDF_EXTRA="--enable-parallel"
  fi

  echo Configuring HDF5...

  export CFLAGS="-fPIC $CFLAGS"
  CC=$HDF_CC sh configure -C $HDF_EXTRA --prefix=$SOURCE_DIR/external/hdf5 --enable-build-mode=production \
  --disable-dependency-tracking --disable-hl --disable-tests --disable-tools --disable-shared --disable-deprecated-symbols > build-hdf5.log
  sleep 1

  echo "Building HDF5 (probably 30s-2min)"
  # Compiling C takes less memory
  if [[ -v $NPROC ]]; then
    make -j$(( $NPROC * 2 )) >> build-hdf5.log 2>&1
  else
    make -j >> build-hdf5.log 2>&1
  fi
  make install >> build-hdf5.log 2>&1
  make clean >> build-hdf5.log 2>&1
  cd ../..

  echo Built HDF5
fi
if [[ "$ARGS" == *"hdf5"* ]]; then
  PREFIX_PATH="$SOURCE_DIR/external/hdf5;$PREFIX_PATH"
fi

### Build KHARMA ###
# If we're doing a clean build, prep the source and
# delete the build directory
if [[ "$ARGS" == *"clean"* ]]; then

  # Should do this manually when compiling on backend nodes!
  if [ ! -f external/parthenon/CMakeLists.txt ]; then
    git submodule update --recursive --init
  fi

  # Patch parthenon to use KHARMA's coordinates, anything incidental
  cd external/parthenon
  if [[ $(( $(git --version | cut -d '.' -f 2) > 35 )) == "1" ]]; then
    git apply --quiet ../patches/parthenon-*.patch
  else
    echo "make.sh note: You may see errors applying patches below. These are normal."
    git apply ../patches/parthenon-*.patch
  fi
  cd -

  # HIP requires device-capable variant functions
  if [[ "$ARGS" == *"hip"* ]]; then
    cd external/variant
    if [[ $(( $(git --version | cut -d '.' -f 2) > 35 )) == "1" ]]; then
      git apply --quiet ../patches/variant-hip.patch
    else
      git apply ../patches/variant-hip.patch
    fi
    cd -

    # HIP also prefers new Kokkos.
    # TODO work something out if on HIP machines w/o internet
    cd external/parthenon
    git submodule update --remote external/Kokkos
    cd -
  fi

  rm -rf build
fi
mkdir -p build
cd build

if [[ "$ARGS" == *"clean"* ]]; then

  if [[ "$ARGS" == *"dryrun"* ]]; then
    set -x
  fi

  cmake ..\
    -DCMAKE_C_COMPILER="$CC" \
    -DCMAKE_CXX_COMPILER="$CXX" \
    -DCMAKE_PREFIX_PATH="$PREFIX_PATH;$CMAKE_PREFIX_PATH" \
    -DCMAKE_BUILD_TYPE=$TYPE \
    -DPAR_LOOP_LAYOUT=$OUTER_LAYOUT \
    -DPAR_LOOP_INNER_LAYOUT=$INNER_LAYOUT \
    -DKokkos_ENABLE_OPENMP=$ENABLE_OPENMP \
    -DKokkos_ENABLE_CUDA=$ENABLE_CUDA \
    -DKokkos_ENABLE_SYCL=$ENABLE_SYCL \
    -DKokkos_ENABLE_HIP=$ENABLE_HIP \
    $EXTRA_FLAGS

  if [[ "$ARGS" == *"dryrun"* ]]; then
    set +x
    exit
  fi
fi

if [[ "$ARGS" != *"dryrun"* ]]; then
  make -j$NPROC
  cp kharma/kharma.* ..
fi<|MERGE_RESOLUTION|>--- conflicted
+++ resolved
@@ -69,18 +69,13 @@
 if [[ "$ARGS" == *"noimplicit"* ]]; then
   EXTRA_FLAGS="-DKHARMA_DISABLE_IMPLICIT=1 $EXTRA_FLAGS"
 fi
-<<<<<<< HEAD
+# Always disable the OLD cleanup for now
 #if [[ "$ARGS" == *"nocleanup"* ]]; then
 EXTRA_FLAGS="-DKHARMA_DISABLE_CLEANUP=1 $EXTRA_FLAGS"
 #fi
-=======
-if [[ "$ARGS" == *"nocleanup"* ]]; then
-  EXTRA_FLAGS="-DKHARMA_DISABLE_CLEANUP=1 $EXTRA_FLAGS"
-fi
 if [[ "$ARGS" == *"split_implicit"* ]]; then
   EXTRA_FLAGS="-DKHARMA_SPLIT_IMPLICIT_SOLVE=1 $EXTRA_FLAGS"
 fi
->>>>>>> 16f3871f
 
 ### Enivoronment Prep ###
 if [[ "$(which python3 2>/dev/null)" == *"conda"* ]]; then
