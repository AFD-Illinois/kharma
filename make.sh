--- conflicted
+++ resolved
@@ -109,17 +109,11 @@
 # capable compiler available in PATH.
 # Note selection is overridden in HIP, SYCL, and clanggpu modes
 if [[ -z "$CXX_NATIVE" ]]; then
-<<<<<<< HEAD
-  if which icpx >/dev/null 2>&1; then
-    CXX_NATIVE=icpx
-    C_NATIVE=icx
-=======
   # If we loaded xlC on Summit, we obviously want to use it
   if which xlC >/dev/null 2>&1; then
     CXX_NATIVE=xlC
     C_NATIVE=xlc
   # If Cray environment is loaded (Chicoma), use their wrappers
->>>>>>> 560fe1a8
   elif which CC >/dev/null 2>&1; then
     CXX_NATIVE=CC
     C_NATIVE=cc
