--- conflicted
+++ resolved
@@ -43,10 +43,6 @@
 
 # Less common options:
 # PREFIX_PATH=
-<<<<<<< HEAD
-EXTRA_FLAGS="-lfftw3 -lm"
-=======
->>>>>>> d77a2f1f
 
 HOST=$(hostname -f)
 if [ -z $HOST ]; then
