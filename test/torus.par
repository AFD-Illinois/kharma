# Simplest Fishbone-Moncrief torus:
# No magnetic field, just let it spin

<parthenon/job>
problem_id = torus

<parthenon/mesh>
refinement = none
numlevel = 1

nx1 = 128
x1min = 0.4436
x1max = 4.0
ix1_bc = outflow
ox1_bc = outflow

nx2 = 128
x2min = 0.0
x2max = 1.0
ix2_bc = reflecting
ox2_bc = reflecting

nx3 = 128
x3min = 0.0
x3max = 6.283185307179586
ix3_bc = periodic
ox3_bc = periodic

#<parthenon/meshblock>
#nx1 = 64
<<<<<<< HEAD
#nx2 = 32
#nx3 = 32
=======
#nx2 = 64
#nx3 = 64
>>>>>>> 0946faa8

<coordinates>
base = spherical_ks
transform = fmks
a = 0.0
hslope = 0.3

<parthenon/time>
<<<<<<< HEAD
tlim = 1.0
=======
tlim = 5.0
>>>>>>> 0946faa8
integrator = rk2
dt_min = 0.0001

<GRMHD>
cfl = 0.8
gamma = 1.333333

<torus>
rin = 6.0
rmax = 12.0
<<<<<<< HEAD

<parthenon/output0>
file_type = hdf5
dt = 5.0
=======
u_jitter = 0.1
b_field_type = sane
beta_min = 100.

<parthenon/output0>
file_type = hdf5
dt = 10.0
>>>>>>> 0946faa8
variables = c.c.bulk.prims
<|MERGE_RESOLUTION|>--- conflicted
+++ resolved
@@ -28,13 +28,8 @@
 
 #<parthenon/meshblock>
 #nx1 = 64
-<<<<<<< HEAD
-#nx2 = 32
-#nx3 = 32
-=======
 #nx2 = 64
 #nx3 = 64
->>>>>>> 0946faa8
 
 <coordinates>
 base = spherical_ks
@@ -43,11 +38,7 @@
 hslope = 0.3
 
 <parthenon/time>
-<<<<<<< HEAD
-tlim = 1.0
-=======
 tlim = 5.0
->>>>>>> 0946faa8
 integrator = rk2
 dt_min = 0.0001
 
@@ -58,12 +49,6 @@
 <torus>
 rin = 6.0
 rmax = 12.0
-<<<<<<< HEAD
-
-<parthenon/output0>
-file_type = hdf5
-dt = 5.0
-=======
 u_jitter = 0.1
 b_field_type = sane
 beta_min = 100.
@@ -71,5 +56,4 @@
 <parthenon/output0>
 file_type = hdf5
 dt = 10.0
->>>>>>> 0946faa8
 variables = c.c.bulk.prims
