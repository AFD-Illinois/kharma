# LANL Machines: HPC and IC

# Chicoma
if [[ "$HOST" == "ch-fe"* && "$ARGS" == *"cuda"* ]]; then
  echo "MUST BE COMPILED ON A GPU NODE!"
  exit
fi
if [[ "$HOST" == "ch-fe"* || "$HOST" == "nid00"* ]]; then
  HOST_ARCH="ZEN2"
  NPROC=64

  # Cray environments get confused easy
  # Make things as simple as possible
  # Only default "nvhpc" module is supported, see HPC docs
  module purge
  export CRAY_CPU_TARGET="x86-64"
  if [[ "$ARGS" == *"cuda"* ]]; then
    DEVICE_ARCH="AMPERE80"
    if [[ "$ARGS" == *"gnu"* ]]; then
      module load PrgEnv-gnu cudatoolkit
    elif [[ "$ARGS" == *"gcc"* ]]; then
      module load PrgEnv-nvhpc gcc
      C_NATIVE=gcc
      CXX_NATIVE=g++
    elif [[ "$ARGS" == *"intel"* ]]; then
      module load PrgEnv-intel
    elif [[ "$ARGS" == *"nvc++"* ]]; then
      module load PrgEnv-nvhpc
      EXTRA_FLAGS="-DCMAKE_CUDA_COMPILER=$SOURCE_DIR/bin/nvc++-wrapper -DCMAKE_CUDA_COMPILER_ID=NVHPC -DCMAKE_CUDA_COMPILER_VERSION=11.6 $EXTRA_FLAGS"
      C_NATIVE=nvc
      CXX_NATIVE=nvc++
    else
      module load PrgEnv-nvhpc/8.3.3
    fi
    module load craype-accel-nvidia80
    # GPU runtime opts
    MPI_EXTRA_ARGS="--cpu-bind=mask_cpu:0x0*16,0x1*16,0x2*16,0x3*16 $SOURCE_DIR/bin/select_gpu_chicoma"
    unset OMP_NUM_THREADS
    unset OMP_PROC_BIND
    unset OMP_PLACES

    # Sometimes device-side buffers don't work
    if [[ "$ARGS" == *"hostside"* ]]; then
      EXTRA_FLAGS="-DPARTHENON_ENABLE_HOST_COMM_BUFFERS=ON $EXTRA_FLAGS"
    else
      export MPICH_GPU_SUPPORT_ENABLED=1
      export MPICH_GPU_MANAGED_MEMORY_SUPPORT_ENABLED=1
      # Use the Cray wrappers else runtime errors (?)
      C_NATIVE=cc
      CXX_NATIVE=CC
    fi

  else
    # CPU CASE
    module load PrgEnv-aocc
    MPI_EXTRA_ARGS="--cpus-per-task=2"
  fi
<<<<<<< HEAD
  module load cmake #cray-hdf5-parallel
=======

  # If using system HDF5, disable compression since it's old
  if [[ "$ARGS" != *"hdf5"* ]]; then
    module load cray-hdf5-parallel
    EXTRA_FLAGS="-DPARTHENON_DISABLE_HDF5_COMPRESSION=ON $EXTRA_FLAGS"
  fi

  module load cmake
>>>>>>> f19d63a8

  # Runtime opts
  MPI_EXE="srun"
  MPI_NUM_PROCS=${MPI_NUM_PROCS:-4}
fi
<|MERGE_RESOLUTION|>--- conflicted
+++ resolved
@@ -55,9 +55,6 @@
     module load PrgEnv-aocc
     MPI_EXTRA_ARGS="--cpus-per-task=2"
   fi
-<<<<<<< HEAD
-  module load cmake #cray-hdf5-parallel
-=======
 
   # If using system HDF5, disable compression since it's old
   if [[ "$ARGS" != *"hdf5"* ]]; then
@@ -66,7 +63,6 @@
   fi
 
   module load cmake
->>>>>>> f19d63a8
 
   # Runtime opts
   MPI_EXE="srun"
