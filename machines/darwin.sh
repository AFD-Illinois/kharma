--- conflicted
+++ resolved
@@ -51,16 +51,6 @@
 
   # 2. Load accelerator libraries
   if [[ "$ARGS" == *"cuda"* ]]; then
-<<<<<<< HEAD
-    module load cuda/12.0.0 nvhpc
-    PREFIX_PATH=$NVHPC_ROOT
-    # A primary purpose of Darwin is profiling, add it to all binaries
-    NVCC_WRAPPER_CUDA_EXTRA_FLAGS="--generate-line-info"
-    # Could experiment with:
-    # 1. -maxrregcount 72, limit registers to increase occupancy
-    # ...
-    # For MPI if no CUDA-aware version
-=======
     module load cuda/12.3.1
     # Newer NVHPC wants us to leave it alone
     #unset CUDA_HOME
@@ -68,7 +58,6 @@
     #export NVHPC_CUDA_HOME="$CUDA_HOME"
     #export NVHPC_COMM_LIBS_HOME=/projects/darwin-nv/rhel8/aarch64/packages/nvhpc/Linux_aarch64/24.1/comm_libs
     #PREFIX_PATH=$NVHPC_ROOT
->>>>>>> bba0a306
     #EXTRA_FLAGS="-DPARTHENON_ENABLE_HOST_COMM_BUFFERS=ON $EXTRA_FLAGS"
   elif [[ "$ARGS" == *"hip"* ]]; then
     # No MPI or OpenMP -- No OFI OpenMPI on Darwin (right?) and HIP hates OpenMP
