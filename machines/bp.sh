--- conflicted
+++ resolved
@@ -6,17 +6,10 @@
   export OMP_NUM_THREADS=24
 
   if [[ "$ARGS" == *"cuda"* ]]; then
-<<<<<<< HEAD
-    module load nvhpc
-    CXX_NATIVE='nvc++'
-    C_NATIVE='nvc'
-  else
-=======
     # NVHPC. Compiler is chosen automatically now
     module load nvhpc
   else
     # Intel oneAPI
->>>>>>> 59c6fd89
     module load compiler mpi/2021
   fi
 
