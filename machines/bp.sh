--- conflicted
+++ resolved
@@ -52,12 +52,7 @@
 if [[ $METAL_HOSTNAME == "ferrum" ]]; then
   HOST_ARCH="HSW"
   DEVICE_ARCH="INTEL_GEN"
-<<<<<<< HEAD
-
   NPROC=6 # My kingdom for a RAM!
-=======
-  NPROC=6
->>>>>>> 27701a8a
 
   if [[ "$ARGS" == *"gcc"* ]]; then
     module load mpi/mpich-x86_64
@@ -73,17 +68,9 @@
     module purge
     module load compiler mpi
     PREFIX_PATH="$HOME/libs/hdf5-oneapi"
-<<<<<<< HEAD
-    C_NATIVE=icx
-    CXX_NATIVE=icpx
-  fi
-
-  EXTRA_FLAGS="-DFUSE_FLUX_KERNELS=OFF -DFUSE_EMF_KERNELS=OFF -DFUSE_FLOOR_KERNELS=OFF $EXTRA_FLAGS"
-=======
     C_NATIVE="icx"
     CXX_NATIVE="icpx"
   fi
->>>>>>> 27701a8a
 fi
 
 if [[ $HOST == "cinnabar"* ]]; then
