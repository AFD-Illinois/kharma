--- conflicted
+++ resolved
@@ -14,17 +14,8 @@
   DEVICE_ARCH=AMPERE80
   MPI_EXE=mpirun
 
-  # Load common modules
   module purge
 
-<<<<<<< HEAD
-=======
-  # Load common modules
-  module purge
-  module load modtree/gpu cmake
-  MPI_EXE=mpirun
-
->>>>>>> 47d23c34
   if [[ $ARGS == *"cuda"* ]]
   then
     # GPU Compile
@@ -32,11 +23,9 @@
     MPI_EXTRA_ARGS="--map-by ppr:4:node:pe=16"
     MPI_NUM_PROCS=4
 
-<<<<<<< HEAD
+    # Load common GPU modules
     module load modtree/gpu hdf5 cmake
 
-=======
->>>>>>> 47d23c34
     if [[ $ARGS == *"nvhpc"* ]]; then
       # nvhpc only on request, MPI crashes
       module load nvhpc_latest openmpi-5.0_beta
@@ -48,11 +37,7 @@
     fi
   else
     # CPU Compile
-<<<<<<< HEAD
     module load modtree/cpu gcc hdf5 cmake
-=======
-    module load modtree/cpu gcc
->>>>>>> 47d23c34
     MPI_NUM_PROCS=1
   fi
 fi