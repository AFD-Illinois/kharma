--- conflicted
+++ resolved
@@ -12,17 +12,11 @@
 then
   HOST_ARCH=ZEN3
   DEVICE_ARCH=AMPERE80
-<<<<<<< HEAD
-  MPI_EXE=mpirun
-
-  module purge
-=======
   #MPI_EXE=mpirun
 
   module purge
   echo $ARGS
   echo $HOST
->>>>>>> 8c6270c8
 
   if [[ $ARGS == *"cuda"* ]]
   then
@@ -33,15 +27,9 @@
     MPI_NUM_PROCS=4
 
     # Load common GPU modules
-<<<<<<< HEAD
     module load modtree/gpu hdf5 cmake
 
     if [[ $ARGS == *"latest"* ]]; then
-=======
-    module load modtree/gpu cmake #hdf5
-
-    if [[ $ARGS == *"nvhpc"* ]]; then
->>>>>>> 8c6270c8
       # nvhpc only on request, MPI crashes
       module load nvhpc_latest openmpi-5.0_beta
       C_NATIVE=nvc
@@ -56,11 +44,7 @@
     fi
   else
     # CPU Compile
-<<<<<<< HEAD
     module load modtree/cpu gcc hdf5 cmake
-=======
-    module load modtree/cpu gcc cmake #hdf5 
->>>>>>> 8c6270c8
     MPI_NUM_PROCS=1
   fi
 fi